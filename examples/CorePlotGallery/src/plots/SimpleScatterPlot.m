//
//  SimpleScatterPlot.m
//  CorePlotGallery
//
//  Created by Jeff Buck on 7/31/10.
//  Copyright 2010 Jeff Buck. All rights reserved.
//

#import "SimpleScatterPlot.h"

@implementation SimpleScatterPlot

+(void)load
{
    [super registerPlotItem:self];
}

-(id)init
{
    if ( (self = [super init]) ) {
        self.title   = @"Simple Scatter Plot";
        self.section = kLinePlots;
    }

    return self;
}

-(void)killGraph
{
    if ( [self.graphs count] ) {
        CPTGraph *graph = (self.graphs)[0];

        if ( symbolTextAnnotation ) {
            [graph.plotAreaFrame.plotArea removeAnnotation:symbolTextAnnotation];
            [symbolTextAnnotation release];
            symbolTextAnnotation = nil;
        }
    }

    [super killGraph];
}

-(void)generateData
{
    if ( plotData == nil ) {
        NSMutableArray *contentArray = [NSMutableArray array];
        for ( NSUInteger i = 0; i < 10; i++ ) {
<<<<<<< HEAD
            NSNumber *x = [NSDecimalNumber numberWithDouble:1.0 + i * 0.05];
            NSNumber *y = [NSDecimalNumber numberWithDouble:1.2 * rand() / (double)RAND_MAX + 0.5];
            [contentArray addObject:[NSMutableDictionary dictionaryWithObjectsAndKeys:x, @"x", y, @"y", nil]];
=======
            NSNumber *x = @(1.0 + i * 0.05);
            NSNumber *y = @(1.2 * rand() / (double)RAND_MAX + 0.5);
            [contentArray addObject:@{ @"x": x, @"y": y }
            ];
>>>>>>> fca8f724
        }
        plotData = [contentArray retain];
    }
}

-(void)renderInLayer:(CPTGraphHostingView *)layerHostingView withTheme:(CPTTheme *)theme animated:(BOOL)animated
{
#if TARGET_IPHONE_SIMULATOR || TARGET_OS_IPHONE
    CGRect bounds = layerHostingView.bounds;
#else
    CGRect bounds = NSRectToCGRect(layerHostingView.bounds);
#endif

    CPTGraph *graph = [[[CPTXYGraph alloc] initWithFrame:bounds] autorelease];
    [self addGraph:graph toHostingView:layerHostingView];
    [self applyTheme:theme toGraph:graph withDefault:[CPTTheme themeNamed:kCPTDarkGradientTheme]];

    [self setTitleDefaultsForGraph:graph withBounds:bounds];
    [self setPaddingDefaultsForGraph:graph withBounds:bounds];

    // Setup scatter plot space
    CPTXYPlotSpace *plotSpace = (CPTXYPlotSpace *)graph.defaultPlotSpace;
    plotSpace.allowsUserInteraction = YES;
    plotSpace.delegate              = self;

    // Grid line styles
    CPTMutableLineStyle *majorGridLineStyle = [CPTMutableLineStyle lineStyle];
    majorGridLineStyle.lineWidth = 0.75;
    majorGridLineStyle.lineColor = [[CPTColor colorWithGenericGray:0.2] colorWithAlphaComponent:0.75];

    CPTMutableLineStyle *minorGridLineStyle = [CPTMutableLineStyle lineStyle];
    minorGridLineStyle.lineWidth = 0.25;
    minorGridLineStyle.lineColor = [[CPTColor whiteColor] colorWithAlphaComponent:0.1];

    CPTMutableLineStyle *redLineStyle = [CPTMutableLineStyle lineStyle];
    redLineStyle.lineWidth = 10.0;
    redLineStyle.lineColor = [[CPTColor redColor] colorWithAlphaComponent:0.5];

    // Axes
    // Label x axis with a fixed interval policy
    CPTXYAxisSet *axisSet = (CPTXYAxisSet *)graph.axisSet;
    CPTXYAxis *x          = axisSet.xAxis;
    x.majorIntervalLength         = CPTDecimalFromDouble(0.5);
    x.orthogonalCoordinateDecimal = CPTDecimalFromDouble(1.0);
    x.minorTicksPerInterval       = 2;
    x.majorGridLineStyle          = majorGridLineStyle;
    x.minorGridLineStyle          = minorGridLineStyle;

    x.title         = @"X Axis";
    x.titleOffset   = 30.0;
    x.titleLocation = CPTDecimalFromDouble(1.25);

    // Label y with an automatic label policy.
    CPTXYAxis *y = axisSet.yAxis;
    y.labelingPolicy              = CPTAxisLabelingPolicyAutomatic;
    y.orthogonalCoordinateDecimal = CPTDecimalFromDouble(1.0);
    y.minorTicksPerInterval       = 2;
    y.preferredNumberOfMajorTicks = 8;
    y.majorGridLineStyle          = majorGridLineStyle;
    y.minorGridLineStyle          = minorGridLineStyle;
    y.labelOffset                 = 10.0;

    y.title         = @"Y Axis";
    y.titleOffset   = 30.0;
    y.titleLocation = CPTDecimalFromDouble(1.0);

    // Set axes
    //graph.axisSet.axes = [NSArray arrayWithObjects:x, y, y2, nil];
    graph.axisSet.axes = @[x, y];

    // Create a plot that uses the data source method
    CPTScatterPlot *dataSourceLinePlot = [[[CPTScatterPlot alloc] init] autorelease];
    dataSourceLinePlot.identifier = @"Data Source Plot";

    CPTMutableLineStyle *lineStyle = [[dataSourceLinePlot.dataLineStyle mutableCopy] autorelease];
    lineStyle.lineWidth              = 3.0;
    lineStyle.lineColor              = [CPTColor greenColor];
    dataSourceLinePlot.dataLineStyle = lineStyle;

    dataSourceLinePlot.dataSource = self;
    [graph addPlot:dataSourceLinePlot];

    // Auto scale the plot space to fit the plot data
    // Extend the ranges by 30% for neatness
    [plotSpace scaleToFitPlots:@[dataSourceLinePlot]];
    CPTMutablePlotRange *xRange = [[plotSpace.xRange mutableCopy] autorelease];
    CPTMutablePlotRange *yRange = [[plotSpace.yRange mutableCopy] autorelease];
    [xRange expandRangeByFactor:CPTDecimalFromDouble(1.3)];
    [yRange expandRangeByFactor:CPTDecimalFromDouble(1.3)];
    plotSpace.xRange = xRange;
    plotSpace.yRange = yRange;

    // Restrict y range to a global range
    CPTPlotRange *globalYRange = [CPTPlotRange plotRangeWithLocation:CPTDecimalFromFloat(0.0f)
                                                              length:CPTDecimalFromFloat(2.0f)];
    plotSpace.globalYRange = globalYRange;

    // Add plot symbols
    CPTMutableLineStyle *symbolLineStyle = [CPTMutableLineStyle lineStyle];
    symbolLineStyle.lineColor = [CPTColor blackColor];
    CPTPlotSymbol *plotSymbol = [CPTPlotSymbol ellipsePlotSymbol];
    plotSymbol.fill               = [CPTFill fillWithColor:[CPTColor blueColor]];
    plotSymbol.lineStyle          = symbolLineStyle;
    plotSymbol.size               = CGSizeMake(10.0, 10.0);
    dataSourceLinePlot.plotSymbol = plotSymbol;

    // Set plot delegate, to know when symbols have been touched
    // We will display an annotation when a symbol is touched
    dataSourceLinePlot.delegate                        = self;
    dataSourceLinePlot.plotSymbolMarginForHitDetection = 5.0;

    // Add legend
    graph.legend                 = [CPTLegend legendWithGraph:graph];
    graph.legend.textStyle       = x.titleTextStyle;
    graph.legend.fill            = [CPTFill fillWithColor:[CPTColor darkGrayColor]];
    graph.legend.borderLineStyle = x.axisLineStyle;
    graph.legend.cornerRadius    = 5.0;
    graph.legend.swatchSize      = CGSizeMake(25.0, 25.0);
    graph.legendAnchor           = CPTRectAnchorBottom;
    graph.legendDisplacement     = CGPointMake(0.0, 12.0);
}

-(void)dealloc
{
    [symbolTextAnnotation release];
    [plotData release];
    [super dealloc];
}

#pragma mark -
#pragma mark Plot Data Source Methods

-(NSUInteger)numberOfRecordsForPlot:(CPTPlot *)plot
{
    return [plotData count];
}

-(NSNumber *)numberForPlot:(CPTPlot *)plot field:(NSUInteger)fieldEnum recordIndex:(NSUInteger)index
{
    NSString *key = (fieldEnum == CPTScatterPlotFieldX ? @"x" : @"y");
    NSNumber *num = [plotData[index] valueForKey:key];

<<<<<<< HEAD
=======
    if ( fieldEnum == CPTScatterPlotFieldY ) {
        num = @([num doubleValue]);
    }
>>>>>>> fca8f724
    return num;
}

#pragma mark -
#pragma mark Plot Space Delegate Methods

-(CPTPlotRange *)plotSpace:(CPTPlotSpace *)space willChangePlotRangeTo:(CPTPlotRange *)newRange forCoordinate:(CPTCoordinate)coordinate
{
    // Impose a limit on how far user can scroll in x
    if ( coordinate == CPTCoordinateX ) {
        CPTPlotRange *maxRange            = [CPTPlotRange plotRangeWithLocation:CPTDecimalFromFloat(-1.0f) length:CPTDecimalFromFloat(6.0f)];
        CPTMutablePlotRange *changedRange = [[newRange mutableCopy] autorelease];
        [changedRange shiftEndToFitInRange:maxRange];
        [changedRange shiftLocationToFitInRange:maxRange];
        newRange = changedRange;
    }

    return newRange;
}

#pragma mark -
#pragma mark CPTScatterPlot delegate method

-(void)scatterPlot:(CPTScatterPlot *)plot plotSymbolWasSelectedAtRecordIndex:(NSUInteger)index
{
    CPTXYGraph *graph = (self.graphs)[0];

    if ( symbolTextAnnotation ) {
        [graph.plotAreaFrame.plotArea removeAnnotation:symbolTextAnnotation];
        [symbolTextAnnotation release];
        symbolTextAnnotation = nil;
    }

    // Setup a style for the annotation
    CPTMutableTextStyle *hitAnnotationTextStyle = [CPTMutableTextStyle textStyle];
    hitAnnotationTextStyle.color    = [CPTColor whiteColor];
    hitAnnotationTextStyle.fontSize = 16.0;
    hitAnnotationTextStyle.fontName = @"Helvetica-Bold";

    // Determine point of symbol in plot coordinates
    NSNumber *x          = [plotData[index] valueForKey:@"x"];
    NSNumber *y          = [plotData[index] valueForKey:@"y"];
    NSArray *anchorPoint = @[x, y];

    // Add annotation
    // First make a string for the y value
    NSNumberFormatter *formatter = [[[NSNumberFormatter alloc] init] autorelease];
    [formatter setMaximumFractionDigits:2];
    NSString *yString = [formatter stringFromNumber:y];

    // Now add the annotation to the plot area
    CPTTextLayer *textLayer = [[[CPTTextLayer alloc] initWithText:yString style:hitAnnotationTextStyle] autorelease];
    symbolTextAnnotation              = [[CPTPlotSpaceAnnotation alloc] initWithPlotSpace:graph.defaultPlotSpace anchorPlotPoint:anchorPoint];
    symbolTextAnnotation.contentLayer = textLayer;
    symbolTextAnnotation.displacement = CGPointMake(0.0, 20.0);
    [graph.plotAreaFrame.plotArea addAnnotation:symbolTextAnnotation];
}

@end<|MERGE_RESOLUTION|>--- conflicted
+++ resolved
@@ -45,16 +45,10 @@
     if ( plotData == nil ) {
         NSMutableArray *contentArray = [NSMutableArray array];
         for ( NSUInteger i = 0; i < 10; i++ ) {
-<<<<<<< HEAD
-            NSNumber *x = [NSDecimalNumber numberWithDouble:1.0 + i * 0.05];
-            NSNumber *y = [NSDecimalNumber numberWithDouble:1.2 * rand() / (double)RAND_MAX + 0.5];
-            [contentArray addObject:[NSMutableDictionary dictionaryWithObjectsAndKeys:x, @"x", y, @"y", nil]];
-=======
             NSNumber *x = @(1.0 + i * 0.05);
             NSNumber *y = @(1.2 * rand() / (double)RAND_MAX + 0.5);
             [contentArray addObject:@{ @"x": x, @"y": y }
             ];
->>>>>>> fca8f724
         }
         plotData = [contentArray retain];
     }
@@ -197,12 +191,6 @@
     NSString *key = (fieldEnum == CPTScatterPlotFieldX ? @"x" : @"y");
     NSNumber *num = [plotData[index] valueForKey:key];
 
-<<<<<<< HEAD
-=======
-    if ( fieldEnum == CPTScatterPlotFieldY ) {
-        num = @([num doubleValue]);
-    }
->>>>>>> fca8f724
     return num;
 }
 
