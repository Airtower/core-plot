--- conflicted
+++ resolved
@@ -48,34 +48,8 @@
 #else
 	CGRect bounds = NSRectToCGRect(layerHostingView.bounds);
 #endif
-<<<<<<< HEAD
-    
-    CPTGraph *graph = [[[CPTXYGraph alloc] initWithFrame:bounds] autorelease];
-    [self addGraph:graph toHostingView:layerHostingView];
-    [self applyTheme:theme toGraph:graph withDefault:[CPTTheme themeNamed:kCPTDarkGradientTheme]];
 
-    graph.title = title;
-    CPTMutableTextStyle *textStyle = [CPTMutableTextStyle textStyle];
-    textStyle.color = [CPTColor grayColor];
-    textStyle.fontName = @"Helvetica-Bold";
-    textStyle.fontSize = bounds.size.height / 20.0f;
-    graph.titleTextStyle = textStyle;
-    graph.titleDisplacement = CGPointMake(0.0f, bounds.size.height / 18.0f);
-    graph.titlePlotAreaFrameAnchor = CPTRectAnchorTop;
-
-    graph.plotAreaFrame.masksToBorder = NO;
-
-    // Graph padding
-    float boundsPadding = bounds.size.width / 20.0f;
-    graph.paddingLeft = boundsPadding;
-    graph.paddingTop = graph.titleDisplacement.y * 2;
-    graph.paddingRight = boundsPadding;
-    graph.paddingBottom = boundsPadding;
-
-    graph.axisSet = nil;
-=======
-
-	CPTGraph *graph = [[[CPTXYGraph alloc] initWithFrame:[layerHostingView bounds]] autorelease];
+	CPTGraph *graph = [[[CPTXYGraph alloc] initWithFrame:bounds] autorelease];
 	[self addGraph:graph toHostingView:layerHostingView];
 	[self applyTheme:theme toGraph:graph withDefault:[CPTTheme themeNamed:kCPTDarkGradientTheme]];
 
@@ -98,7 +72,6 @@
 	graph.paddingBottom = boundsPadding;
 
 	graph.axisSet = nil;
->>>>>>> f4b6bf44
 
 	CPTMutableLineStyle *whiteLineStyle = [CPTMutableLineStyle lineStyle];
 	whiteLineStyle.lineColor = [CPTColor whiteColor];
@@ -140,11 +113,7 @@
 
 -(void)pieChart:(CPTPieChart *)plot sliceWasSelectedAtRecordIndex:(NSUInteger)index
 {
-<<<<<<< HEAD
-    NSLog(@"%@ slice was selected at index %lu. Value = %@", plot.identifier, (unsigned long)index, [plotData objectAtIndex:index]);
-=======
-	NSLog(@"%@ slice was selected at index %lu. Value = %@", plot.identifier, index, [plotData objectAtIndex:index]);
->>>>>>> f4b6bf44
+	NSLog(@"%@ slice was selected at index %lu. Value = %@", plot.identifier, (unsigned long)index, [plotData objectAtIndex:index]);
 }
 
 #pragma mark -
