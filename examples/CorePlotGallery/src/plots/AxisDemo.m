//
//  AxisDemo.m
//  Plot Gallery-Mac
//
//  Created by Jeff Buck on 11/14/10.
//  Copyright 2010 Jeff Buck. All rights reserved.
//

#import "AxisDemo.h"

@implementation AxisDemo

+(void)load
{
    [super registerPlotItem:self];
}

-(id)init
{
    if ( (self = [super init]) ) {
        self.title   = @"Axis Demo";
        self.section = kDemoPlots;
    }

    return self;
}

-(void)renderInLayer:(CPTGraphHostingView *)layerHostingView withTheme:(CPTTheme *)theme animated:(BOOL)animated
{
#if TARGET_OS_IPHONE
    CGRect bounds = layerHostingView.bounds;
#else
    CGRect bounds = NSRectToCGRect(layerHostingView.bounds);
#endif

    // Create graph
    CPTGraph *graph = [[[CPTXYGraph alloc] initWithFrame:bounds] autorelease];
    [self addGraph:graph toHostingView:layerHostingView];
    [self applyTheme:theme toGraph:graph withDefault:[CPTTheme themeNamed:kCPTSlateTheme]];

    [self setTitleDefaultsForGraph:graph withBounds:bounds];
    [self setPaddingDefaultsForGraph:graph withBounds:bounds];

    graph.fill = [CPTFill fillWithColor:[CPTColor darkGrayColor]];

    // Plot area
    graph.plotAreaFrame.fill          = [CPTFill fillWithColor:[CPTColor lightGrayColor]];
    graph.plotAreaFrame.paddingTop    = 20.0;
    graph.plotAreaFrame.paddingBottom = 50.0;
    graph.plotAreaFrame.paddingLeft   = 50.0;
    graph.plotAreaFrame.paddingRight  = 50.0;
    graph.plotAreaFrame.cornerRadius  = 10.0;
    graph.plotAreaFrame.masksToBorder = NO;

    graph.plotAreaFrame.axisSet.borderLineStyle = [CPTLineStyle lineStyle];

    graph.plotAreaFrame.plotArea.fill = [CPTFill fillWithColor:[CPTColor whiteColor]];

    // Setup plot space
    CPTXYPlotSpace *plotSpace = (CPTXYPlotSpace *)graph.defaultPlotSpace;
    plotSpace.xRange = [CPTPlotRange plotRangeWithLocation:CPTDecimalFromDouble(0.0) length:CPTDecimalFromDouble(-10.0)];
    plotSpace.yRange = [CPTPlotRange plotRangeWithLocation:CPTDecimalFromDouble(0.5) length:CPTDecimalFromDouble(10.0)];

    // Line styles
    CPTMutableLineStyle *axisLineStyle = [CPTMutableLineStyle lineStyle];
    axisLineStyle.lineWidth = 3.0;
    axisLineStyle.lineCap   = kCGLineCapRound;

    CPTMutableLineStyle *majorGridLineStyle = [CPTMutableLineStyle lineStyle];
    majorGridLineStyle.lineWidth = 0.75;
    majorGridLineStyle.lineColor = [CPTColor redColor];

    CPTMutableLineStyle *minorGridLineStyle = [CPTMutableLineStyle lineStyle];
    minorGridLineStyle.lineWidth = 0.25;
    minorGridLineStyle.lineColor = [CPTColor blueColor];

    // Text styles
    CPTMutableTextStyle *axisTitleTextStyle = [CPTMutableTextStyle textStyle];
    axisTitleTextStyle.fontName = @"Helvetica-Bold";
    axisTitleTextStyle.fontSize = 14.0;

    // Axes
    // Label x axis with a fixed interval policy
    CPTXYAxisSet *axisSet = (CPTXYAxisSet *)graph.axisSet;
    CPTXYAxis *x          = axisSet.xAxis;
    x.separateLayers              = NO;
    x.orthogonalCoordinateDecimal = CPTDecimalFromDouble(0.5);
    x.majorIntervalLength         = CPTDecimalFromDouble(0.5);
    x.minorTicksPerInterval       = 4;
    x.tickDirection               = CPTSignNone;
    x.axisLineStyle               = axisLineStyle;
    x.majorTickLength             = 12.0;
    x.majorTickLineStyle          = axisLineStyle;
    x.majorGridLineStyle          = majorGridLineStyle;
    x.minorTickLength             = 8.0;
    x.minorGridLineStyle          = minorGridLineStyle;
    x.title                       = @"X Axis";
    x.titleTextStyle              = axisTitleTextStyle;
    x.titleOffset                 = 25.0;
<<<<<<< HEAD
    x.alternatingBandFills        = @[[[CPTColor redColor] colorWithAlphaComponent:0.1], [[CPTColor greenColor] colorWithAlphaComponent:0.1]];
=======
    x.alternatingBandFills        = [NSArray arrayWithObjects:[[CPTColor redColor] colorWithAlphaComponent:0.1], [[CPTColor greenColor] colorWithAlphaComponent:0.1], nil];
    x.delegate                    = self;
>>>>>>> 6f551516

    // Label y with an automatic labeling policy.
    axisLineStyle.lineColor = [CPTColor greenColor];

    CPTXYAxis *y = axisSet.yAxis;
    y.labelingPolicy        = CPTAxisLabelingPolicyAutomatic;
    y.separateLayers        = YES;
    y.minorTicksPerInterval = 9;
    y.tickDirection         = CPTSignNegative;
    y.axisLineStyle         = axisLineStyle;
    y.majorTickLength       = 6.0;
    y.majorTickLineStyle    = axisLineStyle;
    y.majorGridLineStyle    = majorGridLineStyle;
    y.minorTickLength       = 4.0;
    y.minorGridLineStyle    = minorGridLineStyle;
    y.title                 = @"Y Axis";
    y.titleTextStyle        = axisTitleTextStyle;
    y.titleOffset           = 30.0;
<<<<<<< HEAD
    y.alternatingBandFills  = @[[[CPTColor blueColor] colorWithAlphaComponent:0.1], [NSNull null]];
=======
    y.alternatingBandFills  = [NSArray arrayWithObjects:[[CPTColor blueColor] colorWithAlphaComponent:0.1], [NSNull null], nil];
    y.delegate              = self;
>>>>>>> 6f551516

    CPTFill *bandFill = [CPTFill fillWithColor:[[CPTColor darkGrayColor] colorWithAlphaComponent:0.5]];
    [y addBackgroundLimitBand:[CPTLimitBand limitBandWithRange:[CPTPlotRange plotRangeWithLocation:CPTDecimalFromDouble(7.0) length:CPTDecimalFromDouble(1.5)] fill:bandFill]];
    [y addBackgroundLimitBand:[CPTLimitBand limitBandWithRange:[CPTPlotRange plotRangeWithLocation:CPTDecimalFromDouble(1.5) length:CPTDecimalFromDouble(3.0)] fill:bandFill]];

    // Label y2 with an equal division labeling policy.
    axisLineStyle.lineColor = [CPTColor orangeColor];

    CPTXYAxis *y2 = [[[CPTXYAxis alloc] init] autorelease];
    y2.coordinate                  = CPTCoordinateY;
    y2.plotSpace                   = plotSpace;
    y2.orthogonalCoordinateDecimal = CPTDecimalFromDouble(-10.0);
    y2.labelingPolicy              = CPTAxisLabelingPolicyEqualDivisions;
    y2.separateLayers              = NO;
    y2.preferredNumberOfMajorTicks = 6;
    y2.minorTicksPerInterval       = 9;
    y2.tickDirection               = CPTSignNone;
    y2.tickLabelDirection          = CPTSignPositive;
    y2.labelTextStyle              = y.labelTextStyle;
    y2.axisLineStyle               = axisLineStyle;
    y2.majorTickLength             = 12.0;
    y2.majorTickLineStyle          = axisLineStyle;
    y2.minorTickLength             = 8.0;
    y2.title                       = @"Y2 Axis";
    y2.titleTextStyle              = axisTitleTextStyle;
    y2.titleOffset                 = -50.0;
    y2.delegate                    = self;

    // Add the y2 axis to the axis set
    graph.axisSet.axes = @[x, y, y2];
}

#pragma mark - Axis delegate

-(void)axis:(CPTAxis *)axis labelWasSelected:(CPTAxisLabel *)label
{
    NSDecimal labelLocation = label.tickLocation;

    NSLog( @"%@ label was selected at location %@", axis.title, NSDecimalString(&labelLocation, nil) );
}

@end<|MERGE_RESOLUTION|>--- conflicted
+++ resolved
@@ -97,12 +97,8 @@
     x.title                       = @"X Axis";
     x.titleTextStyle              = axisTitleTextStyle;
     x.titleOffset                 = 25.0;
-<<<<<<< HEAD
     x.alternatingBandFills        = @[[[CPTColor redColor] colorWithAlphaComponent:0.1], [[CPTColor greenColor] colorWithAlphaComponent:0.1]];
-=======
-    x.alternatingBandFills        = [NSArray arrayWithObjects:[[CPTColor redColor] colorWithAlphaComponent:0.1], [[CPTColor greenColor] colorWithAlphaComponent:0.1], nil];
     x.delegate                    = self;
->>>>>>> 6f551516
 
     // Label y with an automatic labeling policy.
     axisLineStyle.lineColor = [CPTColor greenColor];
@@ -121,12 +117,8 @@
     y.title                 = @"Y Axis";
     y.titleTextStyle        = axisTitleTextStyle;
     y.titleOffset           = 30.0;
-<<<<<<< HEAD
     y.alternatingBandFills  = @[[[CPTColor blueColor] colorWithAlphaComponent:0.1], [NSNull null]];
-=======
-    y.alternatingBandFills  = [NSArray arrayWithObjects:[[CPTColor blueColor] colorWithAlphaComponent:0.1], [NSNull null], nil];
     y.delegate              = self;
->>>>>>> 6f551516
 
     CPTFill *bandFill = [CPTFill fillWithColor:[[CPTColor darkGrayColor] colorWithAlphaComponent:0.5]];
     [y addBackgroundLimitBand:[CPTLimitBand limitBandWithRange:[CPTPlotRange plotRangeWithLocation:CPTDecimalFromDouble(7.0) length:CPTDecimalFromDouble(1.5)] fill:bandFill]];
