--- conflicted
+++ resolved
@@ -179,19 +179,10 @@
     CPTXYAxis *y = axisSet.yAxis;
     y.majorIntervalLength         = CPTDecimalFromDouble(0.5);
     y.minorTicksPerInterval       = 5;
-<<<<<<< HEAD
     y.orthogonalCoordinateDecimal = CPTDecimalFromDouble(2.0);
-    exclusionRanges               = [NSArray arrayWithObjects:
-                                     [CPTPlotRange plotRangeWithLocation:CPTDecimalFromFloat(1.99) length:CPTDecimalFromFloat(0.02)],
-                                     [CPTPlotRange plotRangeWithLocation:CPTDecimalFromFloat(0.99) length:CPTDecimalFromFloat(0.02)],
-                                     [CPTPlotRange plotRangeWithLocation:CPTDecimalFromFloat(3.99) length:CPTDecimalFromFloat(0.02)],
-                                     nil];
-=======
-    y.orthogonalCoordinateDecimal = CPTDecimalFromString(@"2");
     exclusionRanges               = @[[CPTPlotRange plotRangeWithLocation:CPTDecimalFromFloat(1.99) length:CPTDecimalFromFloat(0.02)],
                                       [CPTPlotRange plotRangeWithLocation:CPTDecimalFromFloat(0.99) length:CPTDecimalFromFloat(0.02)],
                                       [CPTPlotRange plotRangeWithLocation:CPTDecimalFromFloat(3.99) length:CPTDecimalFromFloat(0.02)]];
->>>>>>> 4b1598a3
     y.labelExclusionRanges = exclusionRanges;
 
     // Create a blue plot area
@@ -249,18 +240,11 @@
 
     // Add some initial data
     NSMutableArray *contentArray = [NSMutableArray arrayWithCapacity:100];
-    NSUInteger i;
-    for ( i = 0; i < 60; i++ ) {
-<<<<<<< HEAD
-        NSNumber *x = [NSNumber numberWithFloat:1 + i * 0.05];
-        NSNumber *y = [NSNumber numberWithFloat:1.2 * rand() / (float)RAND_MAX + 1.2];
-        [contentArray addObject:[NSMutableDictionary dictionaryWithObjectsAndKeys:x, @"x", y, @"y", nil]];
-=======
+    for ( NSUInteger i = 0; i < 60; i++ ) {
         NSNumber *x = @(1 + i * 0.05);
-        NSNumber *y = @(1.2 * rand() / (float)RAND_MAX + 1.2);
+        NSNumber *y = @(1.2 * rand() / (double)RAND_MAX + 1.2);
         [contentArray addObject:@{ @"x": x, @"y": y }
         ];
->>>>>>> 4b1598a3
     }
     self.dataForPlot = contentArray;
 }
@@ -313,22 +297,10 @@
         // Define some custom labels for the data elements
         x.labelRotation  = M_PI_4;
         x.labelingPolicy = CPTAxisLabelingPolicyNone;
-<<<<<<< HEAD
-        NSArray *customTickLocations = [NSArray arrayWithObjects:
-                                        [NSDecimalNumber numberWithInt:1],
-                                        [NSDecimalNumber numberWithInt:5],
-                                        [NSDecimalNumber numberWithInt:10],
-                                        [NSDecimalNumber numberWithInt:15],
-                                        nil];
-        NSArray *xAxisLabels       = [NSArray arrayWithObjects:@"Label A", @"Label B", @"Label C", @"Label D", nil];
-        NSUInteger labelLocation   = 0;
-        NSMutableSet *customLabels = [NSMutableSet setWithCapacity:[xAxisLabels count]];
-=======
         NSArray *customTickLocations = @[@1, @5, @10, @15];
-        NSArray *xAxisLabels         = @[@"Label A", @"Label B", @"Label C", @"Label D", @"Label E"];
+        NSArray *xAxisLabels         = @[@"Label A", @"Label B", @"Label C", @"Label D"];
         NSUInteger labelLocation     = 0;
-        NSMutableArray *customLabels = [NSMutableArray arrayWithCapacity:[xAxisLabels count]];
->>>>>>> 4b1598a3
+        NSMutableSet *customLabels   = [NSMutableSet setWithCapacity:[xAxisLabels count]];
         for ( NSNumber *tickLocation in customTickLocations ) {
             CPTAxisLabel *newLabel = [[CPTAxisLabel alloc] initWithText:xAxisLabels[labelLocation++] textStyle:x.labelTextStyle];
             newLabel.tickLocation = [tickLocation decimalValue];
