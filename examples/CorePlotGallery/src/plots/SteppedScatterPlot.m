//
//  SteppedScatterPlot.m
//  Plot Gallery-Mac
//
//  Created by Jeff Buck on 11/14/10.
//  Copyright 2010 Jeff Buck. All rights reserved.
//

#import "SteppedScatterPlot.h"

@implementation SteppedScatterPlot

+(void)load
{
	[super registerPlotItem:self];
}

-(id)init
{
	if ( (self = [super init]) ) {
		title = @"Stepped Scatter Plot";
	}

	return self;
}

-(void)generateData
{
	if ( plotData == nil ) {
		NSMutableArray *contentArray = [NSMutableArray array];
		for ( NSUInteger i = 0; i < 10; i++ ) {
			id x = [NSDecimalNumber numberWithDouble:1.0 + i * 0.05];
			id y = [NSDecimalNumber numberWithDouble:1.2 * rand() / (double)RAND_MAX + 1.2];
			[contentArray addObject:[NSMutableDictionary dictionaryWithObjectsAndKeys:x, @"x", y, @"y", nil]];
		}
		plotData = [contentArray retain];
	}
}

-(void)renderInLayer:(CPTGraphHostingView *)layerHostingView withTheme:(CPTTheme *)theme
{
#if TARGET_IPHONE_SIMULATOR || TARGET_OS_IPHONE
	CGRect bounds = layerHostingView.bounds;
#else
	CGRect bounds = NSRectToCGRect(layerHostingView.bounds);
#endif
<<<<<<< HEAD
    
    CPTGraph* graph = [[[CPTXYGraph alloc] initWithFrame:bounds] autorelease];
    [self addGraph:graph toHostingView:layerHostingView];
    [self applyTheme:theme toGraph:graph withDefault:[CPTTheme themeNamed:kCPTSlateTheme]];
    
    [self setTitleDefaultsForGraph:graph withBounds:bounds];
    [self setPaddingDefaultsForGraph:graph withBounds:bounds];
    
    CPTScatterPlot *dataSourceLinePlot = [[[CPTScatterPlot alloc] init] autorelease];
=======

	CPTGraph *graph = [[[CPTXYGraph alloc] initWithFrame:[layerHostingView bounds]] autorelease];
	[self addGraph:graph toHostingView:layerHostingView];
	[self applyTheme:theme toGraph:graph withDefault:[CPTTheme themeNamed:kCPTSlateTheme]];

	[self setTitleDefaultsForGraph:graph withBounds:bounds];
	[self setPaddingDefaultsForGraph:graph withBounds:bounds];

	CPTScatterPlot *dataSourceLinePlot = [[[CPTScatterPlot alloc] init] autorelease];
>>>>>>> d83d5c73
	dataSourceLinePlot.cachePrecision = CPTPlotCachePrecisionDouble;

	CPTMutableLineStyle *lineStyle = [[dataSourceLinePlot.dataLineStyle mutableCopy] autorelease];
	lineStyle.lineWidth				 = 1.0;
	lineStyle.lineColor				 = [CPTColor greenColor];
	dataSourceLinePlot.dataLineStyle = lineStyle;

	dataSourceLinePlot.dataSource = self;

	CPTMutableTextStyle *whiteTextStyle = [CPTMutableTextStyle textStyle];
	whiteTextStyle.color			  = [CPTColor whiteColor];
	dataSourceLinePlot.labelTextStyle = whiteTextStyle;
<<<<<<< HEAD
	dataSourceLinePlot.labelOffset = 5.0;
	dataSourceLinePlot.labelRotation = M_PI_4;
    [graph addPlot:dataSourceLinePlot];

    // Make the data source line use stepped interpolation
    dataSourceLinePlot.interpolation = CPTScatterPlotInterpolationStepped;
    
    // Put an area gradient under the plot above
    CPTColor *areaColor = [CPTColor colorWithComponentRed:0.3 green:1.0 blue:0.3 alpha:0.8];
    CPTGradient *areaGradient = [CPTGradient gradientWithBeginningColor:areaColor endingColor:[CPTColor clearColor]];
    areaGradient.angle = -90.0;
    CPTFill *areaGradientFill = [CPTFill fillWithGradient:areaGradient];
    dataSourceLinePlot.areaFill = areaGradientFill;
    dataSourceLinePlot.areaBaseValue = CPTDecimalFromString(@"1.75");
	
    // Auto scale the plot space to fit the plot data
    // Extend the y range by 10% for neatness
    CPTXYPlotSpace *plotSpace = (id)graph.defaultPlotSpace;
    [plotSpace scaleToFitPlots:[NSArray arrayWithObjects:dataSourceLinePlot, nil]];
    CPTPlotRange *xRange = plotSpace.xRange;
    CPTMutablePlotRange *yRange = [[plotSpace.yRange mutableCopy] autorelease];
    [yRange expandRangeByFactor:CPTDecimalFromDouble(1.1)];
    plotSpace.yRange = yRange;
    
    // Restrict y range to a global range
    CPTPlotRange *globalYRange = [CPTPlotRange plotRangeWithLocation:CPTDecimalFromFloat(0.0f) length:CPTDecimalFromFloat(6.0f)];
    plotSpace.globalYRange = globalYRange;
    
    // set the x and y shift to match the new ranges
=======
	dataSourceLinePlot.labelOffset	  = 5.0;
	dataSourceLinePlot.labelRotation  = M_PI_4;
	[graph addPlot:dataSourceLinePlot];

	// Make the data source line use stepped interpolation
	dataSourceLinePlot.interpolation = CPTScatterPlotInterpolationStepped;

	// Put an area gradient under the plot above
	CPTColor *areaColor		  = [CPTColor colorWithComponentRed:0.3 green:1.0 blue:0.3 alpha:0.8];
	CPTGradient *areaGradient = [CPTGradient gradientWithBeginningColor:areaColor endingColor:[CPTColor clearColor]];
	areaGradient.angle = -90.0;
	CPTFill *areaGradientFill = [CPTFill fillWithGradient:areaGradient];
	dataSourceLinePlot.areaFill		 = areaGradientFill;
	dataSourceLinePlot.areaBaseValue = CPTDecimalFromString(@"1.75");

	// Auto scale the plot space to fit the plot data
	// Extend the y range by 10% for neatness
	CPTXYPlotSpace *plotSpace = (id)graph.defaultPlotSpace;
	[plotSpace scaleToFitPlots:[NSArray arrayWithObjects:dataSourceLinePlot, nil]];
	CPTPlotRange *xRange = plotSpace.xRange;
	CPTPlotRange *yRange = plotSpace.yRange;
	[yRange expandRangeByFactor:CPTDecimalFromDouble(1.1)];
	plotSpace.yRange = yRange;

	// Restrict y range to a global range
	CPTPlotRange *globalYRange = [CPTPlotRange plotRangeWithLocation:CPTDecimalFromFloat(0.0f) length:CPTDecimalFromFloat(6.0f)];
	plotSpace.globalYRange = globalYRange;

	// set the x and y shift to match the new ranges
>>>>>>> d83d5c73
	CGFloat length = xRange.lengthDouble;
	xShift = length - 3.0;
	length = yRange.lengthDouble;
	yShift = length - 2.0;
}

-(void)dealloc
{
	[plotData release];
	[super dealloc];
}

#pragma mark -
#pragma mark Plot Data Source Methods

-(NSUInteger)numberOfRecordsForPlot:(CPTPlot *)plot
{
	return [plotData count];
}

-(NSNumber *)numberForPlot:(CPTPlot *)plot field:(NSUInteger)fieldEnum recordIndex:(NSUInteger)index
{
	NSString *key = (fieldEnum == CPTScatterPlotFieldX ? @"x" : @"y");
	NSNumber *num = [[plotData objectAtIndex:index] valueForKey:key];

	if ( fieldEnum == CPTScatterPlotFieldY ) {
		num = [NSNumber numberWithDouble:[num doubleValue]];
	}

	return num;
}

@end<|MERGE_RESOLUTION|>--- conflicted
+++ resolved
@@ -44,19 +44,8 @@
 #else
 	CGRect bounds = NSRectToCGRect(layerHostingView.bounds);
 #endif
-<<<<<<< HEAD
-    
-    CPTGraph* graph = [[[CPTXYGraph alloc] initWithFrame:bounds] autorelease];
-    [self addGraph:graph toHostingView:layerHostingView];
-    [self applyTheme:theme toGraph:graph withDefault:[CPTTheme themeNamed:kCPTSlateTheme]];
-    
-    [self setTitleDefaultsForGraph:graph withBounds:bounds];
-    [self setPaddingDefaultsForGraph:graph withBounds:bounds];
-    
-    CPTScatterPlot *dataSourceLinePlot = [[[CPTScatterPlot alloc] init] autorelease];
-=======
 
-	CPTGraph *graph = [[[CPTXYGraph alloc] initWithFrame:[layerHostingView bounds]] autorelease];
+	CPTGraph *graph = [[[CPTXYGraph alloc] initWithFrame:bounds] autorelease];
 	[self addGraph:graph toHostingView:layerHostingView];
 	[self applyTheme:theme toGraph:graph withDefault:[CPTTheme themeNamed:kCPTSlateTheme]];
 
@@ -64,7 +53,6 @@
 	[self setPaddingDefaultsForGraph:graph withBounds:bounds];
 
 	CPTScatterPlot *dataSourceLinePlot = [[[CPTScatterPlot alloc] init] autorelease];
->>>>>>> d83d5c73
 	dataSourceLinePlot.cachePrecision = CPTPlotCachePrecisionDouble;
 
 	CPTMutableLineStyle *lineStyle = [[dataSourceLinePlot.dataLineStyle mutableCopy] autorelease];
@@ -77,37 +65,6 @@
 	CPTMutableTextStyle *whiteTextStyle = [CPTMutableTextStyle textStyle];
 	whiteTextStyle.color			  = [CPTColor whiteColor];
 	dataSourceLinePlot.labelTextStyle = whiteTextStyle;
-<<<<<<< HEAD
-	dataSourceLinePlot.labelOffset = 5.0;
-	dataSourceLinePlot.labelRotation = M_PI_4;
-    [graph addPlot:dataSourceLinePlot];
-
-    // Make the data source line use stepped interpolation
-    dataSourceLinePlot.interpolation = CPTScatterPlotInterpolationStepped;
-    
-    // Put an area gradient under the plot above
-    CPTColor *areaColor = [CPTColor colorWithComponentRed:0.3 green:1.0 blue:0.3 alpha:0.8];
-    CPTGradient *areaGradient = [CPTGradient gradientWithBeginningColor:areaColor endingColor:[CPTColor clearColor]];
-    areaGradient.angle = -90.0;
-    CPTFill *areaGradientFill = [CPTFill fillWithGradient:areaGradient];
-    dataSourceLinePlot.areaFill = areaGradientFill;
-    dataSourceLinePlot.areaBaseValue = CPTDecimalFromString(@"1.75");
-	
-    // Auto scale the plot space to fit the plot data
-    // Extend the y range by 10% for neatness
-    CPTXYPlotSpace *plotSpace = (id)graph.defaultPlotSpace;
-    [plotSpace scaleToFitPlots:[NSArray arrayWithObjects:dataSourceLinePlot, nil]];
-    CPTPlotRange *xRange = plotSpace.xRange;
-    CPTMutablePlotRange *yRange = [[plotSpace.yRange mutableCopy] autorelease];
-    [yRange expandRangeByFactor:CPTDecimalFromDouble(1.1)];
-    plotSpace.yRange = yRange;
-    
-    // Restrict y range to a global range
-    CPTPlotRange *globalYRange = [CPTPlotRange plotRangeWithLocation:CPTDecimalFromFloat(0.0f) length:CPTDecimalFromFloat(6.0f)];
-    plotSpace.globalYRange = globalYRange;
-    
-    // set the x and y shift to match the new ranges
-=======
 	dataSourceLinePlot.labelOffset	  = 5.0;
 	dataSourceLinePlot.labelRotation  = M_PI_4;
 	[graph addPlot:dataSourceLinePlot];
@@ -127,8 +84,8 @@
 	// Extend the y range by 10% for neatness
 	CPTXYPlotSpace *plotSpace = (id)graph.defaultPlotSpace;
 	[plotSpace scaleToFitPlots:[NSArray arrayWithObjects:dataSourceLinePlot, nil]];
-	CPTPlotRange *xRange = plotSpace.xRange;
-	CPTPlotRange *yRange = plotSpace.yRange;
+	CPTPlotRange *xRange		= plotSpace.xRange;
+	CPTMutablePlotRange *yRange = [[plotSpace.yRange mutableCopy] autorelease];
 	[yRange expandRangeByFactor:CPTDecimalFromDouble(1.1)];
 	plotSpace.yRange = yRange;
 
@@ -137,7 +94,6 @@
 	plotSpace.globalYRange = globalYRange;
 
 	// set the x and y shift to match the new ranges
->>>>>>> d83d5c73
 	CGFloat length = xRange.lengthDouble;
 	xShift = length - 3.0;
 	length = yRange.lengthDouble;
