--- conflicted
+++ resolved
@@ -12,11 +12,7 @@
 										CPTPlotDataSource,
 										CPTScatterPlotDelegate>
 {
-<<<<<<< HEAD
-    CPTPlotSpaceAnnotation   *symbolTextAnnotation;
-=======
-	CPTLayerAnnotation *symbolTextAnnotation;
->>>>>>> f4b6bf44
+	CPTPlotSpaceAnnotation *symbolTextAnnotation;
 
 	CGFloat xShift;
 	CGFloat yShift;
