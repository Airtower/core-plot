--- conflicted
+++ resolved
@@ -448,12 +448,9 @@
 				C35597961437E07800B41DA7 /* ControlChart.m in Sources */,
 				C3A31A5614DF782A00734AB7 /* ColoredBarChart.m in Sources */,
 				C3AC1410150EDE5C00631001 /* CurvedScatterPlot.m in Sources */,
-<<<<<<< HEAD
 				C3F97F1917A9DE2000A52FF2 /* FunctionPlot.m in Sources */,
+				C3D70BA6175EB29E00F27173 /* ImageDemo.m in Sources */,
 				C3457A4D17AD7C5D000880F3 /* PiNumberFormatter.m in Sources */,
-=======
-				C3D70BA6175EB29E00F27173 /* ImageDemo.m in Sources */,
->>>>>>> a442e0d6
 			);
 			runOnlyForDeploymentPostprocessing = 0;
 		};
