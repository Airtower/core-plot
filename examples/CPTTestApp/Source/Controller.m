#import "Controller.h"

static const CGFloat kZDistanceBetweenLayers = 20.0;

static NSString *const bindingsPlot   = @"Bindings Plot";
static NSString *const dataSourcePlot = @"Data Source Plot";
static NSString *const barPlot1       = @"Bar Plot 1";
static NSString *const barPlot2       = @"Bar Plot 2";

@interface Controller()

-(void)setupGraph;
-(void)setupAxes;
-(void)setupScatterPlots;
-(void)positionFloatingAxis;
-(void)setupBarPlots;

@property (nonatomic, readwrite, strong) IBOutlet CPTGraphHostingView *hostView;
@property (nonatomic, readwrite, unsafe_unretained) IBOutlet NSWindow *plotSymbolWindow;
@property (nonatomic, readwrite, unsafe_unretained) IBOutlet NSWindow *axisDemoWindow;
@property (nonatomic, readwrite, unsafe_unretained) IBOutlet NSWindow *selectionDemoWindow;

@end

#pragma mark -

@implementation Controller

@synthesize hostView;
@synthesize plotSymbolWindow;
@synthesize axisDemoWindow;
@synthesize selectionDemoWindow;

@synthesize xShift;
@synthesize yShift;
@synthesize labelRotation;

+(void)initialize
{
    [NSValueTransformer setValueTransformer:[CPTDecimalNumberValueTransformer new] forName:@"CPTDecimalNumberValueTransformer"];
}

-(void)awakeFromNib
{
    [super awakeFromNib];

    self.xShift = 0.0;
    self.yShift = 0.0;

    [self setupGraph];
    [self setupAxes];
    [self setupScatterPlots];
    [self positionFloatingAxis];
    [self setupBarPlots];
}

-(id)newObject
{
    NSNumber *x1 = @(1.0 + ( (NSMutableArray *)self.content ).count * 0.05);
    NSNumber *y1 = @(1.2 * rand() / (double)RAND_MAX + 1.2);

    return @{
               @"x": x1,
               @"y": y1
    };
}

#pragma mark -
#pragma mark Graph Setup Methods

-(void)setupGraph
{
    // Create graph and apply a dark theme
    graph = [[CPTXYGraph alloc] initWithFrame:NSRectToCGRect(self.hostView.bounds)];
    CPTTheme *theme = [CPTTheme themeNamed:kCPTDarkGradientTheme];
    [graph applyTheme:theme];
    self.hostView.hostedGraph = graph;

    // Graph title
    NSString *lineOne = @"This is the Graph Title";
    NSString *lineTwo = @"This is the Second Line of the Title";

    NSMutableAttributedString *graphTitle = [[NSMutableAttributedString alloc] initWithString:[NSString stringWithFormat:@"%@\n%@", lineOne, lineTwo]];
    [graphTitle addAttribute:NSForegroundColorAttributeName value:[NSColor grayColor] range:NSMakeRange(0, lineOne.length)];
    [graphTitle addAttribute:NSForegroundColorAttributeName value:[NSColor darkGrayColor] range:NSMakeRange(lineOne.length + 1, lineTwo.length)];
    NSMutableParagraphStyle *paragraphStyle = [[NSMutableParagraphStyle alloc] init];
    paragraphStyle.alignment = CPTTextAlignmentCenter;
    [graphTitle addAttribute:NSParagraphStyleAttributeName value:paragraphStyle range:NSMakeRange(0, graphTitle.length)];
    NSFont *titleFont = [NSFont fontWithName:@"Helvetica-Bold" size:18.0];
    [graphTitle addAttribute:NSFontAttributeName value:titleFont range:NSMakeRange(0, lineOne.length)];
    titleFont = [NSFont fontWithName:@"Helvetica" size:14.0];
    [graphTitle addAttribute:NSFontAttributeName value:titleFont range:NSMakeRange(lineOne.length + 1, lineTwo.length)];
    graph.attributedTitle = graphTitle;

    graph.titleDisplacement        = CGPointMake(0.0, 50.0);
    graph.titlePlotAreaFrameAnchor = CPTRectAnchorTop;

    // Graph padding
    graph.paddingLeft   = 60.0;
    graph.paddingTop    = 60.0;
    graph.paddingRight  = 60.0;
    graph.paddingBottom = 60.0;
}

-(void)setupAxes
{
    // Setup scatter plot space
    CPTXYPlotSpace *plotSpace = (CPTXYPlotSpace *)graph.defaultPlotSpace;

    plotSpace.allowsUserInteraction = YES;
    plotSpace.delegate              = self;

    // Grid line styles
    CPTMutableLineStyle *majorGridLineStyle = [CPTMutableLineStyle lineStyle];
    majorGridLineStyle.lineWidth = 0.75;
    majorGridLineStyle.lineColor = [[CPTColor colorWithGenericGray:0.2] colorWithAlphaComponent:0.75];

    CPTMutableLineStyle *minorGridLineStyle = [CPTMutableLineStyle lineStyle];
    minorGridLineStyle.lineWidth = 0.25;
    minorGridLineStyle.lineColor = [[CPTColor whiteColor] colorWithAlphaComponent:0.1];

    CPTMutableLineStyle *redLineStyle = [CPTMutableLineStyle lineStyle];
    redLineStyle.lineWidth = 10.0;
    redLineStyle.lineColor = [[CPTColor redColor] colorWithAlphaComponent:0.5];

    // Axes
    // Label x axis with a fixed interval policy
    CPTXYAxisSet *axisSet = (CPTXYAxisSet *)graph.axisSet;
    CPTXYAxis *x          = axisSet.xAxis;
    x.majorIntervalLength         = CPTDecimalFromDouble(0.5);
    x.orthogonalCoordinateDecimal = CPTDecimalFromDouble(2.0);
    x.minorTicksPerInterval       = 2;
    x.majorGridLineStyle          = majorGridLineStyle;
    x.minorGridLineStyle          = minorGridLineStyle;
    NSArray *exclusionRanges = @[[CPTPlotRange plotRangeWithLocation:CPTDecimalFromFloat(1.99) length:CPTDecimalFromFloat(0.02)],
                                 [CPTPlotRange plotRangeWithLocation:CPTDecimalFromFloat(0.99) length:CPTDecimalFromFloat(0.02)],
                                 [CPTPlotRange plotRangeWithLocation:CPTDecimalFromFloat(2.99) length:CPTDecimalFromFloat(0.02)]];
    x.labelExclusionRanges = exclusionRanges;

    NSMutableAttributedString *xTitle = [[NSMutableAttributedString alloc] initWithString:@"X Axis\nLine 2"];
    [xTitle addAttribute:NSForegroundColorAttributeName value:[NSColor whiteColor] range:NSMakeRange(0, 6)];
    [xTitle addAttribute:NSForegroundColorAttributeName value:[NSColor grayColor] range:NSMakeRange(7, 6)];
    NSMutableParagraphStyle *xParagraphStyle = [[NSMutableParagraphStyle alloc] init];
    xParagraphStyle.alignment = CPTTextAlignmentCenter;
    [xTitle addAttribute:NSParagraphStyleAttributeName value:xParagraphStyle range:NSMakeRange(0, xTitle.length)];
    x.attributedTitle = xTitle;

    x.titleOffset   = 30.0;
    x.titleLocation = CPTDecimalFromDouble(3.0);

    // Label y with an automatic label policy.
    CPTXYAxis *y = axisSet.yAxis;
    y.labelingPolicy              = CPTAxisLabelingPolicyAutomatic;
    y.orthogonalCoordinateDecimal = CPTDecimalFromDouble(2.0);
    y.minorTicksPerInterval       = 2;
    y.preferredNumberOfMajorTicks = 8;
    y.majorGridLineStyle          = majorGridLineStyle;
    y.minorGridLineStyle          = minorGridLineStyle;
    y.labelOffset                 = 10.0;
    exclusionRanges               = @[[CPTPlotRange plotRangeWithLocation:CPTDecimalFromFloat(1.99) length:CPTDecimalFromFloat(0.02)],
                                      [CPTPlotRange plotRangeWithLocation:CPTDecimalFromFloat(0.99) length:CPTDecimalFromFloat(0.02)],
                                      [CPTPlotRange plotRangeWithLocation:CPTDecimalFromFloat(3.99) length:CPTDecimalFromFloat(0.02)]];
    y.labelExclusionRanges = exclusionRanges;

    NSMutableAttributedString *yTitle = [[NSMutableAttributedString alloc] initWithString:@"Y Axis\nLine 2"];
    [yTitle addAttribute:NSForegroundColorAttributeName value:[NSColor whiteColor] range:NSMakeRange(0, 6)];
    [yTitle addAttribute:NSForegroundColorAttributeName value:[NSColor grayColor] range:NSMakeRange(7, 6)];
    NSMutableParagraphStyle *yParagraphStyle = [[NSMutableParagraphStyle alloc] init];
    yParagraphStyle.alignment = CPTTextAlignmentCenter;
    [yTitle addAttribute:NSParagraphStyleAttributeName value:yParagraphStyle range:NSMakeRange(0, yTitle.length)];
    y.attributedTitle = yTitle;

    y.titleOffset   = 30.0;
    y.titleLocation = CPTDecimalFromDouble(2.7);

    // Rotate the labels by 45 degrees, just to show it can be done.
    self.labelRotation = M_PI_4;

    // Add an extra y axis (red)
    // We add constraints to this axis below
    CPTXYAxis *y2 = [[CPTXYAxis alloc] initWithFrame:CGRectZero];
    y2.labelingPolicy              = CPTAxisLabelingPolicyAutomatic;
    y2.orthogonalCoordinateDecimal = CPTDecimalFromDouble(3.0);
    y2.minorTicksPerInterval       = 0;
    y2.preferredNumberOfMajorTicks = 4;
    y2.majorGridLineStyle          = majorGridLineStyle;
    y2.minorGridLineStyle          = minorGridLineStyle;
    y2.labelOffset                 = 10.0;
    y2.coordinate                  = CPTCoordinateY;
    y2.plotSpace                   = graph.defaultPlotSpace;
    y2.axisLineStyle               = redLineStyle;
    y2.majorTickLineStyle          = redLineStyle;
    y2.minorTickLineStyle          = nil;
    y2.labelTextStyle              = nil;
    y2.visibleRange                = [CPTPlotRange plotRangeWithLocation:CPTDecimalFromInteger(2) length:CPTDecimalFromInteger(3)];
    y2.title                       = @"Y2 title";
    y2.titleLocation               = CPTDecimalFromInteger(3);
    // Set axes
    graph.axisSet.axes = @[x, y, y2];
}

-(void)setupScatterPlots
{
    static BOOL hasData = NO;

    // Create one plot that uses bindings
    CPTScatterPlot *boundLinePlot = [[CPTScatterPlot alloc] init];

    boundLinePlot.identifier = bindingsPlot;

    CPTMutableLineStyle *lineStyle = [boundLinePlot.dataLineStyle mutableCopy];
    lineStyle.miterLimit        = 1.0;
    lineStyle.lineWidth         = 3.0;
    lineStyle.lineColor         = [CPTColor blueColor];
    boundLinePlot.dataLineStyle = lineStyle;

    [graph addPlot:boundLinePlot];
    [boundLinePlot bind:CPTScatterPlotBindingXValues toObject:self withKeyPath:@"arrangedObjects.x" options:nil];
    [boundLinePlot bind:CPTScatterPlotBindingYValues toObject:self withKeyPath:@"arrangedObjects.y" options:nil];

    // Put an area gradient under the plot above
    CPTImage *fillImage = [CPTImage imageNamed:@"BlueTexture"];
    fillImage.tiled = YES;
    CPTFill *areaImageFill = [CPTFill fillWithImage:fillImage];
    boundLinePlot.areaFill      = areaImageFill;
    boundLinePlot.areaBaseValue = [[NSDecimalNumber one] decimalValue];

    // Add plot symbols
    CPTMutableLineStyle *symbolLineStyle = [CPTMutableLineStyle lineStyle];
    symbolLineStyle.lineColor = [CPTColor blackColor];
    CPTPlotSymbol *plotSymbol = [CPTPlotSymbol ellipsePlotSymbol];
    plotSymbol.fill          = [CPTFill fillWithColor:[CPTColor blueColor]];
    plotSymbol.lineStyle     = symbolLineStyle;
    plotSymbol.size          = CGSizeMake(10.0, 10.0);
    boundLinePlot.plotSymbol = plotSymbol;

    // Set plot delegate, to know when symbols have been touched
    // We will display an annotation when a symbol is touched
    boundLinePlot.delegate                        = self;
    boundLinePlot.plotSymbolMarginForHitDetection = 5.0;

    // Create a second plot that uses the data source method
    CPTScatterPlot *dataSourceLinePlot = [[CPTScatterPlot alloc] init];
    dataSourceLinePlot.identifier     = dataSourcePlot;
    dataSourceLinePlot.cachePrecision = CPTPlotCachePrecisionDouble;

    lineStyle                        = [dataSourceLinePlot.dataLineStyle mutableCopy];
    lineStyle.lineWidth              = 1.0;
    lineStyle.lineColor              = [CPTColor greenColor];
    dataSourceLinePlot.dataLineStyle = lineStyle;

    dataSourceLinePlot.dataSource = self;

    CPTMutableTextStyle *whiteTextStyle = [CPTMutableTextStyle textStyle];
    whiteTextStyle.color              = [CPTColor whiteColor];
    dataSourceLinePlot.labelTextStyle = whiteTextStyle;

    dataSourceLinePlot.labelOffset   = 5.0;
    dataSourceLinePlot.labelRotation = M_PI_4;
    [graph addPlot:dataSourceLinePlot];

    // Make the data source line use stepped interpolation
    dataSourceLinePlot.interpolation = CPTScatterPlotInterpolationStepped;

    // Put an area gradient under the plot above
    CPTColor *areaColor       = [CPTColor colorWithComponentRed:0.3 green:1.0 blue:0.3 alpha:0.8];
    CPTGradient *areaGradient = [CPTGradient gradientWithBeginningColor:areaColor endingColor:[CPTColor clearColor]];
    areaGradient.angle = -90.0;
    CPTFill *areaGradientFill = [CPTFill fillWithGradient:areaGradient];
    dataSourceLinePlot.areaFill      = areaGradientFill;
    dataSourceLinePlot.areaBaseValue = CPTDecimalFromDouble(1.75);

    if ( !hasData ) {
        // Add some initial data
        NSMutableArray *contentArray = [NSMutableArray arrayWithCapacity:100];
        for ( NSUInteger i = 0; i < 60; i++ ) {
<<<<<<< HEAD
            NSNumber *x = [NSDecimalNumber numberWithDouble:1.0 + i * 0.05];
            NSNumber *y = [NSDecimalNumber numberWithDouble:1.2 * rand() / (double)RAND_MAX + 1.2];
            [contentArray addObject:[NSMutableDictionary dictionaryWithObjectsAndKeys:x, @"x", y, @"y", nil]];
=======
            NSNumber *x = @(1.0 + i * 0.05);
            NSNumber *y = @(1.2 * rand() / (double)RAND_MAX + 1.2);
            [contentArray addObject:@{ @"x": x,
                                       @"y": y }
            ];
>>>>>>> 4b1598a3
        }

        self.content = contentArray;
        hasData      = YES;
    }

    // Auto scale the plot space to fit the plot data
    // Extend the y range by 10% for neatness
    CPTXYPlotSpace *plotSpace = (CPTXYPlotSpace *)graph.defaultPlotSpace;
    plotSpace.allowsMomentum = YES;

    [plotSpace scaleToFitPlots:@[boundLinePlot, dataSourceLinePlot]];
    CPTPlotRange *xRange        = plotSpace.xRange;
    CPTMutablePlotRange *yRange = [plotSpace.yRange mutableCopy];
    [yRange expandRangeByFactor:CPTDecimalFromDouble(1.1)];
    plotSpace.yRange = yRange;

    // Restrict y range to a global range
    plotSpace.globalXRange = [CPTPlotRange plotRangeWithLocation:CPTDecimalFromDouble(-1.0) length:CPTDecimalFromDouble(5.0)];
    plotSpace.globalYRange = [CPTPlotRange plotRangeWithLocation:CPTDecimalFromDouble(0.0) length:CPTDecimalFromDouble(6.0)];

    // set the x and y shift to match the new ranges
    CGFloat length = xRange.lengthDouble;
    self.xShift = length - 3.0;
    length      = yRange.lengthDouble;
    self.yShift = length - 2.0;
}

-(void)positionFloatingAxis
{
    // Position y2 axis relative to the plot area, ie, not moving when dragging
    CPTXYAxis *y2 = (graph.axisSet.axes)[2];

    y2.axisConstraints = [CPTConstraints constraintWithUpperOffset:150.0];
}

-(void)setupBarPlots
{
    // Add plot space for horizontal bar charts
    CPTXYPlotSpace *barPlotSpace = [[CPTXYPlotSpace alloc] init];

    barPlotSpace.xRange = [CPTPlotRange plotRangeWithLocation:CPTDecimalFromFloat(-20.0f) length:CPTDecimalFromFloat(200.0f)];
    barPlotSpace.yRange = [CPTPlotRange plotRangeWithLocation:CPTDecimalFromFloat(-7.0f) length:CPTDecimalFromFloat(15.0f)];
    [graph addPlotSpace:barPlotSpace];

    // First bar plot
    CPTMutableTextStyle *whiteTextStyle = [CPTMutableTextStyle textStyle];
    whiteTextStyle.color = [CPTColor whiteColor];
    CPTBarPlot *barPlot = [CPTBarPlot tubularBarPlotWithColor:[CPTColor darkGrayColor] horizontalBars:YES];
    barPlot.baseValue      = CPTDecimalFromFloat(20.0f);
    barPlot.dataSource     = self;
    barPlot.barOffset      = CPTDecimalFromFloat(-0.25f);
    barPlot.identifier     = barPlot1;
    barPlot.plotRange      = [CPTPlotRange plotRangeWithLocation:CPTDecimalFromDouble(0.0) length:CPTDecimalFromDouble(7.0)];
    barPlot.labelTextStyle = whiteTextStyle;
    [graph addPlot:barPlot toPlotSpace:barPlotSpace];

    // Second bar plot
    barPlot              = [CPTBarPlot tubularBarPlotWithColor:[CPTColor blueColor] horizontalBars:YES];
    barPlot.dataSource   = self;
    barPlot.baseValue    = CPTDecimalFromFloat(20.0f);
    barPlot.barOffset    = CPTDecimalFromFloat(0.25f);
    barPlot.cornerRadius = 2.0;
    barPlot.identifier   = barPlot2;
    barPlot.plotRange    = [CPTPlotRange plotRangeWithLocation:CPTDecimalFromDouble(0.0) length:CPTDecimalFromDouble(7.0)];
    barPlot.delegate     = self;
    [graph addPlot:barPlot toPlotSpace:barPlotSpace];
}

#pragma mark -
#pragma mark Actions

-(IBAction)reloadDataSourcePlot:(id)sender
{
    CPTPlot *plot = [graph plotWithIdentifier:dataSourcePlot];

    [plot reloadData];
}

-(IBAction)removeData:(id)sender
{
    NSUInteger index = self.selectionIndex;

    if ( index != NSNotFound ) {
        [self removeObjectAtArrangedObjectIndex:index];

        CPTPlot *plot = [graph plotWithIdentifier:dataSourcePlot];
        [plot deleteDataInIndexRange:NSMakeRange(index, 1)];
    }
}

-(IBAction)insertData:(id)sender
{
    NSUInteger index = self.selectionIndex;

    if ( index != NSNotFound ) {
        id newData = [self newObject];
        [self insertObject:newData atArrangedObjectIndex:index];

        CPTPlot *plot = [graph plotWithIdentifier:dataSourcePlot];
        [plot insertDataAtIndex:index numberOfRecords:1];
    }
}

#pragma mark -
#pragma mark Plot Data Source Methods

-(NSUInteger)numberOfRecordsForPlot:(CPTPlot *)plot
{
    if ( [plot isKindOfClass:[CPTBarPlot class]] ) {
        return 8;
    }
    else {
        return [self.arrangedObjects count];
    }
}

-(NSNumber *)numberForPlot:(CPTPlot *)plot field:(NSUInteger)fieldEnum recordIndex:(NSUInteger)index
{
    NSNumber *num;

    if ( [plot isKindOfClass:[CPTBarPlot class]] ) {
        num = @( (index + 1) * (index + 1) );
        if ( [plot.identifier isEqual:barPlot2] ) {
            num = @(num.integerValue - 10);
        }
    }
    else {
        NSString *key = (fieldEnum == CPTScatterPlotFieldX ? @"x" : @"y");
        num = [(self.arrangedObjects)[index] valueForKey : key];
        if ( fieldEnum == CPTScatterPlotFieldY ) {
            num = @([num doubleValue] + 1.0);
        }
    }
    return num;
}

-(CPTLayer *)dataLabelForPlot:(CPTPlot *)plot recordIndex:(NSUInteger)index
{
    if ( [(NSString *)plot.identifier isEqualToString : barPlot2] ) {
        return (id)[NSNull null]; // Don't show any label
    }
    else if ( [(NSString *)plot.identifier isEqualToString : barPlot1] && (index < 4) ) {
        return (id)[NSNull null];
    }
    else if ( index % 4 ) {
        return (id)[NSNull null];
    }
    else {
        return nil; // Use default label style
    }
}

#pragma mark -
#pragma mark CPTScatterPlot delegate method

-(void)scatterPlot:(CPTScatterPlot *)plot plotSymbolWasSelectedAtRecordIndex:(NSUInteger)index
{
    if ( symbolTextAnnotation ) {
        [graph.plotAreaFrame.plotArea removeAnnotation:symbolTextAnnotation];
        symbolTextAnnotation = nil;
    }

    // Setup a style for the annotation
    CPTMutableTextStyle *hitAnnotationTextStyle = [CPTMutableTextStyle textStyle];
    hitAnnotationTextStyle.color    = [CPTColor whiteColor];
    hitAnnotationTextStyle.fontSize = 16.0f;
    hitAnnotationTextStyle.fontName = @"Helvetica-Bold";

    // Determine point of symbol in plot coordinates
    NSNumber *x          = [(self.arrangedObjects)[index] valueForKey : @"x"];
    NSNumber *y          = [(self.arrangedObjects)[index] valueForKey : @"y"];
    NSArray *anchorPoint = @[x, y];

    // Add annotation
    // First make a string for the y value
    NSNumberFormatter *formatter = [[NSNumberFormatter alloc] init];
    [formatter setMaximumFractionDigits:2];
    NSString *yString = [formatter stringFromNumber:y];

    // Now add the annotation to the plot area
    CPTTextLayer *textLayer = [[CPTTextLayer alloc] initWithText:yString style:hitAnnotationTextStyle];
    symbolTextAnnotation              = [[CPTPlotSpaceAnnotation alloc] initWithPlotSpace:graph.defaultPlotSpace anchorPlotPoint:anchorPoint];
    symbolTextAnnotation.contentLayer = textLayer;
    symbolTextAnnotation.displacement = CGPointMake(0.0, 20.0);
    [graph.plotAreaFrame.plotArea addAnnotation:symbolTextAnnotation];
}

#pragma mark -
#pragma mark CPTBarPlot delegate method

-(void)barPlot:(CPTBarPlot *)plot barWasSelectedAtRecordIndex:(NSUInteger)index
{
    NSLog(@"barWasSelectedAtRecordIndex %u", (unsigned)index);

    if ( symbolTextAnnotation ) {
        [graph.plotAreaFrame.plotArea removeAnnotation:symbolTextAnnotation];
        symbolTextAnnotation = nil;
    }

    // Setup a style for the annotation
    CPTMutableTextStyle *hitAnnotationTextStyle = [CPTMutableTextStyle textStyle];
    hitAnnotationTextStyle.color    = [CPTColor redColor];
    hitAnnotationTextStyle.fontSize = 16.0;
    hitAnnotationTextStyle.fontName = @"Helvetica-Bold";

    // Determine point of symbol in plot coordinates

    NSNumber *x          = @0;
    NSNumber *y          = [self numberForPlot:plot field:0 recordIndex:index];
    NSArray *anchorPoint = @[x, @(index)];

    // Add annotation
    // First make a string for the y value
    NSNumberFormatter *formatter = [[NSNumberFormatter alloc] init];
    [formatter setMaximumFractionDigits:2];
    NSString *yString = [formatter stringFromNumber:y];

    // Now add the annotation to the plot area
    CPTTextLayer *textLayer = [[CPTTextLayer alloc] initWithText:yString style:hitAnnotationTextStyle];
    symbolTextAnnotation              = [[CPTPlotSpaceAnnotation alloc] initWithPlotSpace:plot.plotSpace anchorPlotPoint:anchorPoint];
    symbolTextAnnotation.contentLayer = textLayer;
    symbolTextAnnotation.displacement = CGPointMake(0.0, 0.0);
    [graph.plotAreaFrame.plotArea addAnnotation:symbolTextAnnotation];

    CABasicAnimation *animation = [CABasicAnimation animationWithKeyPath:@"barWidthScale"];
    animation.duration            = 0.25;
    animation.toValue             = @0.0;
    animation.repeatCount         = 1;
    animation.autoreverses        = YES;
    animation.removedOnCompletion = YES;
    [plot addAnimation:animation forKey:@"barWidthScale"];
}

#pragma mark -
#pragma mark PDF / image export

-(IBAction)exportToPDF:(id)sender
{
    NSSavePanel *pdfSavingDialog = [NSSavePanel savePanel];

    [pdfSavingDialog setAllowedFileTypes:@[@"pdf"]];

    if ( [pdfSavingDialog runModal] == NSOKButton ) {
        NSData *dataForPDF = [graph dataForPDFRepresentationOfLayer];
        [dataForPDF writeToURL:[pdfSavingDialog URL] atomically:NO];
    }
}

-(IBAction)exportToPNG:(id)sender
{
    NSSavePanel *pngSavingDialog = [NSSavePanel savePanel];

    [pngSavingDialog setAllowedFileTypes:@[@"png"]];

    if ( [pngSavingDialog runModal] == NSOKButton ) {
        NSImage *image            = [graph imageOfLayer];
        NSData *tiffData          = [image TIFFRepresentation];
        NSBitmapImageRep *tiffRep = [NSBitmapImageRep imageRepWithData:tiffData];
        NSData *pngData           = [tiffRep representationUsingType:NSPNGFileType properties:nil];
        [pngData writeToURL:[pngSavingDialog URL] atomically:NO];
    }
}

#pragma mark -
#pragma mark Printing

-(IBAction)printDocument:(id)sender
{
    NSPrintInfo *printInfo = [NSPrintInfo sharedPrintInfo];

    NSRect printRect = NSZeroRect;

    printRect.size.width  = (printInfo.paperSize.width - printInfo.leftMargin - printInfo.rightMargin) * printInfo.scalingFactor;
    printRect.size.height = (printInfo.paperSize.height - printInfo.topMargin - printInfo.bottomMargin) * printInfo.scalingFactor;

    self.hostView.printRect = printRect;

    NSPrintOperation *printOperation = [NSPrintOperation printOperationWithView:self.hostView printInfo:printInfo];
    [printOperation runOperationModalForWindow:self.hostView.window
                                      delegate:self
                                didRunSelector:@selector(printOperationDidRun:success:contextInfo:)
                                   contextInfo:NULL];
}

-(void)printOperationDidRun:(NSPrintOperation *)printOperation success:(BOOL)success contextInfo:(void *)contextInfo
{
    // print delegate
}

#pragma mark -
#pragma mark Layer exploding for illustration

-(IBAction)explodeLayers:(id)sender
{
    CATransform3D perspectiveRotation = CATransform3DMakeRotation(-40.0 * M_PI / 180.0, 0.0, 1.0, 0.0);

    perspectiveRotation = CATransform3DRotate(perspectiveRotation, -55.0 * M_PI / 180.0, perspectiveRotation.m11, perspectiveRotation.m21, perspectiveRotation.m31);

    perspectiveRotation = CATransform3DScale(perspectiveRotation, 0.7, 0.7, 0.7);

    graph.masksToBounds            = NO;
    graph.superlayer.masksToBounds = NO;

    overlayRotationView                   = [[RotationView alloc] initWithFrame:self.hostView.frame];
    overlayRotationView.rotationDelegate  = self;
    overlayRotationView.rotationTransform = perspectiveRotation;
    [overlayRotationView setAutoresizingMask:[self.hostView autoresizingMask]];
    [[self.hostView superview] addSubview:overlayRotationView positioned:NSWindowAbove relativeTo:self.hostView];

    [CATransaction begin];
    [CATransaction setValue:@1.0f forKey:kCATransactionAnimationDuration];

    [Controller recursivelySplitSublayersInZForLayer:graph depthLevel:0];
    graph.superlayer.sublayerTransform = perspectiveRotation;

    [CATransaction commit];
}

+(void)recursivelySplitSublayersInZForLayer:(CALayer *)layer depthLevel:(NSUInteger)depthLevel
{
    layer.zPosition   = kZDistanceBetweenLayers * (CGFloat)depthLevel;
    layer.borderColor = [CPTColor blueColor].cgColor;
    layer.borderWidth = 2.0;

    depthLevel++;
    for ( CALayer *currentLayer in layer.sublayers ) {
        [Controller recursivelySplitSublayersInZForLayer:currentLayer depthLevel:depthLevel];
    }
}

-(IBAction)reassembleLayers:(id)sender
{
    [CATransaction begin];
    [CATransaction setValue:@1.0f forKey:kCATransactionAnimationDuration];

    [Controller recursivelyAssembleSublayersInZForLayer:graph];
    graph.superlayer.sublayerTransform = CATransform3DIdentity;

    [CATransaction commit];

    [overlayRotationView removeFromSuperview];
    overlayRotationView = nil;
}

+(void)recursivelyAssembleSublayersInZForLayer:(CALayer *)layer
{
    layer.zPosition   = 0.0;
    layer.borderColor = [CPTColor clearColor].cgColor;
    layer.borderWidth = 0.0;
    for ( CALayer *currentLayer in layer.sublayers ) {
        [Controller recursivelyAssembleSublayersInZForLayer:currentLayer];
    }
}

#pragma mark -
#pragma mark Demo windows

-(IBAction)plotSymbolDemo:(id)sender
{
    if ( !self.plotSymbolWindow ) {
        [NSBundle loadNibNamed:@"PlotSymbolDemo" owner:self];
    }

    [self.plotSymbolWindow makeKeyAndOrderFront:sender];
}

-(IBAction)axisDemo:(id)sender
{
    if ( !self.axisDemoWindow ) {
        [NSBundle loadNibNamed:@"AxisDemo" owner:self];
    }

    [self.axisDemoWindow makeKeyAndOrderFront:sender];
}

-(IBAction)selectionDemo:(id)sender
{
    if ( !self.selectionDemoWindow ) {
        [NSBundle loadNibNamed:@"SelectionDemo" owner:self];
    }

    [self.selectionDemoWindow makeKeyAndOrderFront:sender];
}

#pragma mark -
#pragma mark CPTRotationDelegate delegate method

-(void)rotateObjectUsingTransform:(CATransform3D)rotationTransform
{
    [CATransaction begin];
    [CATransaction setValue:(id)kCFBooleanTrue forKey:kCATransactionDisableActions];

    graph.superlayer.sublayerTransform = rotationTransform;

    [CATransaction commit];
}

#pragma mark -
#pragma mark Accessors

-(void)setXShift:(CGFloat)newShift
{
    xShift = newShift;
    CPTXYPlotSpace *space         = (CPTXYPlotSpace *)graph.defaultPlotSpace;
    CPTMutablePlotRange *newRange = [space.xRange mutableCopy];
    newRange.length = CPTDecimalFromDouble(3.0 + newShift);
    space.xRange    = newRange;
}

-(void)setYShift:(CGFloat)newShift
{
    yShift = newShift;
    CPTXYPlotSpace *space         = (CPTXYPlotSpace *)graph.defaultPlotSpace;
    CPTMutablePlotRange *newRange = [space.yRange mutableCopy];
    newRange.length = CPTDecimalFromDouble(2.0 + newShift);
    space.yRange    = newRange;
}

-(void)setLabelRotation:(CGFloat)newRotation
{
    labelRotation = newRotation;

    ( (CPTXYAxisSet *)graph.axisSet ).yAxis.labelRotation   = newRotation;
    [graph plotWithIdentifier:dataSourcePlot].labelRotation = newRotation;
}

@end<|MERGE_RESOLUTION|>--- conflicted
+++ resolved
@@ -274,17 +274,11 @@
         // Add some initial data
         NSMutableArray *contentArray = [NSMutableArray arrayWithCapacity:100];
         for ( NSUInteger i = 0; i < 60; i++ ) {
-<<<<<<< HEAD
-            NSNumber *x = [NSDecimalNumber numberWithDouble:1.0 + i * 0.05];
-            NSNumber *y = [NSDecimalNumber numberWithDouble:1.2 * rand() / (double)RAND_MAX + 1.2];
-            [contentArray addObject:[NSMutableDictionary dictionaryWithObjectsAndKeys:x, @"x", y, @"y", nil]];
-=======
             NSNumber *x = @(1.0 + i * 0.05);
             NSNumber *y = @(1.2 * rand() / (double)RAND_MAX + 1.2);
             [contentArray addObject:@{ @"x": x,
                                        @"y": y }
             ];
->>>>>>> 4b1598a3
         }
 
         self.content = contentArray;
