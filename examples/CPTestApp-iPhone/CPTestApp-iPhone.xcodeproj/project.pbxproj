--- conflicted
+++ resolved
@@ -268,21 +268,14 @@
 			isa = XCBuildConfiguration;
 			buildSettings = {
 				ALWAYS_SEARCH_USER_PATHS = NO;
-<<<<<<< HEAD
-=======
 				ARCHS = "$(ARCHS_STANDARD_32_BIT)";
 				"CODE_SIGN_IDENTITY[sdk=iphoneos*]" = "Don't Code Sign";
->>>>>>> 9d7f9025
 				COPY_PHASE_STRIP = NO;
 				GCC_DYNAMIC_NO_PIC = NO;
 				GCC_OPTIMIZATION_LEVEL = 0;
 				GCC_PRECOMPILE_PREFIX_HEADER = YES;
 				GCC_PREFIX_HEADER = CPTestApp_iPhone_Prefix.pch;
-<<<<<<< HEAD
-				HEADER_SEARCH_PATHS = "${PROJECT_DIR}/../../build/${BUILD_STYLE}-${PLATFORM_NAME}/usr/local/include";
-=======
-				HEADER_SEARCH_PATHS = "\"${PROJECT_DIR}/../../framework/build/${BUILD_STYLE}${EFFECTIVE_PLATFORM_NAME}\"/**";
->>>>>>> 9d7f9025
+				HEADER_SEARCH_PATHS = "\"${PROJECT_DIR}/../../build/${BUILD_STYLE}${EFFECTIVE_PLATFORM_NAME}\"/**";
 				INFOPLIST_FILE = Info.plist;
 				LIBRARY_SEARCH_PATHS = "";
 				OTHER_LDFLAGS = (
@@ -290,11 +283,8 @@
 					"-ObjC",
 				);
 				PRODUCT_NAME = "CPTestApp-iPhone";
-<<<<<<< HEAD
-=======
 				SDKROOT = iphonesimulator3.2;
 				SYMROOT = build;
->>>>>>> 9d7f9025
 			};
 			name = Debug;
 		};
@@ -302,20 +292,12 @@
 			isa = XCBuildConfiguration;
 			buildSettings = {
 				ALWAYS_SEARCH_USER_PATHS = NO;
-<<<<<<< HEAD
-				"CODE_SIGN_IDENTITY[sdk=iphoneos*]" = "iPhone Developer";
-				COPY_PHASE_STRIP = YES;
-				GCC_PRECOMPILE_PREFIX_HEADER = YES;
-				GCC_PREFIX_HEADER = CPTestApp_iPhone_Prefix.pch;
-				HEADER_SEARCH_PATHS = "${PROJECT_DIR}/../../build/${BUILD_STYLE}-${PLATFORM_NAME}/usr/local/include";
-=======
 				ARCHS = "$(ARCHS_STANDARD_32_BIT)";
 				"CODE_SIGN_IDENTITY[sdk=iphoneos*]" = "Don't Code Sign";
 				COPY_PHASE_STRIP = YES;
 				GCC_PRECOMPILE_PREFIX_HEADER = YES;
 				GCC_PREFIX_HEADER = CPTestApp_iPhone_Prefix.pch;
-				HEADER_SEARCH_PATHS = "\"${PROJECT_DIR}/../../framework/build/${BUILD_STYLE}${EFFECTIVE_PLATFORM_NAME}\"/**";
->>>>>>> 9d7f9025
+				HEADER_SEARCH_PATHS = "\"${PROJECT_DIR}/../../build/${BUILD_STYLE}${EFFECTIVE_PLATFORM_NAME}\"/**";
 				INFOPLIST_FILE = Info.plist;
 				LIBRARY_SEARCH_PATHS = "";
 				OTHER_LDFLAGS = (
@@ -323,11 +305,7 @@
 					"-ObjC",
 				);
 				PRODUCT_NAME = "CPTestApp-iPhone";
-<<<<<<< HEAD
-				"PROVISIONING_PROFILE[sdk=iphoneos*]" = "";
-=======
 				SDKROOT = iphonesimulator3.2;
->>>>>>> 9d7f9025
 			};
 			name = Release;
 		};
@@ -340,21 +318,12 @@
 				GCC_TREAT_WARNINGS_AS_ERRORS = YES;
 				GCC_WARN_ABOUT_RETURN_TYPE = YES;
 				GCC_WARN_UNUSED_VARIABLE = YES;
-<<<<<<< HEAD
-				HEADER_SEARCH_PATHS = "";
-				ONLY_ACTIVE_ARCH = YES;
-				OTHER_LDFLAGS = "-ObjC";
-				PREBINDING = NO;
-				SDKROOT = iphoneos4.0;
-				SYMROOT = "$(SRCROOT)/../../build";
-=======
-				HEADER_SEARCH_PATHS = "\"${PROJECT_DIR}/../../framework/build/${BUILD_STYLE}${EFFECTIVE_PLATFORM_NAME}\"/**";
+				HEADER_SEARCH_PATHS = "\"${PROJECT_DIR}/../../build/${BUILD_STYLE}${EFFECTIVE_PLATFORM_NAME}\"/**";
 				ONLY_ACTIVE_ARCH = YES;
 				OTHER_LDFLAGS = "-ObjC";
 				PREBINDING = NO;
 				SDKROOT = iphonesimulator3.2;
 				SYMROOT = build;
->>>>>>> 9d7f9025
 			};
 			name = Debug;
 		};
@@ -367,20 +336,11 @@
 				GCC_TREAT_WARNINGS_AS_ERRORS = YES;
 				GCC_WARN_ABOUT_RETURN_TYPE = YES;
 				GCC_WARN_UNUSED_VARIABLE = YES;
-<<<<<<< HEAD
-				HEADER_SEARCH_PATHS = "";
-				ONLY_ACTIVE_ARCH = YES;
-				OTHER_LDFLAGS = "-ObjC";
-				PREBINDING = NO;
-				"PROVISIONING_PROFILE[sdk=iphoneos*]" = "500DAB97-6B23-43B6-9993-DF558595C088";
-				SDKROOT = iphoneos4.0;
-=======
-				HEADER_SEARCH_PATHS = "\"${PROJECT_DIR}/../../framework/build/${BUILD_STYLE}${EFFECTIVE_PLATFORM_NAME}\"/**";
+				HEADER_SEARCH_PATHS = "\"${PROJECT_DIR}/../../build/${BUILD_STYLE}${EFFECTIVE_PLATFORM_NAME}\"/**";
 				ONLY_ACTIVE_ARCH = YES;
 				OTHER_LDFLAGS = "-ObjC";
 				PREBINDING = NO;
 				SDKROOT = iphonesimulator3.2;
->>>>>>> 9d7f9025
 			};
 			name = Release;
 		};
