/// @file

/**
 *  @brief Enumeration of paragraph alignments.
 **/
typedef NS_ENUM (NSInteger, CPTTextAlignment) {
    CPTTextAlignmentLeft      = NSTextAlignmentLeft,      ///< Left alignment.
    CPTTextAlignmentCenter    = NSTextAlignmentCenter,    ///< Center alignment.
    CPTTextAlignmentRight     = NSTextAlignmentRight,     ///< Right alignment.
    CPTTextAlignmentJustified = NSTextAlignmentJustified, ///< Justified alignment.
    CPTTextAlignmentNatural   = NSTextAlignmentNatural    ///< Natural alignment of the text's script.
<<<<<<< HEAD
}
CPTTextAlignment;

// @cond
// for iOS SDK compatibility
#if TARGET_IPHONE_SIMULATOR || TARGET_OS_IPHONE
#if __IPHONE_OS_VERSION_MAX_ALLOWED < 70000
@interface NSString(CPTTextStylePlatformSpecificExtensions)

-(CGSize)sizeWithAttributes:(NSDictionary *)attrs;

@end
#else
#endif
#endif

/// @endcond
=======
};
>>>>>>> 8c580a5e
<|MERGE_RESOLUTION|>--- conflicted
+++ resolved
@@ -9,9 +9,7 @@
     CPTTextAlignmentRight     = NSTextAlignmentRight,     ///< Right alignment.
     CPTTextAlignmentJustified = NSTextAlignmentJustified, ///< Justified alignment.
     CPTTextAlignmentNatural   = NSTextAlignmentNatural    ///< Natural alignment of the text's script.
-<<<<<<< HEAD
-}
-CPTTextAlignment;
+};
 
 // @cond
 // for iOS SDK compatibility
@@ -26,7 +24,4 @@
 #endif
 #endif
 
-/// @endcond
-=======
-};
->>>>>>> 8c580a5e
+/// @endcond