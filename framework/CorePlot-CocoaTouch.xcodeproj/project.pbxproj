// !$*UTF8*$!
{
	archiveVersion = 1;
	classes = {
	};
	objectVersion = 45;
	objects = {

/* Begin PBXAggregateTarget section */
		0760D0F311BD272D00A3C4BD /* Build SDK */ = {
			isa = PBXAggregateTarget;
			buildConfigurationList = 0760D0FC11BD274600A3C4BD /* Build configuration list for PBXAggregateTarget "Build SDK" */;
			buildPhases = (
				0760D0F211BD272D00A3C4BD /* ShellScript */,
			);
			dependencies = (
			);
			name = "Build SDK";
			productName = "Build SDK";
		};
		C3566B8010EED04900FB3866 /* Documentation */ = {
			isa = PBXAggregateTarget;
			buildConfigurationList = C3566B8410EED06800FB3866 /* Build configuration list for PBXAggregateTarget "Documentation" */;
			buildPhases = (
				C3566B7F10EED04900FB3866 /* ShellScript */,
			);
			dependencies = (
			);
			name = Documentation;
			productName = Documentation;
		};
/* End PBXAggregateTarget section */

/* Begin PBXBuildFile section */
		070CB82A0FC9DE4B00F3152B /* CPGradient.m in Sources */ = {isa = PBXBuildFile; fileRef = BC9B82990FB89E610035D8DA /* CPGradient.m */; };
		070CB82B0FC9DE5500F3152B /* CPImage.m in Sources */ = {isa = PBXBuildFile; fileRef = BC9B829B0FB89E610035D8DA /* CPImage.m */; };
		070CB82C0FC9DE5600F3152B /* CPLayer.m in Sources */ = {isa = PBXBuildFile; fileRef = BC9B82700FB89E610035D8DA /* CPLayer.m */; };
		070CB82D0FC9DE5700F3152B /* CPLineStyle.m in Sources */ = {isa = PBXBuildFile; fileRef = BC9B829D0FB89E610035D8DA /* CPLineStyle.m */; };
		070CB8340FC9DEA800F3152B /* CPColor.h in Headers */ = {isa = PBXBuildFile; fileRef = 070CB8300FC9DEA800F3152B /* CPColor.h */; settings = {ATTRIBUTES = (Public, ); }; };
		070CB8350FC9DEA800F3152B /* CPColor.m in Sources */ = {isa = PBXBuildFile; fileRef = 070CB8310FC9DEA800F3152B /* CPColor.m */; };
		070CB8360FC9DEA800F3152B /* CPColorSpace.h in Headers */ = {isa = PBXBuildFile; fileRef = 070CB8320FC9DEA800F3152B /* CPColorSpace.h */; settings = {ATTRIBUTES = (Public, ); }; };
		070CB8370FC9DEA800F3152B /* CPColorSpace.m in Sources */ = {isa = PBXBuildFile; fileRef = 070CB8330FC9DEA800F3152B /* CPColorSpace.m */; };
		070CB8430FC9DED400F3152B /* CPAxis.h in Headers */ = {isa = PBXBuildFile; fileRef = 070CB8390FC9DED400F3152B /* CPAxis.h */; settings = {ATTRIBUTES = (Public, ); }; };
		070CB8440FC9DED400F3152B /* CPAxis.m in Sources */ = {isa = PBXBuildFile; fileRef = 070CB83A0FC9DED400F3152B /* CPAxis.m */; };
		070CB8470FC9DED400F3152B /* CPAxisSet.h in Headers */ = {isa = PBXBuildFile; fileRef = 070CB83D0FC9DED400F3152B /* CPAxisSet.h */; settings = {ATTRIBUTES = (Public, ); }; };
		070CB8480FC9DED400F3152B /* CPAxisSet.m in Sources */ = {isa = PBXBuildFile; fileRef = 070CB83E0FC9DED400F3152B /* CPAxisSet.m */; };
		070CB85E0FC9DF4700F3152B /* CPTextLayer.m in Sources */ = {isa = PBXBuildFile; fileRef = BC9B829F0FB89E610035D8DA /* CPTextLayer.m */; };
		0718DE4D11D1EDBA00AF4851 /* CPAnnotation.h in Headers */ = {isa = PBXBuildFile; fileRef = 0718DE4511D1EDBA00AF4851 /* CPAnnotation.h */; settings = {ATTRIBUTES = (Public, ); }; };
		0718DE4E11D1EDBA00AF4851 /* CPAnnotation.m in Sources */ = {isa = PBXBuildFile; fileRef = 0718DE4611D1EDBA00AF4851 /* CPAnnotation.m */; };
		0718DE4F11D1EDBA00AF4851 /* CPAnnotationHostLayer.h in Headers */ = {isa = PBXBuildFile; fileRef = 0718DE4711D1EDBA00AF4851 /* CPAnnotationHostLayer.h */; settings = {ATTRIBUTES = (Public, ); }; };
		0718DE5011D1EDBA00AF4851 /* CPAnnotationHostLayer.m in Sources */ = {isa = PBXBuildFile; fileRef = 0718DE4811D1EDBA00AF4851 /* CPAnnotationHostLayer.m */; };
		0718DE5111D1EDBA00AF4851 /* CPLayerAnnotation.h in Headers */ = {isa = PBXBuildFile; fileRef = 0718DE4911D1EDBA00AF4851 /* CPLayerAnnotation.h */; settings = {ATTRIBUTES = (Public, ); }; };
		0718DE5211D1EDBA00AF4851 /* CPLayerAnnotation.m in Sources */ = {isa = PBXBuildFile; fileRef = 0718DE4A11D1EDBA00AF4851 /* CPLayerAnnotation.m */; };
		0718DE5311D1EDBA00AF4851 /* CPPlotSpaceAnnotation.h in Headers */ = {isa = PBXBuildFile; fileRef = 0718DE4B11D1EDBA00AF4851 /* CPPlotSpaceAnnotation.h */; settings = {ATTRIBUTES = (Public, ); }; };
		0718DE5411D1EDBA00AF4851 /* CPPlotSpaceAnnotation.m in Sources */ = {isa = PBXBuildFile; fileRef = 0718DE4C11D1EDBA00AF4851 /* CPPlotSpaceAnnotation.m */; };
		072E3F9D0FE2FF7300ACF62F /* CPDarkGradientTheme.h in Headers */ = {isa = PBXBuildFile; fileRef = 072E3F990FE2FF7300ACF62F /* CPDarkGradientTheme.h */; settings = {ATTRIBUTES = (Public, ); }; };
		072E3F9E0FE2FF7300ACF62F /* CPDarkGradientTheme.m in Sources */ = {isa = PBXBuildFile; fileRef = 072E3F9A0FE2FF7300ACF62F /* CPDarkGradientTheme.m */; };
		072E3F9F0FE2FF7300ACF62F /* CPTheme.h in Headers */ = {isa = PBXBuildFile; fileRef = 072E3F9B0FE2FF7300ACF62F /* CPTheme.h */; settings = {ATTRIBUTES = (Public, ); }; };
		072E3FA00FE2FF7300ACF62F /* CPTheme.m in Sources */ = {isa = PBXBuildFile; fileRef = 072E3F9C0FE2FF7300ACF62F /* CPTheme.m */; };
		074D7BC50FD6B65F006011BC /* CPXYPlotSpace.h in Headers */ = {isa = PBXBuildFile; fileRef = 074D7BC30FD6B65E006011BC /* CPXYPlotSpace.h */; settings = {ATTRIBUTES = (Public, ); }; };
		074D7BC60FD6B65F006011BC /* CPXYPlotSpace.m in Sources */ = {isa = PBXBuildFile; fileRef = 074D7BC40FD6B65F006011BC /* CPXYPlotSpace.m */; };
		074FADF9112024C500394B90 /* CPConstrainedPosition.h in Headers */ = {isa = PBXBuildFile; fileRef = 074FADF7112024C500394B90 /* CPConstrainedPosition.h */; settings = {ATTRIBUTES = (Public, ); }; };
		074FADFA112024C500394B90 /* CPConstrainedPosition.m in Sources */ = {isa = PBXBuildFile; fileRef = 074FADF8112024C500394B90 /* CPConstrainedPosition.m */; };
		0772B4F310E26A12009CD04C /* CPTradingRangePlot.h in Headers */ = {isa = PBXBuildFile; fileRef = 0772B4F110E26A12009CD04C /* CPTradingRangePlot.h */; settings = {ATTRIBUTES = (Public, ); }; };
		0772B4F410E26A12009CD04C /* CPTradingRangePlot.m in Sources */ = {isa = PBXBuildFile; fileRef = 0772B4F210E26A12009CD04C /* CPTradingRangePlot.m */; };
		077F28550FE18048000BCA52 /* CPBorderedLayer.h in Headers */ = {isa = PBXBuildFile; fileRef = 077F28510FE18048000BCA52 /* CPBorderedLayer.h */; settings = {ATTRIBUTES = (Public, ); }; };
		077F28560FE18048000BCA52 /* CPBorderedLayer.m in Sources */ = {isa = PBXBuildFile; fileRef = 077F28520FE18048000BCA52 /* CPBorderedLayer.m */; };
		077F28570FE18048000BCA52 /* CPPathExtensions.h in Headers */ = {isa = PBXBuildFile; fileRef = 077F28530FE18048000BCA52 /* CPPathExtensions.h */; settings = {ATTRIBUTES = (Public, ); }; };
		077F28580FE18048000BCA52 /* CPPathExtensions.m in Sources */ = {isa = PBXBuildFile; fileRef = 077F28540FE18048000BCA52 /* CPPathExtensions.m */; };
		0789EFBE0FB9F97F00C0A613 /* CPPlatformSpecificCategories.h in Headers */ = {isa = PBXBuildFile; fileRef = 0789EFB80FB9F97F00C0A613 /* CPPlatformSpecificCategories.h */; settings = {ATTRIBUTES = (Public, ); }; };
		0789EFBF0FB9F97F00C0A613 /* CPPlatformSpecificCategories.m in Sources */ = {isa = PBXBuildFile; fileRef = 0789EFB90FB9F97F00C0A613 /* CPPlatformSpecificCategories.m */; };
		0789EFC00FB9F97F00C0A613 /* CPPlatformSpecificDefines.h in Headers */ = {isa = PBXBuildFile; fileRef = 0789EFBA0FB9F97F00C0A613 /* CPPlatformSpecificDefines.h */; settings = {ATTRIBUTES = (Public, ); }; };
		0789EFC10FB9F97F00C0A613 /* CPPlatformSpecificDefines.m in Sources */ = {isa = PBXBuildFile; fileRef = 0789EFBB0FB9F97F00C0A613 /* CPPlatformSpecificDefines.m */; };
		0789EFC20FB9F97F00C0A613 /* CPPlatformSpecificFunctions.h in Headers */ = {isa = PBXBuildFile; fileRef = 0789EFBC0FB9F97F00C0A613 /* CPPlatformSpecificFunctions.h */; settings = {ATTRIBUTES = (Public, ); }; };
		0789EFC30FB9F97F00C0A613 /* CPPlatformSpecificFunctions.m in Sources */ = {isa = PBXBuildFile; fileRef = 0789EFBD0FB9F97F00C0A613 /* CPPlatformSpecificFunctions.m */; };
		07A2E71E102DFAD300809BC5 /* CPTimeFormatter.h in Headers */ = {isa = PBXBuildFile; fileRef = 07A2E71C102DFAD300809BC5 /* CPTimeFormatter.h */; settings = {ATTRIBUTES = (Public, ); }; };
		07A2E71F102DFAD300809BC5 /* CPTimeFormatter.m in Sources */ = {isa = PBXBuildFile; fileRef = 07A2E71D102DFAD300809BC5 /* CPTimeFormatter.m */; };
		07A62FB50FE2234900CD765C /* CPTextStyle.h in Headers */ = {isa = PBXBuildFile; fileRef = 07A62FB30FE2234900CD765C /* CPTextStyle.h */; settings = {ATTRIBUTES = (Public, ); }; };
		07A62FB60FE2234900CD765C /* CPTextStyle.m in Sources */ = {isa = PBXBuildFile; fileRef = 07A62FB40FE2234900CD765C /* CPTextStyle.m */; };
		07AEF30310BBF99A0012BEFF /* CPResponder.h in Headers */ = {isa = PBXBuildFile; fileRef = 07AEF30110BBF99A0012BEFF /* CPResponder.h */; settings = {ATTRIBUTES = (Public, ); }; };
		07FCF2D3115B54DE00E46606 /* CPSlateTheme.h in Headers */ = {isa = PBXBuildFile; fileRef = 07FCF2D1115B54DE00E46606 /* CPSlateTheme.h */; settings = {ATTRIBUTES = (Public, ); }; };
		07FCF2D4115B54DE00E46606 /* CPSlateTheme.m in Sources */ = {isa = PBXBuildFile; fileRef = 07FCF2D2115B54DE00E46606 /* CPSlateTheme.m */; };
		BC4FAF29100D7DF300811DD3 /* NSDecimalNumberExtensions.h in Headers */ = {isa = PBXBuildFile; fileRef = BC9B82B10FB89E610035D8DA /* NSDecimalNumberExtensions.h */; settings = {ATTRIBUTES = (Public, ); }; };
		BC74A2C210FC087800E7E90D /* CPPieChart.h in Headers */ = {isa = PBXBuildFile; fileRef = BC74A2C010FC087800E7E90D /* CPPieChart.h */; settings = {ATTRIBUTES = (Public, ); }; };
		BC74A2C310FC087800E7E90D /* CPPieChart.m in Sources */ = {isa = PBXBuildFile; fileRef = BC74A2C110FC087800E7E90D /* CPPieChart.m */; };
		BC79F1D50FD1DC1A00510976 /* CPLayerHostingView.h in Headers */ = {isa = PBXBuildFile; fileRef = BC79F1D30FD1DC1A00510976 /* CPLayerHostingView.h */; settings = {ATTRIBUTES = (Public, ); }; };
		BC79F1D60FD1DC1A00510976 /* CPLayerHostingView.m in Sources */ = {isa = PBXBuildFile; fileRef = BC79F1D40FD1DC1A00510976 /* CPLayerHostingView.m */; };
		BC89A79A1024AB19009D5261 /* CorePlotProbes.d in Sources */ = {isa = PBXBuildFile; fileRef = BC89A7991024AB19009D5261 /* CorePlotProbes.d */; };
		BC9B834E0FB8A1400035D8DA /* CPPlot.m in Sources */ = {isa = PBXBuildFile; fileRef = BC9B82D30FB89E610035D8DA /* CPPlot.m */; };
		BC9B834F0FB8A1400035D8DA /* CPScatterPlot.m in Sources */ = {isa = PBXBuildFile; fileRef = BC9B82D50FB89E610035D8DA /* CPScatterPlot.m */; };
		BC9B83500FB8A1400035D8DA /* CPBarPlot.m in Sources */ = {isa = PBXBuildFile; fileRef = BC9B82DB0FB89E610035D8DA /* CPBarPlot.m */; };
		BC9B83510FB8A1400035D8DA /* CPPlotSymbol.m in Sources */ = {isa = PBXBuildFile; fileRef = BC9B82D10FB89E610035D8DA /* CPPlotSymbol.m */; };
		BC9B83520FB8A1400035D8DA /* CPPlotSpace.m in Sources */ = {isa = PBXBuildFile; fileRef = BC9B82C70FB89E610035D8DA /* CPPlotSpace.m */; };
		BC9B83540FB8A1400035D8DA /* CPPolarPlotSpace.m in Sources */ = {isa = PBXBuildFile; fileRef = BC9B82CD0FB89E610035D8DA /* CPPolarPlotSpace.m */; };
		BC9B83550FB8A1400035D8DA /* CPPlotAreaFrame.m in Sources */ = {isa = PBXBuildFile; fileRef = BC9B82C20FB89E610035D8DA /* CPPlotAreaFrame.m */; };
		BC9B83560FB8A1400035D8DA /* CPGraph.m in Sources */ = {isa = PBXBuildFile; fileRef = BC9B82B70FB89E610035D8DA /* CPGraph.m */; };
		BC9B83570FB8A1400035D8DA /* CPXYGraph.m in Sources */ = {isa = PBXBuildFile; fileRef = BC9B82B90FB89E610035D8DA /* CPXYGraph.m */; };
		BC9B835A0FB8A1400035D8DA /* NSDecimalNumberExtensions.m in Sources */ = {isa = PBXBuildFile; fileRef = BC9B82B20FB89E610035D8DA /* NSDecimalNumberExtensions.m */; };
		BC9B835B0FB8A1400035D8DA /* NSNumberExtensions.m in Sources */ = {isa = PBXBuildFile; fileRef = BC9B82B40FB89E610035D8DA /* NSNumberExtensions.m */; };
		BC9B835D0FB8A1400035D8DA /* CPDefinitions.m in Sources */ = {isa = PBXBuildFile; fileRef = BC9B82A40FB89E610035D8DA /* CPDefinitions.m */; };
		BC9B835E0FB8A1400035D8DA /* CPExceptions.m in Sources */ = {isa = PBXBuildFile; fileRef = BC9B82A60FB89E610035D8DA /* CPExceptions.m */; };
		BC9B835F0FB8A1400035D8DA /* CPUtilities.m in Sources */ = {isa = PBXBuildFile; fileRef = BC9B82A80FB89E610035D8DA /* CPUtilities.m */; };
		BC9B83600FB8A1400035D8DA /* CPPlotRange.m in Sources */ = {isa = PBXBuildFile; fileRef = BC9B82AC0FB89E610035D8DA /* CPPlotRange.m */; };
		BC9B83610FB8A1400035D8DA /* CPFill.m in Sources */ = {isa = PBXBuildFile; fileRef = BC9B82890FB89E610035D8DA /* CPFill.m */; };
		BC9B83620FB8A1400035D8DA /* _CPFillColor.m in Sources */ = {isa = PBXBuildFile; fileRef = BC9B828B0FB89E610035D8DA /* _CPFillColor.m */; };
		BC9B83630FB8A1400035D8DA /* _CPFillGradient.m in Sources */ = {isa = PBXBuildFile; fileRef = BC9B828D0FB89E610035D8DA /* _CPFillGradient.m */; };
		BC9B83640FB8A1400035D8DA /* _CPFillImage.m in Sources */ = {isa = PBXBuildFile; fileRef = BC9B828F0FB89E610035D8DA /* _CPFillImage.m */; };
		BC9B836E0FB8A1700035D8DA /* QuartzCore.framework in Frameworks */ = {isa = PBXBuildFile; fileRef = BC9B82690FB89BD10035D8DA /* QuartzCore.framework */; };
		BC9B836F0FB8A1700035D8DA /* UIKit.framework in Frameworks */ = {isa = PBXBuildFile; fileRef = 1DF5F4DF0D08C38300B7A737 /* UIKit.framework */; };
		BC9B83700FB8A1700035D8DA /* Foundation.framework in Frameworks */ = {isa = PBXBuildFile; fileRef = 1D30AB110D05D00D00671497 /* Foundation.framework */; };
		BC9B83710FB8A1700035D8DA /* CoreGraphics.framework in Frameworks */ = {isa = PBXBuildFile; fileRef = 288765A40DF7441C002DB57D /* CoreGraphics.framework */; };
		BC9B83C30FB8AC4B0035D8DA /* CorePlot-CocoaTouch.h in Headers */ = {isa = PBXBuildFile; fileRef = BC9B83C20FB8AC4B0035D8DA /* CorePlot-CocoaTouch.h */; settings = {ATTRIBUTES = (Public, ); }; };
		BCC7EA451006BF5700B39451 /* CPPlainBlackTheme.h in Headers */ = {isa = PBXBuildFile; fileRef = BCC7EA3F1006BF5700B39451 /* CPPlainBlackTheme.h */; settings = {ATTRIBUTES = (Public, ); }; };
		BCC7EA461006BF5700B39451 /* CPPlainBlackTheme.m in Sources */ = {isa = PBXBuildFile; fileRef = BCC7EA401006BF5700B39451 /* CPPlainBlackTheme.m */; };
		BCC7EA471006BF5700B39451 /* CPPlainWhiteTheme.h in Headers */ = {isa = PBXBuildFile; fileRef = BCC7EA411006BF5700B39451 /* CPPlainWhiteTheme.h */; settings = {ATTRIBUTES = (Public, ); }; };
		BCC7EA481006BF5700B39451 /* CPPlainWhiteTheme.m in Sources */ = {isa = PBXBuildFile; fileRef = BCC7EA421006BF5700B39451 /* CPPlainWhiteTheme.m */; };
		BCC7EA491006BF5700B39451 /* CPStocksTheme.h in Headers */ = {isa = PBXBuildFile; fileRef = BCC7EA431006BF5700B39451 /* CPStocksTheme.h */; settings = {ATTRIBUTES = (Public, ); }; };
		BCC7EA4A1006BF5700B39451 /* CPStocksTheme.m in Sources */ = {isa = PBXBuildFile; fileRef = BCC7EA441006BF5700B39451 /* CPStocksTheme.m */; };
		C30C85AB1047428100181766 /* CPPlotGroup.h in Headers */ = {isa = PBXBuildFile; fileRef = C30C85A91047428100181766 /* CPPlotGroup.h */; settings = {ATTRIBUTES = (Public, ); }; };
		C30C85AC1047428100181766 /* CPPlotGroup.m in Sources */ = {isa = PBXBuildFile; fileRef = C30C85AA1047428100181766 /* CPPlotGroup.m */; };
		C35A65A511025EDF00FE24BB /* CPPlotArea.h in Headers */ = {isa = PBXBuildFile; fileRef = C35A65A311025EDF00FE24BB /* CPPlotArea.h */; settings = {ATTRIBUTES = (Private, ); }; };
		C35A65A611025EDF00FE24BB /* CPPlotArea.m in Sources */ = {isa = PBXBuildFile; fileRef = C35A65A411025EDF00FE24BB /* CPPlotArea.m */; };
		C35A65B311025F8A00FE24BB /* CPGridLines.h in Headers */ = {isa = PBXBuildFile; fileRef = C35A65B111025F8A00FE24BB /* CPGridLines.h */; settings = {ATTRIBUTES = (Public, ); }; };
		C35A65B411025F8A00FE24BB /* CPGridLines.m in Sources */ = {isa = PBXBuildFile; fileRef = C35A65B211025F8A00FE24BB /* CPGridLines.m */; };
		C35A65B911025FA900FE24BB /* CPAxisLabel.h in Headers */ = {isa = PBXBuildFile; fileRef = C35A65B511025FA900FE24BB /* CPAxisLabel.h */; settings = {ATTRIBUTES = (Public, ); }; };
		C35A65BA11025FA900FE24BB /* CPAxisLabel.m in Sources */ = {isa = PBXBuildFile; fileRef = C35A65B611025FA900FE24BB /* CPAxisLabel.m */; };
		C35A65BB11025FA900FE24BB /* CPAxisTitle.h in Headers */ = {isa = PBXBuildFile; fileRef = C35A65B711025FA900FE24BB /* CPAxisTitle.h */; settings = {ATTRIBUTES = (Public, ); }; };
		C35A65BC11025FA900FE24BB /* CPAxisTitle.m in Sources */ = {isa = PBXBuildFile; fileRef = C35A65B811025FA900FE24BB /* CPAxisTitle.m */; };
		C35A65BF11025FB300FE24BB /* CPAxisLabelGroup.h in Headers */ = {isa = PBXBuildFile; fileRef = C35A65BD11025FB300FE24BB /* CPAxisLabelGroup.h */; settings = {ATTRIBUTES = (Public, ); }; };
		C35A65C011025FB300FE24BB /* CPAxisLabelGroup.m in Sources */ = {isa = PBXBuildFile; fileRef = C35A65BE11025FB300FE24BB /* CPAxisLabelGroup.m */; };
		C35A65C711025FCC00FE24BB /* CPXYAxis.h in Headers */ = {isa = PBXBuildFile; fileRef = C35A65C111025FCC00FE24BB /* CPXYAxis.h */; settings = {ATTRIBUTES = (Public, ); }; };
		C35A65C811025FCC00FE24BB /* CPXYAxis.m in Sources */ = {isa = PBXBuildFile; fileRef = C35A65C211025FCC00FE24BB /* CPXYAxis.m */; };
		C35A65C911025FCC00FE24BB /* CPXYAxisSet.h in Headers */ = {isa = PBXBuildFile; fileRef = C35A65C311025FCC00FE24BB /* CPXYAxisSet.h */; settings = {ATTRIBUTES = (Public, ); }; };
		C35A65CA11025FCC00FE24BB /* CPXYAxisSet.m in Sources */ = {isa = PBXBuildFile; fileRef = C35A65C411025FCC00FE24BB /* CPXYAxisSet.m */; };
		C35A65D311025FE300FE24BB /* CPAnimation.h in Headers */ = {isa = PBXBuildFile; fileRef = C35A65CD11025FE300FE24BB /* CPAnimation.h */; settings = {ATTRIBUTES = (Public, ); }; };
		C35A65D411025FE300FE24BB /* CPAnimation.m in Sources */ = {isa = PBXBuildFile; fileRef = C35A65CE11025FE300FE24BB /* CPAnimation.m */; };
		C35A65D511025FE300FE24BB /* CPAnimationKeyFrame.h in Headers */ = {isa = PBXBuildFile; fileRef = C35A65CF11025FE300FE24BB /* CPAnimationKeyFrame.h */; settings = {ATTRIBUTES = (Public, ); }; };
		C35A65D611025FE300FE24BB /* CPAnimationKeyFrame.m in Sources */ = {isa = PBXBuildFile; fileRef = C35A65D011025FE300FE24BB /* CPAnimationKeyFrame.m */; };
		C35A65D711025FE300FE24BB /* CPAnimationTransition.h in Headers */ = {isa = PBXBuildFile; fileRef = C35A65D111025FE300FE24BB /* CPAnimationTransition.h */; settings = {ATTRIBUTES = (Public, ); }; };
		C35A65D811025FE300FE24BB /* CPAnimationTransition.m in Sources */ = {isa = PBXBuildFile; fileRef = C35A65D211025FE300FE24BB /* CPAnimationTransition.m */; };
		C35A66071102723E00FE24BB /* CPTextStylePlatformSpecific.h in Headers */ = {isa = PBXBuildFile; fileRef = C35A66051102723E00FE24BB /* CPTextStylePlatformSpecific.h */; settings = {ATTRIBUTES = (); }; };
		C35A66081102723E00FE24BB /* CPTextStylePlatformSpecific.m in Sources */ = {isa = PBXBuildFile; fileRef = C35A66061102723E00FE24BB /* CPTextStylePlatformSpecific.m */; };
		C38DD49711A04B99002A68E7 /* CPGridLineGroup.h in Headers */ = {isa = PBXBuildFile; fileRef = C38DD49511A04B99002A68E7 /* CPGridLineGroup.h */; settings = {ATTRIBUTES = (Private, ); }; };
		C38DD49811A04B99002A68E7 /* CPGridLineGroup.m in Sources */ = {isa = PBXBuildFile; fileRef = C38DD49611A04B99002A68E7 /* CPGridLineGroup.m */; };
		C3B623BD107EC7ED0009EF0B /* CPLayoutManager.h in Headers */ = {isa = PBXBuildFile; fileRef = C3B623BB107EC7ED0009EF0B /* CPLayoutManager.h */; settings = {ATTRIBUTES = (Public, ); }; };
		C3B623BE107EC7ED0009EF0B /* CPLayoutManager.m in Sources */ = {isa = PBXBuildFile; fileRef = C3B623BC107EC7ED0009EF0B /* CPLayoutManager.m */; };
		C3B623C0107EC9370009EF0B /* CPBarPlot.h in Headers */ = {isa = PBXBuildFile; fileRef = BC9B82DA0FB89E610035D8DA /* CPBarPlot.h */; settings = {ATTRIBUTES = (Public, ); }; };
		C3B623C1107EC9400009EF0B /* CPDefinitions.h in Headers */ = {isa = PBXBuildFile; fileRef = BC9B82A30FB89E610035D8DA /* CPDefinitions.h */; settings = {ATTRIBUTES = (Public, ); }; };
		C3B623C2107EC9430009EF0B /* CPExceptions.h in Headers */ = {isa = PBXBuildFile; fileRef = BC9B82A50FB89E610035D8DA /* CPExceptions.h */; settings = {ATTRIBUTES = (Public, ); }; };
		C3B623C3107EC94D0009EF0B /* CPFill.h in Headers */ = {isa = PBXBuildFile; fileRef = BC9B82880FB89E610035D8DA /* CPFill.h */; settings = {ATTRIBUTES = (Public, ); }; };
		C3B623C4107EC94E0009EF0B /* CPGradient.h in Headers */ = {isa = PBXBuildFile; fileRef = BC9B82980FB89E610035D8DA /* CPGradient.h */; settings = {ATTRIBUTES = (Public, ); }; };
		C3B623C5107EC9500009EF0B /* CPGraph.h in Headers */ = {isa = PBXBuildFile; fileRef = BC9B82B60FB89E610035D8DA /* CPGraph.h */; settings = {ATTRIBUTES = (Public, ); }; };
		C3B623C6107EC9510009EF0B /* CPImage.h in Headers */ = {isa = PBXBuildFile; fileRef = BC9B829A0FB89E610035D8DA /* CPImage.h */; settings = {ATTRIBUTES = (Public, ); }; };
		C3B623C7107EC9540009EF0B /* CPLayer.h in Headers */ = {isa = PBXBuildFile; fileRef = BC9B826F0FB89E610035D8DA /* CPLayer.h */; settings = {ATTRIBUTES = (Public, ); }; };
		C3B623C8107EC9570009EF0B /* CPLineStyle.h in Headers */ = {isa = PBXBuildFile; fileRef = BC9B829C0FB89E610035D8DA /* CPLineStyle.h */; settings = {ATTRIBUTES = (Public, ); }; };
		C3B623C9107EC95C0009EF0B /* CPPlot.h in Headers */ = {isa = PBXBuildFile; fileRef = BC9B82D20FB89E610035D8DA /* CPPlot.h */; settings = {ATTRIBUTES = (Public, ); }; };
		C3B623CA107EC95E0009EF0B /* CPPlotAreaFrame.h in Headers */ = {isa = PBXBuildFile; fileRef = BC9B82C10FB89E610035D8DA /* CPPlotAreaFrame.h */; settings = {ATTRIBUTES = (Public, ); }; };
		C3B623CB107EC9610009EF0B /* CPPlotRange.h in Headers */ = {isa = PBXBuildFile; fileRef = BC9B82AB0FB89E610035D8DA /* CPPlotRange.h */; settings = {ATTRIBUTES = (Public, ); }; };
		C3B623CC107EC9620009EF0B /* CPPlotSpace.h in Headers */ = {isa = PBXBuildFile; fileRef = BC9B82C60FB89E610035D8DA /* CPPlotSpace.h */; settings = {ATTRIBUTES = (Public, ); }; };
		C3B623CD107EC9630009EF0B /* CPPlotSymbol.h in Headers */ = {isa = PBXBuildFile; fileRef = BC9B82D00FB89E610035D8DA /* CPPlotSymbol.h */; settings = {ATTRIBUTES = (Public, ); }; };
		C3B623CE107EC9640009EF0B /* CPPolarPlotSpace.h in Headers */ = {isa = PBXBuildFile; fileRef = BC9B82CC0FB89E610035D8DA /* CPPolarPlotSpace.h */; settings = {ATTRIBUTES = (Public, ); }; };
		C3B623CF107EC9680009EF0B /* CPScatterPlot.h in Headers */ = {isa = PBXBuildFile; fileRef = BC9B82D40FB89E610035D8DA /* CPScatterPlot.h */; settings = {ATTRIBUTES = (Public, ); }; };
		C3B623D0107EC96B0009EF0B /* CPTextLayer.h in Headers */ = {isa = PBXBuildFile; fileRef = BC9B829E0FB89E610035D8DA /* CPTextLayer.h */; settings = {ATTRIBUTES = (Public, ); }; };
		C3B623D1107EC96E0009EF0B /* CPUtilities.h in Headers */ = {isa = PBXBuildFile; fileRef = BC9B82A70FB89E610035D8DA /* CPUtilities.h */; settings = {ATTRIBUTES = (Public, ); }; };
		C3B623D2107EC9760009EF0B /* CPXYGraph.h in Headers */ = {isa = PBXBuildFile; fileRef = BC9B82B80FB89E610035D8DA /* CPXYGraph.h */; settings = {ATTRIBUTES = (Public, ); }; };
		C3B623D3107EC97A0009EF0B /* NSNumberExtensions.h in Headers */ = {isa = PBXBuildFile; fileRef = BC9B82B30FB89E610035D8DA /* NSNumberExtensions.h */; settings = {ATTRIBUTES = (Public, ); }; };
		C3B623D4107EC9800009EF0B /* _CPFillColor.h in Headers */ = {isa = PBXBuildFile; fileRef = BC9B828A0FB89E610035D8DA /* _CPFillColor.h */; settings = {ATTRIBUTES = (Private, ); }; };
		C3B623D5107EC9820009EF0B /* _CPFillGradient.h in Headers */ = {isa = PBXBuildFile; fileRef = BC9B828C0FB89E610035D8DA /* _CPFillGradient.h */; settings = {ATTRIBUTES = (Private, ); }; };
		C3B623D6107EC9830009EF0B /* _CPFillImage.h in Headers */ = {isa = PBXBuildFile; fileRef = BC9B828E0FB89E610035D8DA /* _CPFillImage.h */; settings = {ATTRIBUTES = (Private, ); }; };
		C40CFB94107EC1B40057E828 /* CPXYTheme.h in Headers */ = {isa = PBXBuildFile; fileRef = C40CFB92107EC1B40057E828 /* CPXYTheme.h */; settings = {ATTRIBUTES = (Public, ); }; };
		C40CFB95107EC1B40057E828 /* CPXYTheme.m in Sources */ = {isa = PBXBuildFile; fileRef = C40CFB93107EC1B40057E828 /* CPXYTheme.m */; };
/* End PBXBuildFile section */

/* Begin PBXFileReference section */
		070CB8300FC9DEA800F3152B /* CPColor.h */ = {isa = PBXFileReference; fileEncoding = 4; lastKnownFileType = sourcecode.c.h; name = CPColor.h; path = Source/CPColor.h; sourceTree = "<group>"; };
		070CB8310FC9DEA800F3152B /* CPColor.m */ = {isa = PBXFileReference; fileEncoding = 4; lastKnownFileType = sourcecode.c.objc; name = CPColor.m; path = Source/CPColor.m; sourceTree = "<group>"; };
		070CB8320FC9DEA800F3152B /* CPColorSpace.h */ = {isa = PBXFileReference; fileEncoding = 4; lastKnownFileType = sourcecode.c.h; name = CPColorSpace.h; path = Source/CPColorSpace.h; sourceTree = "<group>"; };
		070CB8330FC9DEA800F3152B /* CPColorSpace.m */ = {isa = PBXFileReference; fileEncoding = 4; lastKnownFileType = sourcecode.c.objc; name = CPColorSpace.m; path = Source/CPColorSpace.m; sourceTree = "<group>"; };
		070CB8390FC9DED400F3152B /* CPAxis.h */ = {isa = PBXFileReference; fileEncoding = 4; lastKnownFileType = sourcecode.c.h; name = CPAxis.h; path = Source/CPAxis.h; sourceTree = "<group>"; };
		070CB83A0FC9DED400F3152B /* CPAxis.m */ = {isa = PBXFileReference; fileEncoding = 4; lastKnownFileType = sourcecode.c.objc; name = CPAxis.m; path = Source/CPAxis.m; sourceTree = "<group>"; };
		070CB83D0FC9DED400F3152B /* CPAxisSet.h */ = {isa = PBXFileReference; fileEncoding = 4; lastKnownFileType = sourcecode.c.h; name = CPAxisSet.h; path = Source/CPAxisSet.h; sourceTree = "<group>"; };
		070CB83E0FC9DED400F3152B /* CPAxisSet.m */ = {isa = PBXFileReference; fileEncoding = 4; lastKnownFileType = sourcecode.c.objc; name = CPAxisSet.m; path = Source/CPAxisSet.m; sourceTree = "<group>"; };
		0718DE4511D1EDBA00AF4851 /* CPAnnotation.h */ = {isa = PBXFileReference; fileEncoding = 4; lastKnownFileType = sourcecode.c.h; name = CPAnnotation.h; path = Source/CPAnnotation.h; sourceTree = "<group>"; };
		0718DE4611D1EDBA00AF4851 /* CPAnnotation.m */ = {isa = PBXFileReference; fileEncoding = 4; lastKnownFileType = sourcecode.c.objc; name = CPAnnotation.m; path = Source/CPAnnotation.m; sourceTree = "<group>"; };
		0718DE4711D1EDBA00AF4851 /* CPAnnotationHostLayer.h */ = {isa = PBXFileReference; fileEncoding = 4; lastKnownFileType = sourcecode.c.h; name = CPAnnotationHostLayer.h; path = Source/CPAnnotationHostLayer.h; sourceTree = "<group>"; };
		0718DE4811D1EDBA00AF4851 /* CPAnnotationHostLayer.m */ = {isa = PBXFileReference; fileEncoding = 4; lastKnownFileType = sourcecode.c.objc; name = CPAnnotationHostLayer.m; path = Source/CPAnnotationHostLayer.m; sourceTree = "<group>"; };
		0718DE4911D1EDBA00AF4851 /* CPLayerAnnotation.h */ = {isa = PBXFileReference; fileEncoding = 4; lastKnownFileType = sourcecode.c.h; name = CPLayerAnnotation.h; path = Source/CPLayerAnnotation.h; sourceTree = "<group>"; };
		0718DE4A11D1EDBA00AF4851 /* CPLayerAnnotation.m */ = {isa = PBXFileReference; fileEncoding = 4; lastKnownFileType = sourcecode.c.objc; name = CPLayerAnnotation.m; path = Source/CPLayerAnnotation.m; sourceTree = "<group>"; };
		0718DE4B11D1EDBA00AF4851 /* CPPlotSpaceAnnotation.h */ = {isa = PBXFileReference; fileEncoding = 4; lastKnownFileType = sourcecode.c.h; name = CPPlotSpaceAnnotation.h; path = Source/CPPlotSpaceAnnotation.h; sourceTree = "<group>"; };
		0718DE4C11D1EDBA00AF4851 /* CPPlotSpaceAnnotation.m */ = {isa = PBXFileReference; fileEncoding = 4; lastKnownFileType = sourcecode.c.objc; name = CPPlotSpaceAnnotation.m; path = Source/CPPlotSpaceAnnotation.m; sourceTree = "<group>"; };
		071F3CDF10FBAB9D00D0A7B6 /* License.txt */ = {isa = PBXFileReference; fileEncoding = 4; lastKnownFileType = text; name = License.txt; path = ../License.txt; sourceTree = SOURCE_ROOT; };
		072E3F990FE2FF7300ACF62F /* CPDarkGradientTheme.h */ = {isa = PBXFileReference; fileEncoding = 4; lastKnownFileType = sourcecode.c.h; name = CPDarkGradientTheme.h; path = Source/CPDarkGradientTheme.h; sourceTree = "<group>"; };
		072E3F9A0FE2FF7300ACF62F /* CPDarkGradientTheme.m */ = {isa = PBXFileReference; fileEncoding = 4; lastKnownFileType = sourcecode.c.objc; name = CPDarkGradientTheme.m; path = Source/CPDarkGradientTheme.m; sourceTree = "<group>"; };
		072E3F9B0FE2FF7300ACF62F /* CPTheme.h */ = {isa = PBXFileReference; fileEncoding = 4; lastKnownFileType = sourcecode.c.h; name = CPTheme.h; path = Source/CPTheme.h; sourceTree = "<group>"; };
		072E3F9C0FE2FF7300ACF62F /* CPTheme.m */ = {isa = PBXFileReference; fileEncoding = 4; lastKnownFileType = sourcecode.c.objc; name = CPTheme.m; path = Source/CPTheme.m; sourceTree = "<group>"; };
		074D7BC30FD6B65E006011BC /* CPXYPlotSpace.h */ = {isa = PBXFileReference; fileEncoding = 4; lastKnownFileType = sourcecode.c.h; name = CPXYPlotSpace.h; path = Source/CPXYPlotSpace.h; sourceTree = "<group>"; };
		074D7BC40FD6B65F006011BC /* CPXYPlotSpace.m */ = {isa = PBXFileReference; fileEncoding = 4; lastKnownFileType = sourcecode.c.objc; name = CPXYPlotSpace.m; path = Source/CPXYPlotSpace.m; sourceTree = "<group>"; };
		074FADF7112024C500394B90 /* CPConstrainedPosition.h */ = {isa = PBXFileReference; fileEncoding = 4; lastKnownFileType = sourcecode.c.h; name = CPConstrainedPosition.h; path = Source/CPConstrainedPosition.h; sourceTree = "<group>"; };
		074FADF8112024C500394B90 /* CPConstrainedPosition.m */ = {isa = PBXFileReference; fileEncoding = 4; lastKnownFileType = sourcecode.c.objc; name = CPConstrainedPosition.m; path = Source/CPConstrainedPosition.m; sourceTree = "<group>"; };
		0772B4F110E26A12009CD04C /* CPTradingRangePlot.h */ = {isa = PBXFileReference; fileEncoding = 4; lastKnownFileType = sourcecode.c.h; name = CPTradingRangePlot.h; path = Source/CPTradingRangePlot.h; sourceTree = "<group>"; };
		0772B4F210E26A12009CD04C /* CPTradingRangePlot.m */ = {isa = PBXFileReference; fileEncoding = 4; lastKnownFileType = sourcecode.c.objc; name = CPTradingRangePlot.m; path = Source/CPTradingRangePlot.m; sourceTree = "<group>"; };
		077F28510FE18048000BCA52 /* CPBorderedLayer.h */ = {isa = PBXFileReference; fileEncoding = 4; lastKnownFileType = sourcecode.c.h; name = CPBorderedLayer.h; path = Source/CPBorderedLayer.h; sourceTree = "<group>"; };
		077F28520FE18048000BCA52 /* CPBorderedLayer.m */ = {isa = PBXFileReference; fileEncoding = 4; lastKnownFileType = sourcecode.c.objc; name = CPBorderedLayer.m; path = Source/CPBorderedLayer.m; sourceTree = "<group>"; };
		077F28530FE18048000BCA52 /* CPPathExtensions.h */ = {isa = PBXFileReference; fileEncoding = 4; lastKnownFileType = sourcecode.c.h; name = CPPathExtensions.h; path = Source/CPPathExtensions.h; sourceTree = "<group>"; };
		077F28540FE18048000BCA52 /* CPPathExtensions.m */ = {isa = PBXFileReference; fileEncoding = 4; lastKnownFileType = sourcecode.c.objc; name = CPPathExtensions.m; path = Source/CPPathExtensions.m; sourceTree = "<group>"; };
		0789EFB80FB9F97F00C0A613 /* CPPlatformSpecificCategories.h */ = {isa = PBXFileReference; fileEncoding = 4; lastKnownFileType = sourcecode.c.h; path = CPPlatformSpecificCategories.h; sourceTree = "<group>"; };
		0789EFB90FB9F97F00C0A613 /* CPPlatformSpecificCategories.m */ = {isa = PBXFileReference; fileEncoding = 4; lastKnownFileType = sourcecode.c.objc; path = CPPlatformSpecificCategories.m; sourceTree = "<group>"; };
		0789EFBA0FB9F97F00C0A613 /* CPPlatformSpecificDefines.h */ = {isa = PBXFileReference; fileEncoding = 4; lastKnownFileType = sourcecode.c.h; path = CPPlatformSpecificDefines.h; sourceTree = "<group>"; };
		0789EFBB0FB9F97F00C0A613 /* CPPlatformSpecificDefines.m */ = {isa = PBXFileReference; fileEncoding = 4; lastKnownFileType = sourcecode.c.objc; path = CPPlatformSpecificDefines.m; sourceTree = "<group>"; };
		0789EFBC0FB9F97F00C0A613 /* CPPlatformSpecificFunctions.h */ = {isa = PBXFileReference; fileEncoding = 4; lastKnownFileType = sourcecode.c.h; path = CPPlatformSpecificFunctions.h; sourceTree = "<group>"; };
		0789EFBD0FB9F97F00C0A613 /* CPPlatformSpecificFunctions.m */ = {isa = PBXFileReference; fileEncoding = 4; lastKnownFileType = sourcecode.c.objc; path = CPPlatformSpecificFunctions.m; sourceTree = "<group>"; };
		07A2E71C102DFAD300809BC5 /* CPTimeFormatter.h */ = {isa = PBXFileReference; fileEncoding = 4; lastKnownFileType = sourcecode.c.h; name = CPTimeFormatter.h; path = Source/CPTimeFormatter.h; sourceTree = "<group>"; };
		07A2E71D102DFAD300809BC5 /* CPTimeFormatter.m */ = {isa = PBXFileReference; fileEncoding = 4; lastKnownFileType = sourcecode.c.objc; name = CPTimeFormatter.m; path = Source/CPTimeFormatter.m; sourceTree = "<group>"; };
		07A62FB30FE2234900CD765C /* CPTextStyle.h */ = {isa = PBXFileReference; fileEncoding = 4; lastKnownFileType = sourcecode.c.h; name = CPTextStyle.h; path = Source/CPTextStyle.h; sourceTree = "<group>"; };
		07A62FB40FE2234900CD765C /* CPTextStyle.m */ = {isa = PBXFileReference; fileEncoding = 4; lastKnownFileType = sourcecode.c.objc; name = CPTextStyle.m; path = Source/CPTextStyle.m; sourceTree = "<group>"; };
		07AEF30110BBF99A0012BEFF /* CPResponder.h */ = {isa = PBXFileReference; fileEncoding = 4; lastKnownFileType = sourcecode.c.h; name = CPResponder.h; path = Source/CPResponder.h; sourceTree = "<group>"; };
		07FCF2D1115B54DE00E46606 /* CPSlateTheme.h */ = {isa = PBXFileReference; fileEncoding = 4; lastKnownFileType = sourcecode.c.h; name = CPSlateTheme.h; path = Source/CPSlateTheme.h; sourceTree = "<group>"; };
		07FCF2D2115B54DE00E46606 /* CPSlateTheme.m */ = {isa = PBXFileReference; fileEncoding = 4; lastKnownFileType = sourcecode.c.objc; name = CPSlateTheme.m; path = Source/CPSlateTheme.m; sourceTree = "<group>"; };
		1D30AB110D05D00D00671497 /* Foundation.framework */ = {isa = PBXFileReference; lastKnownFileType = wrapper.framework; name = Foundation.framework; path = System/Library/Frameworks/Foundation.framework; sourceTree = SDKROOT; };
		1DF5F4DF0D08C38300B7A737 /* UIKit.framework */ = {isa = PBXFileReference; lastKnownFileType = wrapper.framework; name = UIKit.framework; path = System/Library/Frameworks/UIKit.framework; sourceTree = SDKROOT; };
		288765A40DF7441C002DB57D /* CoreGraphics.framework */ = {isa = PBXFileReference; lastKnownFileType = wrapper.framework; name = CoreGraphics.framework; path = System/Library/Frameworks/CoreGraphics.framework; sourceTree = SDKROOT; };
		29B97316FDCFA39411CA2CEA /* main-cocoatouch.m */ = {isa = PBXFileReference; fileEncoding = 4; lastKnownFileType = sourcecode.c.objc; path = "main-cocoatouch.m"; sourceTree = "<group>"; };
		32CA4F630368D1EE00C91783 /* CorePlot_CocoaTouch_Prefix.pch */ = {isa = PBXFileReference; fileEncoding = 4; lastKnownFileType = sourcecode.c.h; path = CorePlot_CocoaTouch_Prefix.pch; sourceTree = "<group>"; };
		8D1107310486CEB800E47090 /* Info-CocoaTouch.plist */ = {isa = PBXFileReference; fileEncoding = 4; lastKnownFileType = text.plist.xml; path = "Info-CocoaTouch.plist"; sourceTree = "<group>"; };
		BC74A2C010FC087800E7E90D /* CPPieChart.h */ = {isa = PBXFileReference; fileEncoding = 4; lastKnownFileType = sourcecode.c.h; name = CPPieChart.h; path = Source/CPPieChart.h; sourceTree = "<group>"; };
		BC74A2C110FC087800E7E90D /* CPPieChart.m */ = {isa = PBXFileReference; fileEncoding = 4; lastKnownFileType = sourcecode.c.objc; name = CPPieChart.m; path = Source/CPPieChart.m; sourceTree = "<group>"; };
		BC79F1D30FD1DC1A00510976 /* CPLayerHostingView.h */ = {isa = PBXFileReference; fileEncoding = 4; lastKnownFileType = sourcecode.c.h; path = CPLayerHostingView.h; sourceTree = "<group>"; };
		BC79F1D40FD1DC1A00510976 /* CPLayerHostingView.m */ = {isa = PBXFileReference; fileEncoding = 4; lastKnownFileType = sourcecode.c.objc; path = CPLayerHostingView.m; sourceTree = "<group>"; };
		BC89A7991024AB19009D5261 /* CorePlotProbes.d */ = {isa = PBXFileReference; fileEncoding = 4; lastKnownFileType = sourcecode.dtrace; name = CorePlotProbes.d; path = TestResources/CorePlotProbes.d; sourceTree = "<group>"; };
		BC9B82690FB89BD10035D8DA /* QuartzCore.framework */ = {isa = PBXFileReference; lastKnownFileType = wrapper.framework; name = QuartzCore.framework; path = System/Library/Frameworks/QuartzCore.framework; sourceTree = SDKROOT; };
		BC9B826F0FB89E610035D8DA /* CPLayer.h */ = {isa = PBXFileReference; fileEncoding = 4; lastKnownFileType = sourcecode.c.h; name = CPLayer.h; path = Source/CPLayer.h; sourceTree = "<group>"; };
		BC9B82700FB89E610035D8DA /* CPLayer.m */ = {isa = PBXFileReference; fileEncoding = 4; lastKnownFileType = sourcecode.c.objc; name = CPLayer.m; path = Source/CPLayer.m; sourceTree = "<group>"; };
		BC9B82880FB89E610035D8DA /* CPFill.h */ = {isa = PBXFileReference; fileEncoding = 4; lastKnownFileType = sourcecode.c.h; name = CPFill.h; path = Source/CPFill.h; sourceTree = SOURCE_ROOT; };
		BC9B82890FB89E610035D8DA /* CPFill.m */ = {isa = PBXFileReference; fileEncoding = 4; lastKnownFileType = sourcecode.c.objc; name = CPFill.m; path = Source/CPFill.m; sourceTree = SOURCE_ROOT; };
		BC9B828A0FB89E610035D8DA /* _CPFillColor.h */ = {isa = PBXFileReference; fileEncoding = 4; lastKnownFileType = sourcecode.c.h; name = _CPFillColor.h; path = Source/_CPFillColor.h; sourceTree = SOURCE_ROOT; };
		BC9B828B0FB89E610035D8DA /* _CPFillColor.m */ = {isa = PBXFileReference; fileEncoding = 4; lastKnownFileType = sourcecode.c.objc; name = _CPFillColor.m; path = Source/_CPFillColor.m; sourceTree = SOURCE_ROOT; };
		BC9B828C0FB89E610035D8DA /* _CPFillGradient.h */ = {isa = PBXFileReference; fileEncoding = 4; lastKnownFileType = sourcecode.c.h; name = _CPFillGradient.h; path = Source/_CPFillGradient.h; sourceTree = SOURCE_ROOT; };
		BC9B828D0FB89E610035D8DA /* _CPFillGradient.m */ = {isa = PBXFileReference; fileEncoding = 4; lastKnownFileType = sourcecode.c.objc; name = _CPFillGradient.m; path = Source/_CPFillGradient.m; sourceTree = SOURCE_ROOT; };
		BC9B828E0FB89E610035D8DA /* _CPFillImage.h */ = {isa = PBXFileReference; fileEncoding = 4; lastKnownFileType = sourcecode.c.h; name = _CPFillImage.h; path = Source/_CPFillImage.h; sourceTree = SOURCE_ROOT; };
		BC9B828F0FB89E610035D8DA /* _CPFillImage.m */ = {isa = PBXFileReference; fileEncoding = 4; lastKnownFileType = sourcecode.c.objc; name = _CPFillImage.m; path = Source/_CPFillImage.m; sourceTree = SOURCE_ROOT; };
		BC9B82980FB89E610035D8DA /* CPGradient.h */ = {isa = PBXFileReference; fileEncoding = 4; lastKnownFileType = sourcecode.c.h; name = CPGradient.h; path = Source/CPGradient.h; sourceTree = "<group>"; };
		BC9B82990FB89E610035D8DA /* CPGradient.m */ = {isa = PBXFileReference; fileEncoding = 4; lastKnownFileType = sourcecode.c.objc; name = CPGradient.m; path = Source/CPGradient.m; sourceTree = "<group>"; };
		BC9B829A0FB89E610035D8DA /* CPImage.h */ = {isa = PBXFileReference; fileEncoding = 4; lastKnownFileType = sourcecode.c.h; name = CPImage.h; path = Source/CPImage.h; sourceTree = "<group>"; };
		BC9B829B0FB89E610035D8DA /* CPImage.m */ = {isa = PBXFileReference; fileEncoding = 4; lastKnownFileType = sourcecode.c.objc; name = CPImage.m; path = Source/CPImage.m; sourceTree = "<group>"; };
		BC9B829C0FB89E610035D8DA /* CPLineStyle.h */ = {isa = PBXFileReference; fileEncoding = 4; lastKnownFileType = sourcecode.c.h; name = CPLineStyle.h; path = Source/CPLineStyle.h; sourceTree = "<group>"; };
		BC9B829D0FB89E610035D8DA /* CPLineStyle.m */ = {isa = PBXFileReference; fileEncoding = 4; lastKnownFileType = sourcecode.c.objc; name = CPLineStyle.m; path = Source/CPLineStyle.m; sourceTree = "<group>"; };
		BC9B829E0FB89E610035D8DA /* CPTextLayer.h */ = {isa = PBXFileReference; fileEncoding = 4; lastKnownFileType = sourcecode.c.h; name = CPTextLayer.h; path = Source/CPTextLayer.h; sourceTree = "<group>"; };
		BC9B829F0FB89E610035D8DA /* CPTextLayer.m */ = {isa = PBXFileReference; fileEncoding = 4; lastKnownFileType = sourcecode.c.objc; name = CPTextLayer.m; path = Source/CPTextLayer.m; sourceTree = "<group>"; };
		BC9B82A30FB89E610035D8DA /* CPDefinitions.h */ = {isa = PBXFileReference; fileEncoding = 4; lastKnownFileType = sourcecode.c.h; name = CPDefinitions.h; path = Source/CPDefinitions.h; sourceTree = SOURCE_ROOT; };
		BC9B82A40FB89E610035D8DA /* CPDefinitions.m */ = {isa = PBXFileReference; fileEncoding = 4; lastKnownFileType = sourcecode.c.objc; name = CPDefinitions.m; path = Source/CPDefinitions.m; sourceTree = SOURCE_ROOT; };
		BC9B82A50FB89E610035D8DA /* CPExceptions.h */ = {isa = PBXFileReference; fileEncoding = 4; lastKnownFileType = sourcecode.c.h; name = CPExceptions.h; path = Source/CPExceptions.h; sourceTree = SOURCE_ROOT; };
		BC9B82A60FB89E610035D8DA /* CPExceptions.m */ = {isa = PBXFileReference; fileEncoding = 4; lastKnownFileType = sourcecode.c.objc; name = CPExceptions.m; path = Source/CPExceptions.m; sourceTree = SOURCE_ROOT; };
		BC9B82A70FB89E610035D8DA /* CPUtilities.h */ = {isa = PBXFileReference; fileEncoding = 4; lastKnownFileType = sourcecode.c.h; name = CPUtilities.h; path = Source/CPUtilities.h; sourceTree = SOURCE_ROOT; };
		BC9B82A80FB89E610035D8DA /* CPUtilities.m */ = {isa = PBXFileReference; fileEncoding = 4; lastKnownFileType = sourcecode.c.objc; name = CPUtilities.m; path = Source/CPUtilities.m; sourceTree = SOURCE_ROOT; };
		BC9B82AB0FB89E610035D8DA /* CPPlotRange.h */ = {isa = PBXFileReference; fileEncoding = 4; lastKnownFileType = sourcecode.c.h; name = CPPlotRange.h; path = Source/CPPlotRange.h; sourceTree = SOURCE_ROOT; };
		BC9B82AC0FB89E610035D8DA /* CPPlotRange.m */ = {isa = PBXFileReference; fileEncoding = 4; lastKnownFileType = sourcecode.c.objc; name = CPPlotRange.m; path = Source/CPPlotRange.m; sourceTree = SOURCE_ROOT; };
		BC9B82B10FB89E610035D8DA /* NSDecimalNumberExtensions.h */ = {isa = PBXFileReference; fileEncoding = 4; lastKnownFileType = sourcecode.c.h; name = NSDecimalNumberExtensions.h; path = Source/NSDecimalNumberExtensions.h; sourceTree = SOURCE_ROOT; };
		BC9B82B20FB89E610035D8DA /* NSDecimalNumberExtensions.m */ = {isa = PBXFileReference; fileEncoding = 4; lastKnownFileType = sourcecode.c.objc; name = NSDecimalNumberExtensions.m; path = Source/NSDecimalNumberExtensions.m; sourceTree = SOURCE_ROOT; };
		BC9B82B30FB89E610035D8DA /* NSNumberExtensions.h */ = {isa = PBXFileReference; fileEncoding = 4; lastKnownFileType = sourcecode.c.h; name = NSNumberExtensions.h; path = Source/NSNumberExtensions.h; sourceTree = SOURCE_ROOT; };
		BC9B82B40FB89E610035D8DA /* NSNumberExtensions.m */ = {isa = PBXFileReference; fileEncoding = 4; lastKnownFileType = sourcecode.c.objc; name = NSNumberExtensions.m; path = Source/NSNumberExtensions.m; sourceTree = SOURCE_ROOT; };
		BC9B82B60FB89E610035D8DA /* CPGraph.h */ = {isa = PBXFileReference; fileEncoding = 4; lastKnownFileType = sourcecode.c.h; name = CPGraph.h; path = Source/CPGraph.h; sourceTree = SOURCE_ROOT; };
		BC9B82B70FB89E610035D8DA /* CPGraph.m */ = {isa = PBXFileReference; fileEncoding = 4; lastKnownFileType = sourcecode.c.objc; name = CPGraph.m; path = Source/CPGraph.m; sourceTree = SOURCE_ROOT; };
		BC9B82B80FB89E610035D8DA /* CPXYGraph.h */ = {isa = PBXFileReference; fileEncoding = 4; lastKnownFileType = sourcecode.c.h; name = CPXYGraph.h; path = Source/CPXYGraph.h; sourceTree = SOURCE_ROOT; };
		BC9B82B90FB89E610035D8DA /* CPXYGraph.m */ = {isa = PBXFileReference; fileEncoding = 4; lastKnownFileType = sourcecode.c.objc; name = CPXYGraph.m; path = Source/CPXYGraph.m; sourceTree = SOURCE_ROOT; };
		BC9B82C10FB89E610035D8DA /* CPPlotAreaFrame.h */ = {isa = PBXFileReference; fileEncoding = 4; lastKnownFileType = sourcecode.c.h; name = CPPlotAreaFrame.h; path = Source/CPPlotAreaFrame.h; sourceTree = "<group>"; };
		BC9B82C20FB89E610035D8DA /* CPPlotAreaFrame.m */ = {isa = PBXFileReference; fileEncoding = 4; lastKnownFileType = sourcecode.c.objc; name = CPPlotAreaFrame.m; path = Source/CPPlotAreaFrame.m; sourceTree = "<group>"; };
		BC9B82C60FB89E610035D8DA /* CPPlotSpace.h */ = {isa = PBXFileReference; fileEncoding = 4; lastKnownFileType = sourcecode.c.h; name = CPPlotSpace.h; path = Source/CPPlotSpace.h; sourceTree = SOURCE_ROOT; };
		BC9B82C70FB89E610035D8DA /* CPPlotSpace.m */ = {isa = PBXFileReference; fileEncoding = 4; lastKnownFileType = sourcecode.c.objc; name = CPPlotSpace.m; path = Source/CPPlotSpace.m; sourceTree = SOURCE_ROOT; };
		BC9B82CC0FB89E610035D8DA /* CPPolarPlotSpace.h */ = {isa = PBXFileReference; fileEncoding = 4; lastKnownFileType = sourcecode.c.h; name = CPPolarPlotSpace.h; path = Source/CPPolarPlotSpace.h; sourceTree = SOURCE_ROOT; };
		BC9B82CD0FB89E610035D8DA /* CPPolarPlotSpace.m */ = {isa = PBXFileReference; fileEncoding = 4; lastKnownFileType = sourcecode.c.objc; name = CPPolarPlotSpace.m; path = Source/CPPolarPlotSpace.m; sourceTree = SOURCE_ROOT; };
		BC9B82D00FB89E610035D8DA /* CPPlotSymbol.h */ = {isa = PBXFileReference; fileEncoding = 4; lastKnownFileType = sourcecode.c.h; name = CPPlotSymbol.h; path = Source/CPPlotSymbol.h; sourceTree = SOURCE_ROOT; };
		BC9B82D10FB89E610035D8DA /* CPPlotSymbol.m */ = {isa = PBXFileReference; fileEncoding = 4; lastKnownFileType = sourcecode.c.objc; name = CPPlotSymbol.m; path = Source/CPPlotSymbol.m; sourceTree = SOURCE_ROOT; };
		BC9B82D20FB89E610035D8DA /* CPPlot.h */ = {isa = PBXFileReference; fileEncoding = 4; lastKnownFileType = sourcecode.c.h; name = CPPlot.h; path = Source/CPPlot.h; sourceTree = SOURCE_ROOT; };
		BC9B82D30FB89E610035D8DA /* CPPlot.m */ = {isa = PBXFileReference; fileEncoding = 4; lastKnownFileType = sourcecode.c.objc; name = CPPlot.m; path = Source/CPPlot.m; sourceTree = SOURCE_ROOT; };
		BC9B82D40FB89E610035D8DA /* CPScatterPlot.h */ = {isa = PBXFileReference; fileEncoding = 4; lastKnownFileType = sourcecode.c.h; name = CPScatterPlot.h; path = Source/CPScatterPlot.h; sourceTree = SOURCE_ROOT; };
		BC9B82D50FB89E610035D8DA /* CPScatterPlot.m */ = {isa = PBXFileReference; fileEncoding = 4; lastKnownFileType = sourcecode.c.objc; name = CPScatterPlot.m; path = Source/CPScatterPlot.m; sourceTree = SOURCE_ROOT; };
		BC9B82DA0FB89E610035D8DA /* CPBarPlot.h */ = {isa = PBXFileReference; fileEncoding = 4; lastKnownFileType = sourcecode.c.h; name = CPBarPlot.h; path = Source/CPBarPlot.h; sourceTree = SOURCE_ROOT; };
		BC9B82DB0FB89E610035D8DA /* CPBarPlot.m */ = {isa = PBXFileReference; fileEncoding = 4; lastKnownFileType = sourcecode.c.objc; name = CPBarPlot.m; path = Source/CPBarPlot.m; sourceTree = SOURCE_ROOT; };
		BC9B83470FB8A0A40035D8DA /* libCorePlot-CocoaTouch.a */ = {isa = PBXFileReference; explicitFileType = archive.ar; includeInIndex = 0; path = "libCorePlot-CocoaTouch.a"; sourceTree = BUILT_PRODUCTS_DIR; };
		BC9B83C20FB8AC4B0035D8DA /* CorePlot-CocoaTouch.h */ = {isa = PBXFileReference; fileEncoding = 4; lastKnownFileType = sourcecode.c.h; path = "CorePlot-CocoaTouch.h"; sourceTree = SOURCE_ROOT; };
		BCC7EA3F1006BF5700B39451 /* CPPlainBlackTheme.h */ = {isa = PBXFileReference; fileEncoding = 4; lastKnownFileType = sourcecode.c.h; name = CPPlainBlackTheme.h; path = Source/CPPlainBlackTheme.h; sourceTree = "<group>"; };
		BCC7EA401006BF5700B39451 /* CPPlainBlackTheme.m */ = {isa = PBXFileReference; fileEncoding = 4; lastKnownFileType = sourcecode.c.objc; name = CPPlainBlackTheme.m; path = Source/CPPlainBlackTheme.m; sourceTree = "<group>"; };
		BCC7EA411006BF5700B39451 /* CPPlainWhiteTheme.h */ = {isa = PBXFileReference; fileEncoding = 4; lastKnownFileType = sourcecode.c.h; name = CPPlainWhiteTheme.h; path = Source/CPPlainWhiteTheme.h; sourceTree = "<group>"; };
		BCC7EA421006BF5700B39451 /* CPPlainWhiteTheme.m */ = {isa = PBXFileReference; fileEncoding = 4; lastKnownFileType = sourcecode.c.objc; name = CPPlainWhiteTheme.m; path = Source/CPPlainWhiteTheme.m; sourceTree = "<group>"; };
		BCC7EA431006BF5700B39451 /* CPStocksTheme.h */ = {isa = PBXFileReference; fileEncoding = 4; lastKnownFileType = sourcecode.c.h; name = CPStocksTheme.h; path = Source/CPStocksTheme.h; sourceTree = "<group>"; };
		BCC7EA441006BF5700B39451 /* CPStocksTheme.m */ = {isa = PBXFileReference; fileEncoding = 4; lastKnownFileType = sourcecode.c.objc; name = CPStocksTheme.m; path = Source/CPStocksTheme.m; sourceTree = "<group>"; };
		C30C85A91047428100181766 /* CPPlotGroup.h */ = {isa = PBXFileReference; fileEncoding = 4; lastKnownFileType = sourcecode.c.h; name = CPPlotGroup.h; path = Source/CPPlotGroup.h; sourceTree = "<group>"; };
		C30C85AA1047428100181766 /* CPPlotGroup.m */ = {isa = PBXFileReference; fileEncoding = 4; lastKnownFileType = sourcecode.c.objc; name = CPPlotGroup.m; path = Source/CPPlotGroup.m; sourceTree = "<group>"; };
		C3566B8C10EED17400FB3866 /* doxygen touch.config */ = {isa = PBXFileReference; fileEncoding = 4; lastKnownFileType = text; name = "doxygen touch.config"; path = "../documentation/doxygen touch.config"; sourceTree = SOURCE_ROOT; };
		C3566B8D10EED17400FB3866 /* doxygen-cocoa-touch-tags.xml */ = {isa = PBXFileReference; fileEncoding = 4; lastKnownFileType = text.xml; name = "doxygen-cocoa-touch-tags.xml"; path = "../documentation/doxygen-cocoa-touch-tags.xml"; sourceTree = SOURCE_ROOT; };
		C3566B8E10EED1B000FB3866 /* mainpage.h */ = {isa = PBXFileReference; fileEncoding = 4; lastKnownFileType = sourcecode.c.h; name = mainpage.h; path = Source/mainpage.h; sourceTree = "<group>"; };
		C35A65A311025EDF00FE24BB /* CPPlotArea.h */ = {isa = PBXFileReference; fileEncoding = 4; lastKnownFileType = sourcecode.c.h; name = CPPlotArea.h; path = Source/CPPlotArea.h; sourceTree = "<group>"; };
		C35A65A411025EDF00FE24BB /* CPPlotArea.m */ = {isa = PBXFileReference; fileEncoding = 4; lastKnownFileType = sourcecode.c.objc; name = CPPlotArea.m; path = Source/CPPlotArea.m; sourceTree = "<group>"; };
		C35A65B111025F8A00FE24BB /* CPGridLines.h */ = {isa = PBXFileReference; fileEncoding = 4; lastKnownFileType = sourcecode.c.h; name = CPGridLines.h; path = Source/CPGridLines.h; sourceTree = "<group>"; };
		C35A65B211025F8A00FE24BB /* CPGridLines.m */ = {isa = PBXFileReference; fileEncoding = 4; lastKnownFileType = sourcecode.c.objc; name = CPGridLines.m; path = Source/CPGridLines.m; sourceTree = "<group>"; };
		C35A65B511025FA900FE24BB /* CPAxisLabel.h */ = {isa = PBXFileReference; fileEncoding = 4; lastKnownFileType = sourcecode.c.h; name = CPAxisLabel.h; path = Source/CPAxisLabel.h; sourceTree = "<group>"; };
		C35A65B611025FA900FE24BB /* CPAxisLabel.m */ = {isa = PBXFileReference; fileEncoding = 4; lastKnownFileType = sourcecode.c.objc; name = CPAxisLabel.m; path = Source/CPAxisLabel.m; sourceTree = "<group>"; };
		C35A65B711025FA900FE24BB /* CPAxisTitle.h */ = {isa = PBXFileReference; fileEncoding = 4; lastKnownFileType = sourcecode.c.h; name = CPAxisTitle.h; path = Source/CPAxisTitle.h; sourceTree = "<group>"; };
		C35A65B811025FA900FE24BB /* CPAxisTitle.m */ = {isa = PBXFileReference; fileEncoding = 4; lastKnownFileType = sourcecode.c.objc; name = CPAxisTitle.m; path = Source/CPAxisTitle.m; sourceTree = "<group>"; };
		C35A65BD11025FB300FE24BB /* CPAxisLabelGroup.h */ = {isa = PBXFileReference; fileEncoding = 4; lastKnownFileType = sourcecode.c.h; name = CPAxisLabelGroup.h; path = Source/CPAxisLabelGroup.h; sourceTree = "<group>"; };
		C35A65BE11025FB300FE24BB /* CPAxisLabelGroup.m */ = {isa = PBXFileReference; fileEncoding = 4; lastKnownFileType = sourcecode.c.objc; name = CPAxisLabelGroup.m; path = Source/CPAxisLabelGroup.m; sourceTree = "<group>"; };
		C35A65C111025FCC00FE24BB /* CPXYAxis.h */ = {isa = PBXFileReference; fileEncoding = 4; lastKnownFileType = sourcecode.c.h; name = CPXYAxis.h; path = Source/CPXYAxis.h; sourceTree = "<group>"; };
		C35A65C211025FCC00FE24BB /* CPXYAxis.m */ = {isa = PBXFileReference; fileEncoding = 4; lastKnownFileType = sourcecode.c.objc; name = CPXYAxis.m; path = Source/CPXYAxis.m; sourceTree = "<group>"; };
		C35A65C311025FCC00FE24BB /* CPXYAxisSet.h */ = {isa = PBXFileReference; fileEncoding = 4; lastKnownFileType = sourcecode.c.h; name = CPXYAxisSet.h; path = Source/CPXYAxisSet.h; sourceTree = "<group>"; };
		C35A65C411025FCC00FE24BB /* CPXYAxisSet.m */ = {isa = PBXFileReference; fileEncoding = 4; lastKnownFileType = sourcecode.c.objc; name = CPXYAxisSet.m; path = Source/CPXYAxisSet.m; sourceTree = "<group>"; };
		C35A65CD11025FE300FE24BB /* CPAnimation.h */ = {isa = PBXFileReference; fileEncoding = 4; lastKnownFileType = sourcecode.c.h; name = CPAnimation.h; path = Source/CPAnimation.h; sourceTree = "<group>"; };
		C35A65CE11025FE300FE24BB /* CPAnimation.m */ = {isa = PBXFileReference; fileEncoding = 4; lastKnownFileType = sourcecode.c.objc; name = CPAnimation.m; path = Source/CPAnimation.m; sourceTree = "<group>"; };
		C35A65CF11025FE300FE24BB /* CPAnimationKeyFrame.h */ = {isa = PBXFileReference; fileEncoding = 4; lastKnownFileType = sourcecode.c.h; name = CPAnimationKeyFrame.h; path = Source/CPAnimationKeyFrame.h; sourceTree = "<group>"; };
		C35A65D011025FE300FE24BB /* CPAnimationKeyFrame.m */ = {isa = PBXFileReference; fileEncoding = 4; lastKnownFileType = sourcecode.c.objc; name = CPAnimationKeyFrame.m; path = Source/CPAnimationKeyFrame.m; sourceTree = "<group>"; };
		C35A65D111025FE300FE24BB /* CPAnimationTransition.h */ = {isa = PBXFileReference; fileEncoding = 4; lastKnownFileType = sourcecode.c.h; name = CPAnimationTransition.h; path = Source/CPAnimationTransition.h; sourceTree = "<group>"; };
		C35A65D211025FE300FE24BB /* CPAnimationTransition.m */ = {isa = PBXFileReference; fileEncoding = 4; lastKnownFileType = sourcecode.c.objc; name = CPAnimationTransition.m; path = Source/CPAnimationTransition.m; sourceTree = "<group>"; };
		C35A66051102723E00FE24BB /* CPTextStylePlatformSpecific.h */ = {isa = PBXFileReference; fileEncoding = 4; lastKnownFileType = sourcecode.c.h; name = CPTextStylePlatformSpecific.h; path = iPhoneOnly/CPTextStylePlatformSpecific.h; sourceTree = "<group>"; };
		C35A66061102723E00FE24BB /* CPTextStylePlatformSpecific.m */ = {isa = PBXFileReference; fileEncoding = 4; lastKnownFileType = sourcecode.c.objc; name = CPTextStylePlatformSpecific.m; path = iPhoneOnly/CPTextStylePlatformSpecific.m; sourceTree = "<group>"; };
		C38DD49511A04B99002A68E7 /* CPGridLineGroup.h */ = {isa = PBXFileReference; fileEncoding = 4; lastKnownFileType = sourcecode.c.h; name = CPGridLineGroup.h; path = Source/CPGridLineGroup.h; sourceTree = "<group>"; };
		C38DD49611A04B99002A68E7 /* CPGridLineGroup.m */ = {isa = PBXFileReference; fileEncoding = 4; lastKnownFileType = sourcecode.c.objc; name = CPGridLineGroup.m; path = Source/CPGridLineGroup.m; sourceTree = "<group>"; };
		C3B623BB107EC7ED0009EF0B /* CPLayoutManager.h */ = {isa = PBXFileReference; fileEncoding = 4; lastKnownFileType = sourcecode.c.h; name = CPLayoutManager.h; path = Source/CPLayoutManager.h; sourceTree = "<group>"; };
		C3B623BC107EC7ED0009EF0B /* CPLayoutManager.m */ = {isa = PBXFileReference; fileEncoding = 4; lastKnownFileType = sourcecode.c.objc; name = CPLayoutManager.m; path = Source/CPLayoutManager.m; sourceTree = "<group>"; };
		C40CFB92107EC1B40057E828 /* CPXYTheme.h */ = {isa = PBXFileReference; fileEncoding = 4; lastKnownFileType = sourcecode.c.h; name = CPXYTheme.h; path = Source/CPXYTheme.h; sourceTree = "<group>"; };
		C40CFB93107EC1B40057E828 /* CPXYTheme.m */ = {isa = PBXFileReference; fileEncoding = 4; lastKnownFileType = sourcecode.c.objc; name = CPXYTheme.m; path = Source/CPXYTheme.m; sourceTree = "<group>"; };
/* End PBXFileReference section */

/* Begin PBXFrameworksBuildPhase section */
		BC9B83450FB8A0A40035D8DA /* Frameworks */ = {
			isa = PBXFrameworksBuildPhase;
			buildActionMask = 2147483647;
			files = (
				BC9B836E0FB8A1700035D8DA /* QuartzCore.framework in Frameworks */,
				BC9B836F0FB8A1700035D8DA /* UIKit.framework in Frameworks */,
				BC9B83700FB8A1700035D8DA /* Foundation.framework in Frameworks */,
				BC9B83710FB8A1700035D8DA /* CoreGraphics.framework in Frameworks */,
			);
			runOnlyForDeploymentPostprocessing = 0;
		};
/* End PBXFrameworksBuildPhase section */

/* Begin PBXGroup section */
		070CB80F0FC9DDD500F3152B /* Drawing */ = {
			isa = PBXGroup;
			children = (
				070CB8300FC9DEA800F3152B /* CPColor.h */,
				070CB8310FC9DEA800F3152B /* CPColor.m */,
				070CB8320FC9DEA800F3152B /* CPColorSpace.h */,
				070CB8330FC9DEA800F3152B /* CPColorSpace.m */,
				BC9B82980FB89E610035D8DA /* CPGradient.h */,
				BC9B82990FB89E610035D8DA /* CPGradient.m */,
				BC9B829A0FB89E610035D8DA /* CPImage.h */,
				BC9B829B0FB89E610035D8DA /* CPImage.m */,
				BC9B829C0FB89E610035D8DA /* CPLineStyle.h */,
				BC9B829D0FB89E610035D8DA /* CPLineStyle.m */,
				077F28530FE18048000BCA52 /* CPPathExtensions.h */,
				077F28540FE18048000BCA52 /* CPPathExtensions.m */,
				BC9B82870FB89E610035D8DA /* Fills */,
			);
			name = Drawing;
			sourceTree = "<group>";
		};
		070CB8100FC9DDED00F3152B /* Text */ = {
			isa = PBXGroup;
			children = (
				BC9B829E0FB89E610035D8DA /* CPTextLayer.h */,
				BC9B829F0FB89E610035D8DA /* CPTextLayer.m */,
				07A62FB30FE2234900CD765C /* CPTextStyle.h */,
				07A62FB40FE2234900CD765C /* CPTextStyle.m */,
				C35A6602110271EB00FE24BB /* iPhone Specific */,
			);
			name = Text;
			sourceTree = "<group>";
		};
		070CB8380FC9DEB900F3152B /* Axes */ = {
			isa = PBXGroup;
			children = (
				070CB8390FC9DED400F3152B /* CPAxis.h */,
				070CB83A0FC9DED400F3152B /* CPAxis.m */,
				070CB83D0FC9DED400F3152B /* CPAxisSet.h */,
				070CB83E0FC9DED400F3152B /* CPAxisSet.m */,
				C35A65B111025F8A00FE24BB /* CPGridLines.h */,
				C35A65B211025F8A00FE24BB /* CPGridLines.m */,
				C38DD49511A04B99002A68E7 /* CPGridLineGroup.h */,
				C38DD49611A04B99002A68E7 /* CPGridLineGroup.m */,
				C35A65A811025F2000FE24BB /* Labels */,
				C35A65A911025F2B00FE24BB /* XY Axes */,
			);
			name = Axes;
			sourceTree = "<group>";
		};
		0718DE4411D1ED7D00AF4851 /* Annotations */ = {
			isa = PBXGroup;
			children = (
				0718DE4511D1EDBA00AF4851 /* CPAnnotation.h */,
				0718DE4611D1EDBA00AF4851 /* CPAnnotation.m */,
				0718DE4711D1EDBA00AF4851 /* CPAnnotationHostLayer.h */,
				0718DE4811D1EDBA00AF4851 /* CPAnnotationHostLayer.m */,
				0718DE4911D1EDBA00AF4851 /* CPLayerAnnotation.h */,
				0718DE4A11D1EDBA00AF4851 /* CPLayerAnnotation.m */,
				0718DE4B11D1EDBA00AF4851 /* CPPlotSpaceAnnotation.h */,
				0718DE4C11D1EDBA00AF4851 /* CPPlotSpaceAnnotation.m */,
			);
			name = Annotations;
			sourceTree = "<group>";
		};
		072E3F980FE2FF3E00ACF62F /* Themes */ = {
			isa = PBXGroup;
			children = (
				072E3F9B0FE2FF7300ACF62F /* CPTheme.h */,
				072E3F9C0FE2FF7300ACF62F /* CPTheme.m */,
				C40CFB92107EC1B40057E828 /* CPXYTheme.h */,
				C40CFB93107EC1B40057E828 /* CPXYTheme.m */,
				072E3F990FE2FF7300ACF62F /* CPDarkGradientTheme.h */,
				072E3F9A0FE2FF7300ACF62F /* CPDarkGradientTheme.m */,
				BCC7EA3F1006BF5700B39451 /* CPPlainBlackTheme.h */,
				BCC7EA401006BF5700B39451 /* CPPlainBlackTheme.m */,
				BCC7EA411006BF5700B39451 /* CPPlainWhiteTheme.h */,
				BCC7EA421006BF5700B39451 /* CPPlainWhiteTheme.m */,
				BCC7EA431006BF5700B39451 /* CPStocksTheme.h */,
				BCC7EA441006BF5700B39451 /* CPStocksTheme.m */,
				072E3F990FE2FF7300ACF62F /* CPDarkGradientTheme.h */,
				072E3F9A0FE2FF7300ACF62F /* CPDarkGradientTheme.m */,
				07FCF2D1115B54DE00E46606 /* CPSlateTheme.h */,
				07FCF2D2115B54DE00E46606 /* CPSlateTheme.m */,
				072E3F9B0FE2FF7300ACF62F /* CPTheme.h */,
				072E3F9C0FE2FF7300ACF62F /* CPTheme.m */,
				C40CFB92107EC1B40057E828 /* CPXYTheme.h */,
				C40CFB93107EC1B40057E828 /* CPXYTheme.m */,
			);
			name = Themes;
			sourceTree = "<group>";
		};
		077F28500FE18011000BCA52 /* Layers */ = {
			isa = PBXGroup;
			children = (
				BC9B826F0FB89E610035D8DA /* CPLayer.h */,
				BC9B82700FB89E610035D8DA /* CPLayer.m */,
				077F28510FE18048000BCA52 /* CPBorderedLayer.h */,
				077F28520FE18048000BCA52 /* CPBorderedLayer.m */,
				07AEF30110BBF99A0012BEFF /* CPResponder.h */,
			);
			name = Layers;
			sourceTree = "<group>";
		};
		0789EFB70FB9F97F00C0A613 /* iPhone Specific */ = {
			isa = PBXGroup;
			children = (
				0789EFBA0FB9F97F00C0A613 /* CPPlatformSpecificDefines.h */,
				0789EFBB0FB9F97F00C0A613 /* CPPlatformSpecificDefines.m */,
				0789EFB80FB9F97F00C0A613 /* CPPlatformSpecificCategories.h */,
				0789EFB90FB9F97F00C0A613 /* CPPlatformSpecificCategories.m */,
				0789EFBC0FB9F97F00C0A613 /* CPPlatformSpecificFunctions.h */,
				0789EFBD0FB9F97F00C0A613 /* CPPlatformSpecificFunctions.m */,
				BC79F1D30FD1DC1A00510976 /* CPLayerHostingView.h */,
				BC79F1D40FD1DC1A00510976 /* CPLayerHostingView.m */,
			);
			name = "iPhone Specific";
			path = iPhoneOnly;
			sourceTree = "<group>";
		};
		07A2E717102DF9A500809BC5 /* Formatters */ = {
			isa = PBXGroup;
			children = (
				07A2E71C102DFAD300809BC5 /* CPTimeFormatter.h */,
				07A2E71D102DFAD300809BC5 /* CPTimeFormatter.m */,
			);
			name = Formatters;
			sourceTree = "<group>";
		};
		19C28FACFE9D520D11CA2CBB /* Products */ = {
			isa = PBXGroup;
			children = (
				BC9B83470FB8A0A40035D8DA /* libCorePlot-CocoaTouch.a */,
			);
			name = Products;
			sourceTree = "<group>";
		};
		29B97314FDCFA39411CA2CEA /* CustomTemplate */ = {
			isa = PBXGroup;
			children = (
				BC9B82520FB89B420035D8DA /* Source */,
				0789EFB70FB9F97F00C0A613 /* iPhone Specific */,
				C3566B8610EED12700FB3866 /* Documentation */,
				29B97315FDCFA39411CA2CEA /* Other Sources */,
				29B97317FDCFA39411CA2CEA /* Resources */,
				29B97323FDCFA39411CA2CEA /* Frameworks */,
				19C28FACFE9D520D11CA2CBB /* Products */,
			);
			name = CustomTemplate;
			sourceTree = "<group>";
		};
		29B97315FDCFA39411CA2CEA /* Other Sources */ = {
			isa = PBXGroup;
			children = (
				BC89A7991024AB19009D5261 /* CorePlotProbes.d */,
				BC9B83C20FB8AC4B0035D8DA /* CorePlot-CocoaTouch.h */,
				32CA4F630368D1EE00C91783 /* CorePlot_CocoaTouch_Prefix.pch */,
				29B97316FDCFA39411CA2CEA /* main-cocoatouch.m */,
			);
			name = "Other Sources";
			sourceTree = "<group>";
		};
		29B97317FDCFA39411CA2CEA /* Resources */ = {
			isa = PBXGroup;
			children = (
				071F3CDF10FBAB9D00D0A7B6 /* License.txt */,
				8D1107310486CEB800E47090 /* Info-CocoaTouch.plist */,
			);
			name = Resources;
			sourceTree = "<group>";
		};
		29B97323FDCFA39411CA2CEA /* Frameworks */ = {
			isa = PBXGroup;
			children = (
				BC9B82690FB89BD10035D8DA /* QuartzCore.framework */,
				1DF5F4DF0D08C38300B7A737 /* UIKit.framework */,
				1D30AB110D05D00D00671497 /* Foundation.framework */,
				288765A40DF7441C002DB57D /* CoreGraphics.framework */,
			);
			name = Frameworks;
			sourceTree = "<group>";
		};
		BC9B82520FB89B420035D8DA /* Source */ = {
			isa = PBXGroup;
			children = (
				BC9B82A20FB89E610035D8DA /* Types and Functions */,
				077F28500FE18011000BCA52 /* Layers */,
				0718DE4411D1ED7D00AF4851 /* Annotations */,
				C3B623A9107EC5460009EF0B /* Layout */,
				070CB8100FC9DDED00F3152B /* Text */,
				070CB80F0FC9DDD500F3152B /* Drawing */,
				07A2E717102DF9A500809BC5 /* Formatters */,
				BC9B82B00FB89E610035D8DA /* Categories */,
				BC9B82B50FB89E610035D8DA /* Graphs */,
				BC9B82C00FB89E610035D8DA /* Plot Areas */,
				BC9B82C50FB89E610035D8DA /* Spaces */,
				BC9B82CE0FB89E610035D8DA /* Plots */,
				070CB8380FC9DEB900F3152B /* Axes */,
				C35A65AA11025F5200FE24BB /* Animation */,
				072E3F980FE2FF3E00ACF62F /* Themes */,
			);
			name = Source;
			sourceTree = "<group>";
		};
		BC9B82870FB89E610035D8DA /* Fills */ = {
			isa = PBXGroup;
			children = (
				BC9B82880FB89E610035D8DA /* CPFill.h */,
				BC9B82890FB89E610035D8DA /* CPFill.m */,
				BC9B828A0FB89E610035D8DA /* _CPFillColor.h */,
				BC9B828B0FB89E610035D8DA /* _CPFillColor.m */,
				BC9B828C0FB89E610035D8DA /* _CPFillGradient.h */,
				BC9B828D0FB89E610035D8DA /* _CPFillGradient.m */,
				BC9B828E0FB89E610035D8DA /* _CPFillImage.h */,
				BC9B828F0FB89E610035D8DA /* _CPFillImage.m */,
			);
			name = Fills;
			sourceTree = "<group>";
		};
		BC9B82A20FB89E610035D8DA /* Types and Functions */ = {
			isa = PBXGroup;
			children = (
				BC9B82A30FB89E610035D8DA /* CPDefinitions.h */,
				BC9B82A40FB89E610035D8DA /* CPDefinitions.m */,
				BC9B82A50FB89E610035D8DA /* CPExceptions.h */,
				BC9B82A60FB89E610035D8DA /* CPExceptions.m */,
				BC9B82A70FB89E610035D8DA /* CPUtilities.h */,
				BC9B82A80FB89E610035D8DA /* CPUtilities.m */,
				BC9B82AB0FB89E610035D8DA /* CPPlotRange.h */,
				BC9B82AC0FB89E610035D8DA /* CPPlotRange.m */,
			);
			name = "Types and Functions";
			sourceTree = SOURCE_ROOT;
		};
		BC9B82B00FB89E610035D8DA /* Categories */ = {
			isa = PBXGroup;
			children = (
				BC9B82B10FB89E610035D8DA /* NSDecimalNumberExtensions.h */,
				BC9B82B20FB89E610035D8DA /* NSDecimalNumberExtensions.m */,
				BC9B82B30FB89E610035D8DA /* NSNumberExtensions.h */,
				BC9B82B40FB89E610035D8DA /* NSNumberExtensions.m */,
			);
			name = Categories;
			sourceTree = SOURCE_ROOT;
		};
		BC9B82B50FB89E610035D8DA /* Graphs */ = {
			isa = PBXGroup;
			children = (
				BC9B82B60FB89E610035D8DA /* CPGraph.h */,
				BC9B82B70FB89E610035D8DA /* CPGraph.m */,
				BC9B82B80FB89E610035D8DA /* CPXYGraph.h */,
				BC9B82B90FB89E610035D8DA /* CPXYGraph.m */,
			);
			name = Graphs;
			sourceTree = "<group>";
		};
		BC9B82C00FB89E610035D8DA /* Plot Areas */ = {
			isa = PBXGroup;
			children = (
				BC9B82C10FB89E610035D8DA /* CPPlotAreaFrame.h */,
				BC9B82C20FB89E610035D8DA /* CPPlotAreaFrame.m */,
				C35A65A311025EDF00FE24BB /* CPPlotArea.h */,
				C35A65A411025EDF00FE24BB /* CPPlotArea.m */,
			);
			name = "Plot Areas";
			sourceTree = SOURCE_ROOT;
		};
		BC9B82C50FB89E610035D8DA /* Spaces */ = {
			isa = PBXGroup;
			children = (
				BC9B82C60FB89E610035D8DA /* CPPlotSpace.h */,
				BC9B82C70FB89E610035D8DA /* CPPlotSpace.m */,
				074D7BC30FD6B65E006011BC /* CPXYPlotSpace.h */,
				074D7BC40FD6B65F006011BC /* CPXYPlotSpace.m */,
				BC9B82CC0FB89E610035D8DA /* CPPolarPlotSpace.h */,
				BC9B82CD0FB89E610035D8DA /* CPPolarPlotSpace.m */,
			);
			name = Spaces;
			sourceTree = SOURCE_ROOT;
		};
		BC9B82CE0FB89E610035D8DA /* Plots */ = {
			isa = PBXGroup;
			children = (
				C30C85A91047428100181766 /* CPPlotGroup.h */,
				C30C85AA1047428100181766 /* CPPlotGroup.m */,
				BC9B82D20FB89E610035D8DA /* CPPlot.h */,
				BC9B82D30FB89E610035D8DA /* CPPlot.m */,
				BC9B82D40FB89E610035D8DA /* CPScatterPlot.h */,
				BC9B82D50FB89E610035D8DA /* CPScatterPlot.m */,
				BC9B82DA0FB89E610035D8DA /* CPBarPlot.h */,
				BC9B82DB0FB89E610035D8DA /* CPBarPlot.m */,
				0772B4F110E26A12009CD04C /* CPTradingRangePlot.h */,
				0772B4F210E26A12009CD04C /* CPTradingRangePlot.m */,
				BC74A2C010FC087800E7E90D /* CPPieChart.h */,
				BC74A2C110FC087800E7E90D /* CPPieChart.m */,
				BC9B82CF0FB89E610035D8DA /* Plot Symbols */,
			);
			name = Plots;
			sourceTree = SOURCE_ROOT;
		};
		BC9B82CF0FB89E610035D8DA /* Plot Symbols */ = {
			isa = PBXGroup;
			children = (
				BC9B82D00FB89E610035D8DA /* CPPlotSymbol.h */,
				BC9B82D10FB89E610035D8DA /* CPPlotSymbol.m */,
			);
			name = "Plot Symbols";
			sourceTree = SOURCE_ROOT;
		};
		C3566B8610EED12700FB3866 /* Documentation */ = {
			isa = PBXGroup;
			children = (
				C3566B8C10EED17400FB3866 /* doxygen touch.config */,
				C3566B8E10EED1B000FB3866 /* mainpage.h */,
				C3566B8D10EED17400FB3866 /* doxygen-cocoa-touch-tags.xml */,
			);
			name = Documentation;
			sourceTree = "<group>";
		};
		C35A65A811025F2000FE24BB /* Labels */ = {
			isa = PBXGroup;
			children = (
				C35A65B511025FA900FE24BB /* CPAxisLabel.h */,
				C35A65B611025FA900FE24BB /* CPAxisLabel.m */,
				C35A65B711025FA900FE24BB /* CPAxisTitle.h */,
				C35A65B811025FA900FE24BB /* CPAxisTitle.m */,
				C35A65BD11025FB300FE24BB /* CPAxisLabelGroup.h */,
				C35A65BE11025FB300FE24BB /* CPAxisLabelGroup.m */,
			);
			name = Labels;
			sourceTree = "<group>";
		};
		C35A65A911025F2B00FE24BB /* XY Axes */ = {
			isa = PBXGroup;
			children = (
				C35A65C111025FCC00FE24BB /* CPXYAxis.h */,
				C35A65C211025FCC00FE24BB /* CPXYAxis.m */,
				C35A65C311025FCC00FE24BB /* CPXYAxisSet.h */,
				C35A65C411025FCC00FE24BB /* CPXYAxisSet.m */,
			);
			name = "XY Axes";
			sourceTree = "<group>";
		};
		C35A65AA11025F5200FE24BB /* Animation */ = {
			isa = PBXGroup;
			children = (
				C35A65CD11025FE300FE24BB /* CPAnimation.h */,
				C35A65CE11025FE300FE24BB /* CPAnimation.m */,
				C35A65CF11025FE300FE24BB /* CPAnimationKeyFrame.h */,
				C35A65D011025FE300FE24BB /* CPAnimationKeyFrame.m */,
				C35A65D111025FE300FE24BB /* CPAnimationTransition.h */,
				C35A65D211025FE300FE24BB /* CPAnimationTransition.m */,
			);
			name = Animation;
			sourceTree = "<group>";
		};
		C35A6602110271EB00FE24BB /* iPhone Specific */ = {
			isa = PBXGroup;
			children = (
				C35A66051102723E00FE24BB /* CPTextStylePlatformSpecific.h */,
				C35A66061102723E00FE24BB /* CPTextStylePlatformSpecific.m */,
			);
			name = "iPhone Specific";
			sourceTree = "<group>";
		};
		C3B623A9107EC5460009EF0B /* Layout */ = {
			isa = PBXGroup;
			children = (
				074FADF7112024C500394B90 /* CPConstrainedPosition.h */,
				074FADF8112024C500394B90 /* CPConstrainedPosition.m */,
				C3B623BB107EC7ED0009EF0B /* CPLayoutManager.h */,
				C3B623BC107EC7ED0009EF0B /* CPLayoutManager.m */,
			);
			name = Layout;
			sourceTree = "<group>";
		};
/* End PBXGroup section */

/* Begin PBXHeadersBuildPhase section */
		BC9B83430FB8A0A40035D8DA /* Headers */ = {
			isa = PBXHeadersBuildPhase;
			buildActionMask = 2147483647;
			files = (
				BC9B83C30FB8AC4B0035D8DA /* CorePlot-CocoaTouch.h in Headers */,
				BC4FAF29100D7DF300811DD3 /* NSDecimalNumberExtensions.h in Headers */,
				070CB8430FC9DED400F3152B /* CPAxis.h in Headers */,
				070CB8470FC9DED400F3152B /* CPAxisSet.h in Headers */,
				070CB8340FC9DEA800F3152B /* CPColor.h in Headers */,
				070CB8360FC9DEA800F3152B /* CPColorSpace.h in Headers */,
				0789EFC00FB9F97F00C0A613 /* CPPlatformSpecificDefines.h in Headers */,
				0789EFBE0FB9F97F00C0A613 /* CPPlatformSpecificCategories.h in Headers */,
				0789EFC20FB9F97F00C0A613 /* CPPlatformSpecificFunctions.h in Headers */,
				BC79F1D50FD1DC1A00510976 /* CPLayerHostingView.h in Headers */,
				074D7BC50FD6B65F006011BC /* CPXYPlotSpace.h in Headers */,
				077F28550FE18048000BCA52 /* CPBorderedLayer.h in Headers */,
				077F28570FE18048000BCA52 /* CPPathExtensions.h in Headers */,
				07A62FB50FE2234900CD765C /* CPTextStyle.h in Headers */,
				072E3F9D0FE2FF7300ACF62F /* CPDarkGradientTheme.h in Headers */,
				072E3F9F0FE2FF7300ACF62F /* CPTheme.h in Headers */,
				BCC7EA451006BF5700B39451 /* CPPlainBlackTheme.h in Headers */,
				BCC7EA471006BF5700B39451 /* CPPlainWhiteTheme.h in Headers */,
				BCC7EA491006BF5700B39451 /* CPStocksTheme.h in Headers */,
				07A2E71E102DFAD300809BC5 /* CPTimeFormatter.h in Headers */,
				C30C85AB1047428100181766 /* CPPlotGroup.h in Headers */,
				C40CFB94107EC1B40057E828 /* CPXYTheme.h in Headers */,
				C3B623BD107EC7ED0009EF0B /* CPLayoutManager.h in Headers */,
				C3B623C0107EC9370009EF0B /* CPBarPlot.h in Headers */,
				BC74A2C210FC087800E7E90D /* CPPieChart.h in Headers */,
				C3B623C1107EC9400009EF0B /* CPDefinitions.h in Headers */,
				C3B623C2107EC9430009EF0B /* CPExceptions.h in Headers */,
				C3B623C3107EC94D0009EF0B /* CPFill.h in Headers */,
				C3B623C4107EC94E0009EF0B /* CPGradient.h in Headers */,
				C3B623C5107EC9500009EF0B /* CPGraph.h in Headers */,
				C3B623C6107EC9510009EF0B /* CPImage.h in Headers */,
				C3B623C7107EC9540009EF0B /* CPLayer.h in Headers */,
				C3B623C8107EC9570009EF0B /* CPLineStyle.h in Headers */,
				C3B623C9107EC95C0009EF0B /* CPPlot.h in Headers */,
				C3B623CA107EC95E0009EF0B /* CPPlotAreaFrame.h in Headers */,
				C3B623CB107EC9610009EF0B /* CPPlotRange.h in Headers */,
				C3B623CC107EC9620009EF0B /* CPPlotSpace.h in Headers */,
				C3B623CD107EC9630009EF0B /* CPPlotSymbol.h in Headers */,
				C3B623CE107EC9640009EF0B /* CPPolarPlotSpace.h in Headers */,
				C3B623CF107EC9680009EF0B /* CPScatterPlot.h in Headers */,
				C3B623D0107EC96B0009EF0B /* CPTextLayer.h in Headers */,
				C3B623D1107EC96E0009EF0B /* CPUtilities.h in Headers */,
				C3B623D2107EC9760009EF0B /* CPXYGraph.h in Headers */,
				C3B623D3107EC97A0009EF0B /* NSNumberExtensions.h in Headers */,
				C3B623D4107EC9800009EF0B /* _CPFillColor.h in Headers */,
				C3B623D5107EC9820009EF0B /* _CPFillGradient.h in Headers */,
				C3B623D6107EC9830009EF0B /* _CPFillImage.h in Headers */,
				07AEF30310BBF99A0012BEFF /* CPResponder.h in Headers */,
				0772B4F310E26A12009CD04C /* CPTradingRangePlot.h in Headers */,
				074FADF9112024C500394B90 /* CPConstrainedPosition.h in Headers */,
				07FCF2D3115B54DE00E46606 /* CPSlateTheme.h in Headers */,
				C35A65A511025EDF00FE24BB /* CPPlotArea.h in Headers */,
				C35A65B311025F8A00FE24BB /* CPGridLines.h in Headers */,
				C35A65B911025FA900FE24BB /* CPAxisLabel.h in Headers */,
				C35A65BB11025FA900FE24BB /* CPAxisTitle.h in Headers */,
				C35A65BF11025FB300FE24BB /* CPAxisLabelGroup.h in Headers */,
				C35A65C711025FCC00FE24BB /* CPXYAxis.h in Headers */,
				C35A65C911025FCC00FE24BB /* CPXYAxisSet.h in Headers */,
				C35A65D311025FE300FE24BB /* CPAnimation.h in Headers */,
				C35A65D511025FE300FE24BB /* CPAnimationKeyFrame.h in Headers */,
				C35A65D711025FE300FE24BB /* CPAnimationTransition.h in Headers */,
				C35A66071102723E00FE24BB /* CPTextStylePlatformSpecific.h in Headers */,
				C38DD49711A04B99002A68E7 /* CPGridLineGroup.h in Headers */,
				0718DE4D11D1EDBA00AF4851 /* CPAnnotation.h in Headers */,
				0718DE4F11D1EDBA00AF4851 /* CPAnnotationHostLayer.h in Headers */,
				0718DE5111D1EDBA00AF4851 /* CPLayerAnnotation.h in Headers */,
				0718DE5311D1EDBA00AF4851 /* CPPlotSpaceAnnotation.h in Headers */,
			);
			runOnlyForDeploymentPostprocessing = 0;
		};
/* End PBXHeadersBuildPhase section */

/* Begin PBXNativeTarget section */
		BC9B83460FB8A0A40035D8DA /* CorePlot-CocoaTouch */ = {
			isa = PBXNativeTarget;
			buildConfigurationList = BC9B834A0FB8A0AA0035D8DA /* Build configuration list for PBXNativeTarget "CorePlot-CocoaTouch" */;
			buildPhases = (
				BC9B83430FB8A0A40035D8DA /* Headers */,
				BC9B83440FB8A0A40035D8DA /* Sources */,
				BC9B83450FB8A0A40035D8DA /* Frameworks */,
			);
			buildRules = (
			);
			dependencies = (
			);
			name = "CorePlot-CocoaTouch";
			productName = "CorePlot-CocoaTouch";
			productReference = BC9B83470FB8A0A40035D8DA /* libCorePlot-CocoaTouch.a */;
			productType = "com.apple.product-type.library.static";
		};
/* End PBXNativeTarget section */

/* Begin PBXProject section */
		29B97313FDCFA39411CA2CEA /* Project object */ = {
			isa = PBXProject;
			buildConfigurationList = C01FCF4E08A954540054247B /* Build configuration list for PBXProject "CorePlot-CocoaTouch" */;
			compatibilityVersion = "Xcode 3.1";
			hasScannedForEncodings = 1;
			mainGroup = 29B97314FDCFA39411CA2CEA /* CustomTemplate */;
			projectDirPath = "";
			projectRoot = "";
			targets = (
				BC9B83460FB8A0A40035D8DA /* CorePlot-CocoaTouch */,
				C3566B8010EED04900FB3866 /* Documentation */,
				0760D0F311BD272D00A3C4BD /* Build SDK */,
			);
		};
/* End PBXProject section */

/* Begin PBXShellScriptBuildPhase section */
		0760D0F211BD272D00A3C4BD /* ShellScript */ = {
			isa = PBXShellScriptBuildPhase;
			buildActionMask = 2147483647;
			files = (
			);
			inputPaths = (
			);
			outputPaths = (
			);
			runOnlyForDeploymentPostprocessing = 0;
			shellPath = /bin/sh;
			shellScript = "cd \"${SRCROOT}/SDKBuild\"\n./build.sh\nmv CorePlot.zip ~/Desktop";
		};
		C3566B7F10EED04900FB3866 /* ShellScript */ = {
			isa = PBXShellScriptBuildPhase;
			buildActionMask = 2147483647;
			files = (
			);
			inputPaths = (
			);
			outputPaths = (
			);
			runOnlyForDeploymentPostprocessing = 0;
			shellPath = /bin/sh;
			shellScript = "#  Build the doxygen documentation for the project and load the docset into Xcode.\n\n#  Use the following to adjust the value of the $DOXYGEN_PATH User-Defined Setting:\n#    Binary install location: /Applications/Doxygen.app/Contents/Resources/doxygen\n#    Source build install location: /usr/local/bin/doxygen\n\n#  Graphical class diagrams require Graphviz.\n#  Graphviz.app is available free online\n# http://www.graphviz.org/Download_macos.php\n\n#  If the config file doesn't exist, run 'doxygen -g \"${SOURCE_ROOT}/../documentation/doxygen touch.config\"' to \n#   a get default file.\n\nif ! [ -f \"${SOURCE_ROOT}/../documentation/doxygen touch.config\" ] \nthen \n  echo doxygen config file does not exist\n  ${DOXYGEN_PATH} -g \"${SOURCE_ROOT}/../documentation/doxygen touch.config\"\nfi\n\n#  Run doxygen on the updated config file.\n#  Note: doxygen creates a Makefile that does most of the heavy lifting.\n\n${DOXYGEN_PATH} \"${SOURCE_ROOT}/../documentation/doxygen touch.config\"\n\n#  make will invoke docsetutil. Take a look at the Makefile to see how this is done.\n\nmake -C \"${SOURCE_ROOT}/CorePlotTouchDocs.docset/html\" install\n\n#  add publisher info to the docset\n\nfind \"/Users/${USER}/Library/Developer/Shared/Documentation/DocSets/com.CorePlotTouch.Framework.docset/Contents/\" -type f -name Info.plist | xargs perl -pi -e 's/\\<\\/dict\\>/\\t\\<key\\>DocSetPublisherIdentifier\\<\\/key\\>\\n\\t\\<string\\>com.CorePlot.documentation\\<\\/string\\>\\n\\t\\<key\\>DocSetPublisherName\\<\\/key\\>\\n\\t\\<string\\>Core Plot\\<\\/string\\>\\n\\t\\<key\\>NSHumanReadableCopyright\\<\\/key\\>\\n\\t\\<string\\>Copyright © 2009 Core Plot. All rights reserved.\\<\\/string\\>\\n\\<\\/dict\\>\\n/g'\n\n#  Construct a temporary applescript file to tell Xcode to load a docset.\n\nrm -f \"${TEMP_DIR}/loadDocSet.scpt\"\n\necho \"tell application \\\"Xcode\\\"\" >> \"${TEMP_DIR}/loadDocSet.scpt\"\necho \"load documentation set with path \\\"/Users/${USER}/Library/Developer/Shared/Documentation/DocSets/\\\"\" \n     >> \"${TEMP_DIR}/loadDocSet.scpt\"\necho \"end tell\" >> \"${TEMP_DIR}/loadDocSet.scpt\"\n\n#  Run the load-docset applescript command.\n\nosascript \"${TEMP_DIR}/loadDocSet.scpt\"\n\nexit 0";
		};
/* End PBXShellScriptBuildPhase section */

/* Begin PBXSourcesBuildPhase section */
		BC9B83440FB8A0A40035D8DA /* Sources */ = {
			isa = PBXSourcesBuildPhase;
			buildActionMask = 2147483647;
			files = (
				BC9B834E0FB8A1400035D8DA /* CPPlot.m in Sources */,
				BC9B834F0FB8A1400035D8DA /* CPScatterPlot.m in Sources */,
				BC9B83500FB8A1400035D8DA /* CPBarPlot.m in Sources */,
				BC9B83510FB8A1400035D8DA /* CPPlotSymbol.m in Sources */,
				BC9B83520FB8A1400035D8DA /* CPPlotSpace.m in Sources */,
				BC9B83540FB8A1400035D8DA /* CPPolarPlotSpace.m in Sources */,
				BC9B83550FB8A1400035D8DA /* CPPlotAreaFrame.m in Sources */,
				BC9B83560FB8A1400035D8DA /* CPGraph.m in Sources */,
				BC9B83570FB8A1400035D8DA /* CPXYGraph.m in Sources */,
				BC9B835A0FB8A1400035D8DA /* NSDecimalNumberExtensions.m in Sources */,
				BC9B835B0FB8A1400035D8DA /* NSNumberExtensions.m in Sources */,
				BC9B835D0FB8A1400035D8DA /* CPDefinitions.m in Sources */,
				BC9B835E0FB8A1400035D8DA /* CPExceptions.m in Sources */,
				BC9B835F0FB8A1400035D8DA /* CPUtilities.m in Sources */,
				BC9B83600FB8A1400035D8DA /* CPPlotRange.m in Sources */,
				BC9B83610FB8A1400035D8DA /* CPFill.m in Sources */,
				BC9B83620FB8A1400035D8DA /* _CPFillColor.m in Sources */,
				BC9B83630FB8A1400035D8DA /* _CPFillGradient.m in Sources */,
				BC9B83640FB8A1400035D8DA /* _CPFillImage.m in Sources */,
				0789EFBF0FB9F97F00C0A613 /* CPPlatformSpecificCategories.m in Sources */,
				0789EFC10FB9F97F00C0A613 /* CPPlatformSpecificDefines.m in Sources */,
				0789EFC30FB9F97F00C0A613 /* CPPlatformSpecificFunctions.m in Sources */,
				070CB82A0FC9DE4B00F3152B /* CPGradient.m in Sources */,
				070CB82B0FC9DE5500F3152B /* CPImage.m in Sources */,
				070CB82C0FC9DE5600F3152B /* CPLayer.m in Sources */,
				070CB82D0FC9DE5700F3152B /* CPLineStyle.m in Sources */,
				070CB8350FC9DEA800F3152B /* CPColor.m in Sources */,
				070CB8370FC9DEA800F3152B /* CPColorSpace.m in Sources */,
				070CB8440FC9DED400F3152B /* CPAxis.m in Sources */,
				070CB8480FC9DED400F3152B /* CPAxisSet.m in Sources */,
				070CB85E0FC9DF4700F3152B /* CPTextLayer.m in Sources */,
				BC79F1D60FD1DC1A00510976 /* CPLayerHostingView.m in Sources */,
				074D7BC60FD6B65F006011BC /* CPXYPlotSpace.m in Sources */,
				077F28560FE18048000BCA52 /* CPBorderedLayer.m in Sources */,
				077F28580FE18048000BCA52 /* CPPathExtensions.m in Sources */,
				07A62FB60FE2234900CD765C /* CPTextStyle.m in Sources */,
				072E3F9E0FE2FF7300ACF62F /* CPDarkGradientTheme.m in Sources */,
				072E3FA00FE2FF7300ACF62F /* CPTheme.m in Sources */,
				BCC7EA461006BF5700B39451 /* CPPlainBlackTheme.m in Sources */,
				BCC7EA481006BF5700B39451 /* CPPlainWhiteTheme.m in Sources */,
				BCC7EA4A1006BF5700B39451 /* CPStocksTheme.m in Sources */,
				BC89A79A1024AB19009D5261 /* CorePlotProbes.d in Sources */,
				07A2E71F102DFAD300809BC5 /* CPTimeFormatter.m in Sources */,
				C30C85AC1047428100181766 /* CPPlotGroup.m in Sources */,
				C40CFB95107EC1B40057E828 /* CPXYTheme.m in Sources */,
				C3B623BE107EC7ED0009EF0B /* CPLayoutManager.m in Sources */,
				0772B4F410E26A12009CD04C /* CPTradingRangePlot.m in Sources */,
				BC74A2C310FC087800E7E90D /* CPPieChart.m in Sources */,
				074FADFA112024C500394B90 /* CPConstrainedPosition.m in Sources */,
				07FCF2D4115B54DE00E46606 /* CPSlateTheme.m in Sources */,
				C35A65A611025EDF00FE24BB /* CPPlotArea.m in Sources */,
				C35A65B411025F8A00FE24BB /* CPGridLines.m in Sources */,
				C35A65BA11025FA900FE24BB /* CPAxisLabel.m in Sources */,
				C35A65BC11025FA900FE24BB /* CPAxisTitle.m in Sources */,
				C35A65C011025FB300FE24BB /* CPAxisLabelGroup.m in Sources */,
				C35A65C811025FCC00FE24BB /* CPXYAxis.m in Sources */,
				C35A65CA11025FCC00FE24BB /* CPXYAxisSet.m in Sources */,
				C35A65D411025FE300FE24BB /* CPAnimation.m in Sources */,
				C35A65D611025FE300FE24BB /* CPAnimationKeyFrame.m in Sources */,
				C35A65D811025FE300FE24BB /* CPAnimationTransition.m in Sources */,
				C35A66081102723E00FE24BB /* CPTextStylePlatformSpecific.m in Sources */,
				C38DD49811A04B99002A68E7 /* CPGridLineGroup.m in Sources */,
				0718DE4E11D1EDBA00AF4851 /* CPAnnotation.m in Sources */,
				0718DE5011D1EDBA00AF4851 /* CPAnnotationHostLayer.m in Sources */,
				0718DE5211D1EDBA00AF4851 /* CPLayerAnnotation.m in Sources */,
				0718DE5411D1EDBA00AF4851 /* CPPlotSpaceAnnotation.m in Sources */,
			);
			runOnlyForDeploymentPostprocessing = 0;
		};
/* End PBXSourcesBuildPhase section */

/* Begin XCBuildConfiguration section */
		0760D0F411BD272E00A3C4BD /* Debug */ = {
			isa = XCBuildConfiguration;
			buildSettings = {
				COPY_PHASE_STRIP = NO;
				GCC_DYNAMIC_NO_PIC = NO;
				GCC_OPTIMIZATION_LEVEL = 0;
				PRODUCT_NAME = "Build SDK";
			};
			name = Debug;
		};
		0760D0F511BD272E00A3C4BD /* Release */ = {
			isa = XCBuildConfiguration;
			buildSettings = {
				COPY_PHASE_STRIP = YES;
				DEBUG_INFORMATION_FORMAT = "dwarf-with-dsym";
				GCC_ENABLE_FIX_AND_CONTINUE = NO;
				PRODUCT_NAME = "Build SDK";
				ZERO_LINK = NO;
			};
			name = Release;
		};
		BC9B83480FB8A0A50035D8DA /* Debug */ = {
			isa = XCBuildConfiguration;
			buildSettings = {
				ALWAYS_SEARCH_USER_PATHS = NO;
				COPY_PHASE_STRIP = NO;
				GCC_DYNAMIC_NO_PIC = NO;
				GCC_OPTIMIZATION_LEVEL = 0;
				OTHER_LDFLAGS = (
					"-all_load",
					"-ObjC",
				);
				PREBINDING = NO;
				PRODUCT_NAME = "CorePlot-CocoaTouch";
				SYMROOT = build;
			};
			name = Debug;
		};
		BC9B83490FB8A0A50035D8DA /* Release */ = {
			isa = XCBuildConfiguration;
			buildSettings = {
				ALWAYS_SEARCH_USER_PATHS = NO;
				COPY_PHASE_STRIP = YES;
				DEBUG_INFORMATION_FORMAT = "dwarf-with-dsym";
				GCC_ENABLE_FIX_AND_CONTINUE = NO;
				OTHER_LDFLAGS = (
					"-all_load",
					"-ObjC",
				);
				PREBINDING = NO;
				PRODUCT_NAME = "CorePlot-CocoaTouch";
				ZERO_LINK = NO;
			};
			name = Release;
		};
		C01FCF4F08A954540054247B /* Debug */ = {
			isa = XCBuildConfiguration;
			buildSettings = {
				ARCHS = "$(ARCHS_STANDARD_32_BIT)";
				"CODE_SIGN_IDENTITY[sdk=iphoneos*]" = "Don't Code Sign";
				GCC_C_LANGUAGE_STANDARD = c99;
				GCC_TREAT_WARNINGS_AS_ERRORS = YES;
				GCC_WARN_64_TO_32_BIT_CONVERSION = NO;
				GCC_WARN_ABOUT_MISSING_FIELD_INITIALIZERS = YES;
				GCC_WARN_ABOUT_MISSING_NEWLINE = YES;
				GCC_WARN_ABOUT_MISSING_PROTOTYPES = YES;
				GCC_WARN_ABOUT_RETURN_TYPE = YES;
				GCC_WARN_CHECK_SWITCH_STATEMENTS = YES;
				GCC_WARN_INITIALIZER_NOT_FULLY_BRACKETED = YES;
				GCC_WARN_SIGN_COMPARE = YES;
				GCC_WARN_UNINITIALIZED_AUTOS = NO;
				GCC_WARN_UNUSED_VALUE = YES;
				GCC_WARN_UNUSED_VARIABLE = YES;
				IPHONEOS_DEPLOYMENT_TARGET = 3.0;
				MACH_O_TYPE = staticlib;
				ONLY_ACTIVE_ARCH = YES;
				OTHER_CFLAGS = "-falign-loops=16";
				OTHER_LDFLAGS = (
					"-all_load",
					"-ObjC",
				);
				PREBINDING = NO;
<<<<<<< HEAD
				SDKROOT = iphoneos4.0;
				SYMROOT = "$(PROJECT_DIR)/../build";
				TARGETED_DEVICE_FAMILY = "1,2";
=======
				SDKROOT = iphonesimulator3.2;
				SYMROOT = build;
>>>>>>> 9d7f9025
			};
			name = Debug;
		};
		C01FCF5008A954540054247B /* Release */ = {
			isa = XCBuildConfiguration;
			buildSettings = {
				ARCHS = "$(ARCHS_STANDARD_32_BIT)";
				"CODE_SIGN_IDENTITY[sdk=iphoneos*]" = "Don't Code Sign";
				GCC_C_LANGUAGE_STANDARD = c99;
				GCC_TREAT_WARNINGS_AS_ERRORS = YES;
				GCC_WARN_64_TO_32_BIT_CONVERSION = NO;
				GCC_WARN_ABOUT_MISSING_FIELD_INITIALIZERS = YES;
				GCC_WARN_ABOUT_MISSING_NEWLINE = YES;
				GCC_WARN_ABOUT_MISSING_PROTOTYPES = YES;
				GCC_WARN_ABOUT_RETURN_TYPE = YES;
				GCC_WARN_CHECK_SWITCH_STATEMENTS = YES;
				GCC_WARN_INITIALIZER_NOT_FULLY_BRACKETED = YES;
				GCC_WARN_SIGN_COMPARE = YES;
				GCC_WARN_UNINITIALIZED_AUTOS = NO;
				GCC_WARN_UNUSED_VALUE = YES;
				GCC_WARN_UNUSED_VARIABLE = YES;
				IPHONEOS_DEPLOYMENT_TARGET = 3.0;
				MACH_O_TYPE = staticlib;
				ONLY_ACTIVE_ARCH = NO;
				OTHER_CFLAGS = "-falign-loops=16";
				OTHER_LDFLAGS = (
					"-all_load",
					"-ObjC",
				);
				PREBINDING = NO;
<<<<<<< HEAD
				SDKROOT = iphoneos4.0;
=======
				SDKROOT = iphonesimulator3.2;
>>>>>>> 9d7f9025
				SYMROOT = build;
				TARGETED_DEVICE_FAMILY = "1,2";
			};
			name = Release;
		};
		C3566B8110EED04A00FB3866 /* Debug */ = {
			isa = XCBuildConfiguration;
			buildSettings = {
				COPY_PHASE_STRIP = NO;
				DOXYGEN_PATH = /Applications/Doxygen.app/Contents/Resources/doxygen;
				GCC_DYNAMIC_NO_PIC = NO;
				GCC_OPTIMIZATION_LEVEL = 0;
				PRODUCT_NAME = Documentation;
			};
			name = Debug;
		};
		C3566B8210EED04A00FB3866 /* Release */ = {
			isa = XCBuildConfiguration;
			buildSettings = {
				COPY_PHASE_STRIP = YES;
				DEBUG_INFORMATION_FORMAT = "dwarf-with-dsym";
				DOXYGEN_PATH = /Applications/Doxygen.app/Contents/Resources/doxygen;
				GCC_ENABLE_FIX_AND_CONTINUE = NO;
				PRODUCT_NAME = Documentation;
				ZERO_LINK = NO;
			};
			name = Release;
		};
/* End XCBuildConfiguration section */

/* Begin XCConfigurationList section */
		0760D0FC11BD274600A3C4BD /* Build configuration list for PBXAggregateTarget "Build SDK" */ = {
			isa = XCConfigurationList;
			buildConfigurations = (
				0760D0F411BD272E00A3C4BD /* Debug */,
				0760D0F511BD272E00A3C4BD /* Release */,
			);
			defaultConfigurationIsVisible = 0;
			defaultConfigurationName = Release;
		};
		BC9B834A0FB8A0AA0035D8DA /* Build configuration list for PBXNativeTarget "CorePlot-CocoaTouch" */ = {
			isa = XCConfigurationList;
			buildConfigurations = (
				BC9B83480FB8A0A50035D8DA /* Debug */,
				BC9B83490FB8A0A50035D8DA /* Release */,
			);
			defaultConfigurationIsVisible = 0;
			defaultConfigurationName = Release;
		};
		C01FCF4E08A954540054247B /* Build configuration list for PBXProject "CorePlot-CocoaTouch" */ = {
			isa = XCConfigurationList;
			buildConfigurations = (
				C01FCF4F08A954540054247B /* Debug */,
				C01FCF5008A954540054247B /* Release */,
			);
			defaultConfigurationIsVisible = 0;
			defaultConfigurationName = Release;
		};
		C3566B8410EED06800FB3866 /* Build configuration list for PBXAggregateTarget "Documentation" */ = {
			isa = XCConfigurationList;
			buildConfigurations = (
				C3566B8110EED04A00FB3866 /* Debug */,
				C3566B8210EED04A00FB3866 /* Release */,
			);
			defaultConfigurationIsVisible = 0;
			defaultConfigurationName = Release;
		};
/* End XCConfigurationList section */
	};
	rootObject = 29B97313FDCFA39411CA2CEA /* Project object */;
}<|MERGE_RESOLUTION|>--- conflicted
+++ resolved
@@ -965,7 +965,7 @@
 				);
 				PREBINDING = NO;
 				PRODUCT_NAME = "CorePlot-CocoaTouch";
-				SYMROOT = build;
+				SYMROOT = "$(PROJECT_DIR)/../build";
 			};
 			name = Debug;
 		};
@@ -982,6 +982,7 @@
 				);
 				PREBINDING = NO;
 				PRODUCT_NAME = "CorePlot-CocoaTouch";
+				SYMROOT = "$(PROJECT_DIR)/../build";
 				ZERO_LINK = NO;
 			};
 			name = Release;
@@ -1013,14 +1014,8 @@
 					"-ObjC",
 				);
 				PREBINDING = NO;
-<<<<<<< HEAD
-				SDKROOT = iphoneos4.0;
+				SDKROOT = iphonesimulator3.2;
 				SYMROOT = "$(PROJECT_DIR)/../build";
-				TARGETED_DEVICE_FAMILY = "1,2";
-=======
-				SDKROOT = iphonesimulator3.2;
-				SYMROOT = build;
->>>>>>> 9d7f9025
 			};
 			name = Debug;
 		};
@@ -1051,12 +1046,8 @@
 					"-ObjC",
 				);
 				PREBINDING = NO;
-<<<<<<< HEAD
-				SDKROOT = iphoneos4.0;
-=======
 				SDKROOT = iphonesimulator3.2;
->>>>>>> 9d7f9025
-				SYMROOT = build;
+				SYMROOT = "$(PROJECT_DIR)/../build";
 				TARGETED_DEVICE_FAMILY = "1,2";
 			};
 			name = Release;
