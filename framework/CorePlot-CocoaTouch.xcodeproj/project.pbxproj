// !$*UTF8*$!
{
	archiveVersion = 1;
	classes = {
	};
	objectVersion = 45;
	objects = {

/* Begin PBXAggregateTarget section */
		C3566B8010EED04900FB3866 /* Documentation */ = {
			isa = PBXAggregateTarget;
			buildConfigurationList = C3566B8410EED06800FB3866 /* Build configuration list for PBXAggregateTarget "Documentation" */;
			buildPhases = (
				C3566B7F10EED04900FB3866 /* ShellScript */,
			);
			dependencies = (
			);
			name = Documentation;
			productName = Documentation;
		};
/* End PBXAggregateTarget section */

/* Begin PBXBuildFile section */
		070CB82A0FC9DE4B00F3152B /* CPGradient.m in Sources */ = {isa = PBXBuildFile; fileRef = BC9B82990FB89E610035D8DA /* CPGradient.m */; };
		070CB82B0FC9DE5500F3152B /* CPImage.m in Sources */ = {isa = PBXBuildFile; fileRef = BC9B829B0FB89E610035D8DA /* CPImage.m */; };
		070CB82C0FC9DE5600F3152B /* CPLayer.m in Sources */ = {isa = PBXBuildFile; fileRef = BC9B82700FB89E610035D8DA /* CPLayer.m */; };
		070CB82D0FC9DE5700F3152B /* CPLineStyle.m in Sources */ = {isa = PBXBuildFile; fileRef = BC9B829D0FB89E610035D8DA /* CPLineStyle.m */; };
		070CB8340FC9DEA800F3152B /* CPColor.h in Headers */ = {isa = PBXBuildFile; fileRef = 070CB8300FC9DEA800F3152B /* CPColor.h */; settings = {ATTRIBUTES = (Public, ); }; };
		070CB8350FC9DEA800F3152B /* CPColor.m in Sources */ = {isa = PBXBuildFile; fileRef = 070CB8310FC9DEA800F3152B /* CPColor.m */; };
		070CB8360FC9DEA800F3152B /* CPColorSpace.h in Headers */ = {isa = PBXBuildFile; fileRef = 070CB8320FC9DEA800F3152B /* CPColorSpace.h */; settings = {ATTRIBUTES = (Public, ); }; };
		070CB8370FC9DEA800F3152B /* CPColorSpace.m in Sources */ = {isa = PBXBuildFile; fileRef = 070CB8330FC9DEA800F3152B /* CPColorSpace.m */; };
		070CB8430FC9DED400F3152B /* CPAxis.h in Headers */ = {isa = PBXBuildFile; fileRef = 070CB8390FC9DED400F3152B /* CPAxis.h */; settings = {ATTRIBUTES = (Public, ); }; };
		070CB8440FC9DED400F3152B /* CPAxis.m in Sources */ = {isa = PBXBuildFile; fileRef = 070CB83A0FC9DED400F3152B /* CPAxis.m */; };
		070CB8450FC9DED400F3152B /* CPAxisLabel.h in Headers */ = {isa = PBXBuildFile; fileRef = 070CB83B0FC9DED400F3152B /* CPAxisLabel.h */; settings = {ATTRIBUTES = (Public, ); }; };
		070CB8460FC9DED400F3152B /* CPAxisLabel.m in Sources */ = {isa = PBXBuildFile; fileRef = 070CB83C0FC9DED400F3152B /* CPAxisLabel.m */; };
		070CB8470FC9DED400F3152B /* CPAxisSet.h in Headers */ = {isa = PBXBuildFile; fileRef = 070CB83D0FC9DED400F3152B /* CPAxisSet.h */; settings = {ATTRIBUTES = (Public, ); }; };
		070CB8480FC9DED400F3152B /* CPAxisSet.m in Sources */ = {isa = PBXBuildFile; fileRef = 070CB83E0FC9DED400F3152B /* CPAxisSet.m */; };
		070CB8490FC9DED400F3152B /* CPXYAxis.h in Headers */ = {isa = PBXBuildFile; fileRef = 070CB83F0FC9DED400F3152B /* CPXYAxis.h */; settings = {ATTRIBUTES = (Public, ); }; };
		070CB84A0FC9DED400F3152B /* CPXYAxis.m in Sources */ = {isa = PBXBuildFile; fileRef = 070CB8400FC9DED400F3152B /* CPXYAxis.m */; };
		070CB84B0FC9DED400F3152B /* CPXYAxisSet.h in Headers */ = {isa = PBXBuildFile; fileRef = 070CB8410FC9DED400F3152B /* CPXYAxisSet.h */; settings = {ATTRIBUTES = (Public, ); }; };
		070CB84C0FC9DED400F3152B /* CPXYAxisSet.m in Sources */ = {isa = PBXBuildFile; fileRef = 070CB8420FC9DED400F3152B /* CPXYAxisSet.m */; };
		070CB85E0FC9DF4700F3152B /* CPTextLayer.m in Sources */ = {isa = PBXBuildFile; fileRef = BC9B829F0FB89E610035D8DA /* CPTextLayer.m */; };
		072E3F9D0FE2FF7300ACF62F /* CPDarkGradientTheme.h in Headers */ = {isa = PBXBuildFile; fileRef = 072E3F990FE2FF7300ACF62F /* CPDarkGradientTheme.h */; settings = {ATTRIBUTES = (Public, ); }; };
		072E3F9E0FE2FF7300ACF62F /* CPDarkGradientTheme.m in Sources */ = {isa = PBXBuildFile; fileRef = 072E3F9A0FE2FF7300ACF62F /* CPDarkGradientTheme.m */; };
		072E3F9F0FE2FF7300ACF62F /* CPTheme.h in Headers */ = {isa = PBXBuildFile; fileRef = 072E3F9B0FE2FF7300ACF62F /* CPTheme.h */; settings = {ATTRIBUTES = (Public, ); }; };
		072E3FA00FE2FF7300ACF62F /* CPTheme.m in Sources */ = {isa = PBXBuildFile; fileRef = 072E3F9C0FE2FF7300ACF62F /* CPTheme.m */; };
		074D7BC50FD6B65F006011BC /* CPXYPlotSpace.h in Headers */ = {isa = PBXBuildFile; fileRef = 074D7BC30FD6B65E006011BC /* CPXYPlotSpace.h */; settings = {ATTRIBUTES = (Public, ); }; };
		074D7BC60FD6B65F006011BC /* CPXYPlotSpace.m in Sources */ = {isa = PBXBuildFile; fileRef = 074D7BC40FD6B65F006011BC /* CPXYPlotSpace.m */; };
		0772B4F310E26A12009CD04C /* CPTradingRangePlot.h in Headers */ = {isa = PBXBuildFile; fileRef = 0772B4F110E26A12009CD04C /* CPTradingRangePlot.h */; };
		0772B4F410E26A12009CD04C /* CPTradingRangePlot.m in Sources */ = {isa = PBXBuildFile; fileRef = 0772B4F210E26A12009CD04C /* CPTradingRangePlot.m */; };
		077F28550FE18048000BCA52 /* CPBorderedLayer.h in Headers */ = {isa = PBXBuildFile; fileRef = 077F28510FE18048000BCA52 /* CPBorderedLayer.h */; settings = {ATTRIBUTES = (Public, ); }; };
		077F28560FE18048000BCA52 /* CPBorderedLayer.m in Sources */ = {isa = PBXBuildFile; fileRef = 077F28520FE18048000BCA52 /* CPBorderedLayer.m */; };
		077F28570FE18048000BCA52 /* CPPathExtensions.h in Headers */ = {isa = PBXBuildFile; fileRef = 077F28530FE18048000BCA52 /* CPPathExtensions.h */; settings = {ATTRIBUTES = (Public, ); }; };
		077F28580FE18048000BCA52 /* CPPathExtensions.m in Sources */ = {isa = PBXBuildFile; fileRef = 077F28540FE18048000BCA52 /* CPPathExtensions.m */; };
		0789EFBE0FB9F97F00C0A613 /* CPPlatformSpecificCategories.h in Headers */ = {isa = PBXBuildFile; fileRef = 0789EFB80FB9F97F00C0A613 /* CPPlatformSpecificCategories.h */; settings = {ATTRIBUTES = (Public, ); }; };
		0789EFBF0FB9F97F00C0A613 /* CPPlatformSpecificCategories.m in Sources */ = {isa = PBXBuildFile; fileRef = 0789EFB90FB9F97F00C0A613 /* CPPlatformSpecificCategories.m */; };
		0789EFC00FB9F97F00C0A613 /* CPPlatformSpecificDefines.h in Headers */ = {isa = PBXBuildFile; fileRef = 0789EFBA0FB9F97F00C0A613 /* CPPlatformSpecificDefines.h */; settings = {ATTRIBUTES = (Public, ); }; };
		0789EFC10FB9F97F00C0A613 /* CPPlatformSpecificDefines.m in Sources */ = {isa = PBXBuildFile; fileRef = 0789EFBB0FB9F97F00C0A613 /* CPPlatformSpecificDefines.m */; };
		0789EFC20FB9F97F00C0A613 /* CPPlatformSpecificFunctions.h in Headers */ = {isa = PBXBuildFile; fileRef = 0789EFBC0FB9F97F00C0A613 /* CPPlatformSpecificFunctions.h */; settings = {ATTRIBUTES = (Public, ); }; };
		0789EFC30FB9F97F00C0A613 /* CPPlatformSpecificFunctions.m in Sources */ = {isa = PBXBuildFile; fileRef = 0789EFBD0FB9F97F00C0A613 /* CPPlatformSpecificFunctions.m */; };
		07A2E71E102DFAD300809BC5 /* CPTimeFormatter.h in Headers */ = {isa = PBXBuildFile; fileRef = 07A2E71C102DFAD300809BC5 /* CPTimeFormatter.h */; settings = {ATTRIBUTES = (Public, ); }; };
		07A2E71F102DFAD300809BC5 /* CPTimeFormatter.m in Sources */ = {isa = PBXBuildFile; fileRef = 07A2E71D102DFAD300809BC5 /* CPTimeFormatter.m */; };
		07A62FB50FE2234900CD765C /* CPTextStyle.h in Headers */ = {isa = PBXBuildFile; fileRef = 07A62FB30FE2234900CD765C /* CPTextStyle.h */; settings = {ATTRIBUTES = (Public, ); }; };
		07A62FB60FE2234900CD765C /* CPTextStyle.m in Sources */ = {isa = PBXBuildFile; fileRef = 07A62FB40FE2234900CD765C /* CPTextStyle.m */; };
		07A62FB90FE2237D00CD765C /* CPTextStylePlatformSpecific.h in Headers */ = {isa = PBXBuildFile; fileRef = 07A62FB70FE2237D00CD765C /* CPTextStylePlatformSpecific.h */; settings = {ATTRIBUTES = (Public, ); }; };
		07A62FBA0FE2237D00CD765C /* CPTextStylePlatformSpecific.m in Sources */ = {isa = PBXBuildFile; fileRef = 07A62FB80FE2237D00CD765C /* CPTextStylePlatformSpecific.m */; };
		07AEF30310BBF99A0012BEFF /* CPResponder.h in Headers */ = {isa = PBXBuildFile; fileRef = 07AEF30110BBF99A0012BEFF /* CPResponder.h */; };
		BC4FAF29100D7DF300811DD3 /* NSDecimalNumberExtensions.h in Headers */ = {isa = PBXBuildFile; fileRef = BC9B82B10FB89E610035D8DA /* NSDecimalNumberExtensions.h */; settings = {ATTRIBUTES = (Public, ); }; };
		BC74A2C210FC087800E7E90D /* CPPieChart.h in Headers */ = {isa = PBXBuildFile; fileRef = BC74A2C010FC087800E7E90D /* CPPieChart.h */; settings = {ATTRIBUTES = (Public, ); }; };
		BC74A2C310FC087800E7E90D /* CPPieChart.m in Sources */ = {isa = PBXBuildFile; fileRef = BC74A2C110FC087800E7E90D /* CPPieChart.m */; };
		BC79F1D50FD1DC1A00510976 /* CPLayerHostingView.h in Headers */ = {isa = PBXBuildFile; fileRef = BC79F1D30FD1DC1A00510976 /* CPLayerHostingView.h */; settings = {ATTRIBUTES = (Public, ); }; };
		BC79F1D60FD1DC1A00510976 /* CPLayerHostingView.m in Sources */ = {isa = PBXBuildFile; fileRef = BC79F1D40FD1DC1A00510976 /* CPLayerHostingView.m */; };
		BC89A79A1024AB19009D5261 /* CorePlotProbes.d in Sources */ = {isa = PBXBuildFile; fileRef = BC89A7991024AB19009D5261 /* CorePlotProbes.d */; };
		BC9B834E0FB8A1400035D8DA /* CPPlot.m in Sources */ = {isa = PBXBuildFile; fileRef = BC9B82D30FB89E610035D8DA /* CPPlot.m */; };
		BC9B834F0FB8A1400035D8DA /* CPScatterPlot.m in Sources */ = {isa = PBXBuildFile; fileRef = BC9B82D50FB89E610035D8DA /* CPScatterPlot.m */; };
		BC9B83500FB8A1400035D8DA /* CPBarPlot.m in Sources */ = {isa = PBXBuildFile; fileRef = BC9B82DB0FB89E610035D8DA /* CPBarPlot.m */; };
		BC9B83510FB8A1400035D8DA /* CPPlotSymbol.m in Sources */ = {isa = PBXBuildFile; fileRef = BC9B82D10FB89E610035D8DA /* CPPlotSymbol.m */; };
		BC9B83520FB8A1400035D8DA /* CPPlotSpace.m in Sources */ = {isa = PBXBuildFile; fileRef = BC9B82C70FB89E610035D8DA /* CPPlotSpace.m */; };
		BC9B83540FB8A1400035D8DA /* CPPolarPlotSpace.m in Sources */ = {isa = PBXBuildFile; fileRef = BC9B82CD0FB89E610035D8DA /* CPPolarPlotSpace.m */; };
		BC9B83550FB8A1400035D8DA /* CPPlotArea.m in Sources */ = {isa = PBXBuildFile; fileRef = BC9B82C20FB89E610035D8DA /* CPPlotArea.m */; };
		BC9B83560FB8A1400035D8DA /* CPGraph.m in Sources */ = {isa = PBXBuildFile; fileRef = BC9B82B70FB89E610035D8DA /* CPGraph.m */; };
		BC9B83570FB8A1400035D8DA /* CPXYGraph.m in Sources */ = {isa = PBXBuildFile; fileRef = BC9B82B90FB89E610035D8DA /* CPXYGraph.m */; };
		BC9B835A0FB8A1400035D8DA /* NSDecimalNumberExtensions.m in Sources */ = {isa = PBXBuildFile; fileRef = BC9B82B20FB89E610035D8DA /* NSDecimalNumberExtensions.m */; };
		BC9B835B0FB8A1400035D8DA /* NSNumberExtensions.m in Sources */ = {isa = PBXBuildFile; fileRef = BC9B82B40FB89E610035D8DA /* NSNumberExtensions.m */; };
		BC9B835D0FB8A1400035D8DA /* CPDefinitions.m in Sources */ = {isa = PBXBuildFile; fileRef = BC9B82A40FB89E610035D8DA /* CPDefinitions.m */; };
		BC9B835E0FB8A1400035D8DA /* CPExceptions.m in Sources */ = {isa = PBXBuildFile; fileRef = BC9B82A60FB89E610035D8DA /* CPExceptions.m */; };
		BC9B835F0FB8A1400035D8DA /* CPUtilities.m in Sources */ = {isa = PBXBuildFile; fileRef = BC9B82A80FB89E610035D8DA /* CPUtilities.m */; };
		BC9B83600FB8A1400035D8DA /* CPPlotRange.m in Sources */ = {isa = PBXBuildFile; fileRef = BC9B82AC0FB89E610035D8DA /* CPPlotRange.m */; };
		BC9B83610FB8A1400035D8DA /* CPFill.m in Sources */ = {isa = PBXBuildFile; fileRef = BC9B82890FB89E610035D8DA /* CPFill.m */; };
		BC9B83620FB8A1400035D8DA /* _CPFillColor.m in Sources */ = {isa = PBXBuildFile; fileRef = BC9B828B0FB89E610035D8DA /* _CPFillColor.m */; };
		BC9B83630FB8A1400035D8DA /* _CPFillGradient.m in Sources */ = {isa = PBXBuildFile; fileRef = BC9B828D0FB89E610035D8DA /* _CPFillGradient.m */; };
		BC9B83640FB8A1400035D8DA /* _CPFillImage.m in Sources */ = {isa = PBXBuildFile; fileRef = BC9B828F0FB89E610035D8DA /* _CPFillImage.m */; };
		BC9B836E0FB8A1700035D8DA /* QuartzCore.framework in Frameworks */ = {isa = PBXBuildFile; fileRef = BC9B82690FB89BD10035D8DA /* QuartzCore.framework */; };
		BC9B836F0FB8A1700035D8DA /* UIKit.framework in Frameworks */ = {isa = PBXBuildFile; fileRef = 1DF5F4DF0D08C38300B7A737 /* UIKit.framework */; };
		BC9B83700FB8A1700035D8DA /* Foundation.framework in Frameworks */ = {isa = PBXBuildFile; fileRef = 1D30AB110D05D00D00671497 /* Foundation.framework */; };
		BC9B83710FB8A1700035D8DA /* CoreGraphics.framework in Frameworks */ = {isa = PBXBuildFile; fileRef = 288765A40DF7441C002DB57D /* CoreGraphics.framework */; };
		BC9B83C30FB8AC4B0035D8DA /* CorePlot-CocoaTouch.h in Headers */ = {isa = PBXBuildFile; fileRef = BC9B83C20FB8AC4B0035D8DA /* CorePlot-CocoaTouch.h */; settings = {ATTRIBUTES = (Public, ); }; };
		BCC7EA451006BF5700B39451 /* CPPlainBlackTheme.h in Headers */ = {isa = PBXBuildFile; fileRef = BCC7EA3F1006BF5700B39451 /* CPPlainBlackTheme.h */; settings = {ATTRIBUTES = (Public, ); }; };
		BCC7EA461006BF5700B39451 /* CPPlainBlackTheme.m in Sources */ = {isa = PBXBuildFile; fileRef = BCC7EA401006BF5700B39451 /* CPPlainBlackTheme.m */; };
		BCC7EA471006BF5700B39451 /* CPPlainWhiteTheme.h in Headers */ = {isa = PBXBuildFile; fileRef = BCC7EA411006BF5700B39451 /* CPPlainWhiteTheme.h */; settings = {ATTRIBUTES = (Public, ); }; };
		BCC7EA481006BF5700B39451 /* CPPlainWhiteTheme.m in Sources */ = {isa = PBXBuildFile; fileRef = BCC7EA421006BF5700B39451 /* CPPlainWhiteTheme.m */; };
		BCC7EA491006BF5700B39451 /* CPStocksTheme.h in Headers */ = {isa = PBXBuildFile; fileRef = BCC7EA431006BF5700B39451 /* CPStocksTheme.h */; settings = {ATTRIBUTES = (Public, ); }; };
		BCC7EA4A1006BF5700B39451 /* CPStocksTheme.m in Sources */ = {isa = PBXBuildFile; fileRef = BCC7EA441006BF5700B39451 /* CPStocksTheme.m */; };
		BCFC7CE9109264AE00DAECAA /* CPAxisTitle.h in Headers */ = {isa = PBXBuildFile; fileRef = BCFC7CE7109264AD00DAECAA /* CPAxisTitle.h */; settings = {ATTRIBUTES = (Public, ); }; };
		BCFC7CEA109264AE00DAECAA /* CPAxisTitle.m in Sources */ = {isa = PBXBuildFile; fileRef = BCFC7CE8109264AE00DAECAA /* CPAxisTitle.m */; };
		C30C85AB1047428100181766 /* CPPlotGroup.h in Headers */ = {isa = PBXBuildFile; fileRef = C30C85A91047428100181766 /* CPPlotGroup.h */; settings = {ATTRIBUTES = (Public, ); }; };
		C30C85AC1047428100181766 /* CPPlotGroup.m in Sources */ = {isa = PBXBuildFile; fileRef = C30C85AA1047428100181766 /* CPPlotGroup.m */; };
		C366385E10E96056008920F7 /* CPPlotFrame.h in Headers */ = {isa = PBXBuildFile; fileRef = C366385A10E96056008920F7 /* CPPlotFrame.h */; settings = {ATTRIBUTES = (Public, ); }; };
		C366385F10E96056008920F7 /* CPPlotFrame.m in Sources */ = {isa = PBXBuildFile; fileRef = C366385B10E96056008920F7 /* CPPlotFrame.m */; };
		C366386010E96056008920F7 /* CPPlottingArea.h in Headers */ = {isa = PBXBuildFile; fileRef = C366385C10E96056008920F7 /* CPPlottingArea.h */; settings = {ATTRIBUTES = (Public, ); }; };
		C366386110E96056008920F7 /* CPPlottingArea.m in Sources */ = {isa = PBXBuildFile; fileRef = C366385D10E96056008920F7 /* CPPlottingArea.m */; };
		C366388610E96152008920F7 /* CPGridLines.h in Headers */ = {isa = PBXBuildFile; fileRef = C366388410E96152008920F7 /* CPGridLines.h */; settings = {ATTRIBUTES = (Public, ); }; };
		C366388710E96152008920F7 /* CPGridLines.m in Sources */ = {isa = PBXBuildFile; fileRef = C366388510E96152008920F7 /* CPGridLines.m */; };
		C366388E10E96181008920F7 /* CPAxisLabelGroup.h in Headers */ = {isa = PBXBuildFile; fileRef = C366388C10E96181008920F7 /* CPAxisLabelGroup.h */; settings = {ATTRIBUTES = (Public, ); }; };
		C366388F10E96181008920F7 /* CPAxisLabelGroup.m in Sources */ = {isa = PBXBuildFile; fileRef = C366388D10E96181008920F7 /* CPAxisLabelGroup.m */; };
		C366389210E96191008920F7 /* CPXYGridLines.h in Headers */ = {isa = PBXBuildFile; fileRef = C366389010E96191008920F7 /* CPXYGridLines.h */; settings = {ATTRIBUTES = (Public, ); }; };
		C366389310E96191008920F7 /* CPXYGridLines.m in Sources */ = {isa = PBXBuildFile; fileRef = C366389110E96191008920F7 /* CPXYGridLines.m */; };
		C36638A110E9624A008920F7 /* CPAnimation.h in Headers */ = {isa = PBXBuildFile; fileRef = C366389B10E9624A008920F7 /* CPAnimation.h */; settings = {ATTRIBUTES = (Public, ); }; };
		C36638A210E9624A008920F7 /* CPAnimation.m in Sources */ = {isa = PBXBuildFile; fileRef = C366389C10E9624A008920F7 /* CPAnimation.m */; };
		C36638A310E9624A008920F7 /* CPAnimationKeyFrame.h in Headers */ = {isa = PBXBuildFile; fileRef = C366389D10E9624A008920F7 /* CPAnimationKeyFrame.h */; settings = {ATTRIBUTES = (Public, ); }; };
		C36638A410E9624A008920F7 /* CPAnimationKeyFrame.m in Sources */ = {isa = PBXBuildFile; fileRef = C366389E10E9624A008920F7 /* CPAnimationKeyFrame.m */; };
		C36638A510E9624A008920F7 /* CPAnimationTransition.h in Headers */ = {isa = PBXBuildFile; fileRef = C366389F10E9624A008920F7 /* CPAnimationTransition.h */; settings = {ATTRIBUTES = (Public, ); }; };
		C36638A610E9624A008920F7 /* CPAnimationTransition.m in Sources */ = {isa = PBXBuildFile; fileRef = C36638A010E9624A008920F7 /* CPAnimationTransition.m */; };
		C3B623BD107EC7ED0009EF0B /* CPLayoutManager.h in Headers */ = {isa = PBXBuildFile; fileRef = C3B623BB107EC7ED0009EF0B /* CPLayoutManager.h */; settings = {ATTRIBUTES = (Public, ); }; };
		C3B623BE107EC7ED0009EF0B /* CPLayoutManager.m in Sources */ = {isa = PBXBuildFile; fileRef = C3B623BC107EC7ED0009EF0B /* CPLayoutManager.m */; };
		C3B623C0107EC9370009EF0B /* CPBarPlot.h in Headers */ = {isa = PBXBuildFile; fileRef = BC9B82DA0FB89E610035D8DA /* CPBarPlot.h */; settings = {ATTRIBUTES = (Public, ); }; };
		C3B623C1107EC9400009EF0B /* CPDefinitions.h in Headers */ = {isa = PBXBuildFile; fileRef = BC9B82A30FB89E610035D8DA /* CPDefinitions.h */; settings = {ATTRIBUTES = (Public, ); }; };
		C3B623C2107EC9430009EF0B /* CPExceptions.h in Headers */ = {isa = PBXBuildFile; fileRef = BC9B82A50FB89E610035D8DA /* CPExceptions.h */; settings = {ATTRIBUTES = (Public, ); }; };
		C3B623C3107EC94D0009EF0B /* CPFill.h in Headers */ = {isa = PBXBuildFile; fileRef = BC9B82880FB89E610035D8DA /* CPFill.h */; settings = {ATTRIBUTES = (Public, ); }; };
		C3B623C4107EC94E0009EF0B /* CPGradient.h in Headers */ = {isa = PBXBuildFile; fileRef = BC9B82980FB89E610035D8DA /* CPGradient.h */; settings = {ATTRIBUTES = (Public, ); }; };
		C3B623C5107EC9500009EF0B /* CPGraph.h in Headers */ = {isa = PBXBuildFile; fileRef = BC9B82B60FB89E610035D8DA /* CPGraph.h */; settings = {ATTRIBUTES = (Public, ); }; };
		C3B623C6107EC9510009EF0B /* CPImage.h in Headers */ = {isa = PBXBuildFile; fileRef = BC9B829A0FB89E610035D8DA /* CPImage.h */; settings = {ATTRIBUTES = (Public, ); }; };
		C3B623C7107EC9540009EF0B /* CPLayer.h in Headers */ = {isa = PBXBuildFile; fileRef = BC9B826F0FB89E610035D8DA /* CPLayer.h */; settings = {ATTRIBUTES = (Public, ); }; };
		C3B623C8107EC9570009EF0B /* CPLineStyle.h in Headers */ = {isa = PBXBuildFile; fileRef = BC9B829C0FB89E610035D8DA /* CPLineStyle.h */; settings = {ATTRIBUTES = (Public, ); }; };
		C3B623C9107EC95C0009EF0B /* CPPlot.h in Headers */ = {isa = PBXBuildFile; fileRef = BC9B82D20FB89E610035D8DA /* CPPlot.h */; settings = {ATTRIBUTES = (Public, ); }; };
		C3B623CA107EC95E0009EF0B /* CPPlotArea.h in Headers */ = {isa = PBXBuildFile; fileRef = BC9B82C10FB89E610035D8DA /* CPPlotArea.h */; settings = {ATTRIBUTES = (Public, ); }; };
		C3B623CB107EC9610009EF0B /* CPPlotRange.h in Headers */ = {isa = PBXBuildFile; fileRef = BC9B82AB0FB89E610035D8DA /* CPPlotRange.h */; settings = {ATTRIBUTES = (Public, ); }; };
		C3B623CC107EC9620009EF0B /* CPPlotSpace.h in Headers */ = {isa = PBXBuildFile; fileRef = BC9B82C60FB89E610035D8DA /* CPPlotSpace.h */; settings = {ATTRIBUTES = (Public, ); }; };
		C3B623CD107EC9630009EF0B /* CPPlotSymbol.h in Headers */ = {isa = PBXBuildFile; fileRef = BC9B82D00FB89E610035D8DA /* CPPlotSymbol.h */; settings = {ATTRIBUTES = (Public, ); }; };
		C3B623CE107EC9640009EF0B /* CPPolarPlotSpace.h in Headers */ = {isa = PBXBuildFile; fileRef = BC9B82CC0FB89E610035D8DA /* CPPolarPlotSpace.h */; settings = {ATTRIBUTES = (Public, ); }; };
		C3B623CF107EC9680009EF0B /* CPScatterPlot.h in Headers */ = {isa = PBXBuildFile; fileRef = BC9B82D40FB89E610035D8DA /* CPScatterPlot.h */; settings = {ATTRIBUTES = (Public, ); }; };
		C3B623D0107EC96B0009EF0B /* CPTextLayer.h in Headers */ = {isa = PBXBuildFile; fileRef = BC9B829E0FB89E610035D8DA /* CPTextLayer.h */; settings = {ATTRIBUTES = (Public, ); }; };
		C3B623D1107EC96E0009EF0B /* CPUtilities.h in Headers */ = {isa = PBXBuildFile; fileRef = BC9B82A70FB89E610035D8DA /* CPUtilities.h */; settings = {ATTRIBUTES = (Public, ); }; };
		C3B623D2107EC9760009EF0B /* CPXYGraph.h in Headers */ = {isa = PBXBuildFile; fileRef = BC9B82B80FB89E610035D8DA /* CPXYGraph.h */; settings = {ATTRIBUTES = (Public, ); }; };
		C3B623D3107EC97A0009EF0B /* NSNumberExtensions.h in Headers */ = {isa = PBXBuildFile; fileRef = BC9B82B30FB89E610035D8DA /* NSNumberExtensions.h */; settings = {ATTRIBUTES = (Public, ); }; };
		C3B623D4107EC9800009EF0B /* _CPFillColor.h in Headers */ = {isa = PBXBuildFile; fileRef = BC9B828A0FB89E610035D8DA /* _CPFillColor.h */; settings = {ATTRIBUTES = (Private, ); }; };
		C3B623D5107EC9820009EF0B /* _CPFillGradient.h in Headers */ = {isa = PBXBuildFile; fileRef = BC9B828C0FB89E610035D8DA /* _CPFillGradient.h */; settings = {ATTRIBUTES = (Private, ); }; };
		C3B623D6107EC9830009EF0B /* _CPFillImage.h in Headers */ = {isa = PBXBuildFile; fileRef = BC9B828E0FB89E610035D8DA /* _CPFillImage.h */; settings = {ATTRIBUTES = (Private, ); }; };
		C40CFB94107EC1B40057E828 /* CPXYTheme.h in Headers */ = {isa = PBXBuildFile; fileRef = C40CFB92107EC1B40057E828 /* CPXYTheme.h */; settings = {ATTRIBUTES = (Public, ); }; };
		C40CFB95107EC1B40057E828 /* CPXYTheme.m in Sources */ = {isa = PBXBuildFile; fileRef = C40CFB93107EC1B40057E828 /* CPXYTheme.m */; };
/* End PBXBuildFile section */

/* Begin PBXFileReference section */
		070CB8300FC9DEA800F3152B /* CPColor.h */ = {isa = PBXFileReference; fileEncoding = 4; lastKnownFileType = sourcecode.c.h; name = CPColor.h; path = Source/CPColor.h; sourceTree = "<group>"; };
		070CB8310FC9DEA800F3152B /* CPColor.m */ = {isa = PBXFileReference; fileEncoding = 4; lastKnownFileType = sourcecode.c.objc; name = CPColor.m; path = Source/CPColor.m; sourceTree = "<group>"; };
		070CB8320FC9DEA800F3152B /* CPColorSpace.h */ = {isa = PBXFileReference; fileEncoding = 4; lastKnownFileType = sourcecode.c.h; name = CPColorSpace.h; path = Source/CPColorSpace.h; sourceTree = "<group>"; };
		070CB8330FC9DEA800F3152B /* CPColorSpace.m */ = {isa = PBXFileReference; fileEncoding = 4; lastKnownFileType = sourcecode.c.objc; name = CPColorSpace.m; path = Source/CPColorSpace.m; sourceTree = "<group>"; };
		070CB8390FC9DED400F3152B /* CPAxis.h */ = {isa = PBXFileReference; fileEncoding = 4; lastKnownFileType = sourcecode.c.h; name = CPAxis.h; path = Source/CPAxis.h; sourceTree = "<group>"; };
		070CB83A0FC9DED400F3152B /* CPAxis.m */ = {isa = PBXFileReference; fileEncoding = 4; lastKnownFileType = sourcecode.c.objc; name = CPAxis.m; path = Source/CPAxis.m; sourceTree = "<group>"; };
		070CB83B0FC9DED400F3152B /* CPAxisLabel.h */ = {isa = PBXFileReference; fileEncoding = 4; lastKnownFileType = sourcecode.c.h; name = CPAxisLabel.h; path = Source/CPAxisLabel.h; sourceTree = "<group>"; };
		070CB83C0FC9DED400F3152B /* CPAxisLabel.m */ = {isa = PBXFileReference; fileEncoding = 4; lastKnownFileType = sourcecode.c.objc; name = CPAxisLabel.m; path = Source/CPAxisLabel.m; sourceTree = "<group>"; };
		070CB83D0FC9DED400F3152B /* CPAxisSet.h */ = {isa = PBXFileReference; fileEncoding = 4; lastKnownFileType = sourcecode.c.h; name = CPAxisSet.h; path = Source/CPAxisSet.h; sourceTree = "<group>"; };
		070CB83E0FC9DED400F3152B /* CPAxisSet.m */ = {isa = PBXFileReference; fileEncoding = 4; lastKnownFileType = sourcecode.c.objc; name = CPAxisSet.m; path = Source/CPAxisSet.m; sourceTree = "<group>"; };
		070CB83F0FC9DED400F3152B /* CPXYAxis.h */ = {isa = PBXFileReference; fileEncoding = 4; lastKnownFileType = sourcecode.c.h; name = CPXYAxis.h; path = Source/CPXYAxis.h; sourceTree = "<group>"; };
		070CB8400FC9DED400F3152B /* CPXYAxis.m */ = {isa = PBXFileReference; fileEncoding = 4; lastKnownFileType = sourcecode.c.objc; name = CPXYAxis.m; path = Source/CPXYAxis.m; sourceTree = "<group>"; };
		070CB8410FC9DED400F3152B /* CPXYAxisSet.h */ = {isa = PBXFileReference; fileEncoding = 4; lastKnownFileType = sourcecode.c.h; name = CPXYAxisSet.h; path = Source/CPXYAxisSet.h; sourceTree = "<group>"; };
		070CB8420FC9DED400F3152B /* CPXYAxisSet.m */ = {isa = PBXFileReference; fileEncoding = 4; lastKnownFileType = sourcecode.c.objc; name = CPXYAxisSet.m; path = Source/CPXYAxisSet.m; sourceTree = "<group>"; };
<<<<<<< HEAD
=======
		070CB84E0FC9DEF000F3152B /* CPAnimation.h */ = {isa = PBXFileReference; fileEncoding = 4; lastKnownFileType = sourcecode.c.h; name = CPAnimation.h; path = Source/CPAnimation.h; sourceTree = "<group>"; };
		070CB84F0FC9DEF000F3152B /* CPAnimation.m */ = {isa = PBXFileReference; fileEncoding = 4; lastKnownFileType = sourcecode.c.objc; name = CPAnimation.m; path = Source/CPAnimation.m; sourceTree = "<group>"; };
		070CB8500FC9DEF000F3152B /* CPAnimationKeyFrame.h */ = {isa = PBXFileReference; fileEncoding = 4; lastKnownFileType = sourcecode.c.h; name = CPAnimationKeyFrame.h; path = Source/CPAnimationKeyFrame.h; sourceTree = "<group>"; };
		070CB8510FC9DEF000F3152B /* CPAnimationKeyFrame.m */ = {isa = PBXFileReference; fileEncoding = 4; lastKnownFileType = sourcecode.c.objc; name = CPAnimationKeyFrame.m; path = Source/CPAnimationKeyFrame.m; sourceTree = "<group>"; };
		070CB8520FC9DEF000F3152B /* CPAnimationTransition.h */ = {isa = PBXFileReference; fileEncoding = 4; lastKnownFileType = sourcecode.c.h; name = CPAnimationTransition.h; path = Source/CPAnimationTransition.h; sourceTree = "<group>"; };
		070CB8530FC9DEF000F3152B /* CPAnimationTransition.m */ = {isa = PBXFileReference; fileEncoding = 4; lastKnownFileType = sourcecode.c.objc; name = CPAnimationTransition.m; path = Source/CPAnimationTransition.m; sourceTree = "<group>"; };
		071F3CDF10FBAB9D00D0A7B6 /* License.txt */ = {isa = PBXFileReference; fileEncoding = 4; lastKnownFileType = text; name = License.txt; path = ../License.txt; sourceTree = SOURCE_ROOT; };
>>>>>>> b2e2c1c5
		072E3F990FE2FF7300ACF62F /* CPDarkGradientTheme.h */ = {isa = PBXFileReference; fileEncoding = 4; lastKnownFileType = sourcecode.c.h; name = CPDarkGradientTheme.h; path = Source/CPDarkGradientTheme.h; sourceTree = "<group>"; };
		072E3F9A0FE2FF7300ACF62F /* CPDarkGradientTheme.m */ = {isa = PBXFileReference; fileEncoding = 4; lastKnownFileType = sourcecode.c.objc; name = CPDarkGradientTheme.m; path = Source/CPDarkGradientTheme.m; sourceTree = "<group>"; };
		072E3F9B0FE2FF7300ACF62F /* CPTheme.h */ = {isa = PBXFileReference; fileEncoding = 4; lastKnownFileType = sourcecode.c.h; name = CPTheme.h; path = Source/CPTheme.h; sourceTree = "<group>"; };
		072E3F9C0FE2FF7300ACF62F /* CPTheme.m */ = {isa = PBXFileReference; fileEncoding = 4; lastKnownFileType = sourcecode.c.objc; name = CPTheme.m; path = Source/CPTheme.m; sourceTree = "<group>"; };
		074D7BC30FD6B65E006011BC /* CPXYPlotSpace.h */ = {isa = PBXFileReference; fileEncoding = 4; lastKnownFileType = sourcecode.c.h; name = CPXYPlotSpace.h; path = Source/CPXYPlotSpace.h; sourceTree = "<group>"; };
		074D7BC40FD6B65F006011BC /* CPXYPlotSpace.m */ = {isa = PBXFileReference; fileEncoding = 4; lastKnownFileType = sourcecode.c.objc; name = CPXYPlotSpace.m; path = Source/CPXYPlotSpace.m; sourceTree = "<group>"; };
		0772B4F110E26A12009CD04C /* CPTradingRangePlot.h */ = {isa = PBXFileReference; fileEncoding = 4; lastKnownFileType = sourcecode.c.h; name = CPTradingRangePlot.h; path = Source/CPTradingRangePlot.h; sourceTree = "<group>"; };
		0772B4F210E26A12009CD04C /* CPTradingRangePlot.m */ = {isa = PBXFileReference; fileEncoding = 4; lastKnownFileType = sourcecode.c.objc; name = CPTradingRangePlot.m; path = Source/CPTradingRangePlot.m; sourceTree = "<group>"; };
		077F28510FE18048000BCA52 /* CPBorderedLayer.h */ = {isa = PBXFileReference; fileEncoding = 4; lastKnownFileType = sourcecode.c.h; name = CPBorderedLayer.h; path = Source/CPBorderedLayer.h; sourceTree = "<group>"; };
		077F28520FE18048000BCA52 /* CPBorderedLayer.m */ = {isa = PBXFileReference; fileEncoding = 4; lastKnownFileType = sourcecode.c.objc; name = CPBorderedLayer.m; path = Source/CPBorderedLayer.m; sourceTree = "<group>"; };
		077F28530FE18048000BCA52 /* CPPathExtensions.h */ = {isa = PBXFileReference; fileEncoding = 4; lastKnownFileType = sourcecode.c.h; name = CPPathExtensions.h; path = Source/CPPathExtensions.h; sourceTree = "<group>"; };
		077F28540FE18048000BCA52 /* CPPathExtensions.m */ = {isa = PBXFileReference; fileEncoding = 4; lastKnownFileType = sourcecode.c.objc; name = CPPathExtensions.m; path = Source/CPPathExtensions.m; sourceTree = "<group>"; };
		0789EFB80FB9F97F00C0A613 /* CPPlatformSpecificCategories.h */ = {isa = PBXFileReference; fileEncoding = 4; lastKnownFileType = sourcecode.c.h; path = CPPlatformSpecificCategories.h; sourceTree = "<group>"; };
		0789EFB90FB9F97F00C0A613 /* CPPlatformSpecificCategories.m */ = {isa = PBXFileReference; fileEncoding = 4; lastKnownFileType = sourcecode.c.objc; path = CPPlatformSpecificCategories.m; sourceTree = "<group>"; };
		0789EFBA0FB9F97F00C0A613 /* CPPlatformSpecificDefines.h */ = {isa = PBXFileReference; fileEncoding = 4; lastKnownFileType = sourcecode.c.h; path = CPPlatformSpecificDefines.h; sourceTree = "<group>"; };
		0789EFBB0FB9F97F00C0A613 /* CPPlatformSpecificDefines.m */ = {isa = PBXFileReference; fileEncoding = 4; lastKnownFileType = sourcecode.c.objc; path = CPPlatformSpecificDefines.m; sourceTree = "<group>"; };
		0789EFBC0FB9F97F00C0A613 /* CPPlatformSpecificFunctions.h */ = {isa = PBXFileReference; fileEncoding = 4; lastKnownFileType = sourcecode.c.h; path = CPPlatformSpecificFunctions.h; sourceTree = "<group>"; };
		0789EFBD0FB9F97F00C0A613 /* CPPlatformSpecificFunctions.m */ = {isa = PBXFileReference; fileEncoding = 4; lastKnownFileType = sourcecode.c.objc; path = CPPlatformSpecificFunctions.m; sourceTree = "<group>"; };
		07A2E71C102DFAD300809BC5 /* CPTimeFormatter.h */ = {isa = PBXFileReference; fileEncoding = 4; lastKnownFileType = sourcecode.c.h; name = CPTimeFormatter.h; path = Source/CPTimeFormatter.h; sourceTree = "<group>"; };
		07A2E71D102DFAD300809BC5 /* CPTimeFormatter.m */ = {isa = PBXFileReference; fileEncoding = 4; lastKnownFileType = sourcecode.c.objc; name = CPTimeFormatter.m; path = Source/CPTimeFormatter.m; sourceTree = "<group>"; };
		07A62FB30FE2234900CD765C /* CPTextStyle.h */ = {isa = PBXFileReference; fileEncoding = 4; lastKnownFileType = sourcecode.c.h; name = CPTextStyle.h; path = Source/CPTextStyle.h; sourceTree = "<group>"; };
		07A62FB40FE2234900CD765C /* CPTextStyle.m */ = {isa = PBXFileReference; fileEncoding = 4; lastKnownFileType = sourcecode.c.objc; name = CPTextStyle.m; path = Source/CPTextStyle.m; sourceTree = "<group>"; };
		07A62FB70FE2237D00CD765C /* CPTextStylePlatformSpecific.h */ = {isa = PBXFileReference; fileEncoding = 4; lastKnownFileType = sourcecode.c.h; name = CPTextStylePlatformSpecific.h; path = iPhoneOnly/CPTextStylePlatformSpecific.h; sourceTree = "<group>"; };
		07A62FB80FE2237D00CD765C /* CPTextStylePlatformSpecific.m */ = {isa = PBXFileReference; fileEncoding = 4; lastKnownFileType = sourcecode.c.objc; name = CPTextStylePlatformSpecific.m; path = iPhoneOnly/CPTextStylePlatformSpecific.m; sourceTree = "<group>"; };
		07AEF30110BBF99A0012BEFF /* CPResponder.h */ = {isa = PBXFileReference; fileEncoding = 4; lastKnownFileType = sourcecode.c.h; name = CPResponder.h; path = Source/CPResponder.h; sourceTree = "<group>"; };
		1D30AB110D05D00D00671497 /* Foundation.framework */ = {isa = PBXFileReference; lastKnownFileType = wrapper.framework; name = Foundation.framework; path = System/Library/Frameworks/Foundation.framework; sourceTree = SDKROOT; };
		1DF5F4DF0D08C38300B7A737 /* UIKit.framework */ = {isa = PBXFileReference; lastKnownFileType = wrapper.framework; name = UIKit.framework; path = System/Library/Frameworks/UIKit.framework; sourceTree = SDKROOT; };
		288765A40DF7441C002DB57D /* CoreGraphics.framework */ = {isa = PBXFileReference; lastKnownFileType = wrapper.framework; name = CoreGraphics.framework; path = System/Library/Frameworks/CoreGraphics.framework; sourceTree = SDKROOT; };
		29B97316FDCFA39411CA2CEA /* main-cocoatouch.m */ = {isa = PBXFileReference; fileEncoding = 4; lastKnownFileType = sourcecode.c.objc; path = "main-cocoatouch.m"; sourceTree = "<group>"; };
		32CA4F630368D1EE00C91783 /* CorePlot_CocoaTouch_Prefix.pch */ = {isa = PBXFileReference; fileEncoding = 4; lastKnownFileType = sourcecode.c.h; path = CorePlot_CocoaTouch_Prefix.pch; sourceTree = "<group>"; };
		8D1107310486CEB800E47090 /* Info-CocoaTouch.plist */ = {isa = PBXFileReference; fileEncoding = 4; lastKnownFileType = text.plist.xml; path = "Info-CocoaTouch.plist"; sourceTree = "<group>"; };
		BC74A2C010FC087800E7E90D /* CPPieChart.h */ = {isa = PBXFileReference; fileEncoding = 4; lastKnownFileType = sourcecode.c.h; name = CPPieChart.h; path = Source/CPPieChart.h; sourceTree = "<group>"; };
		BC74A2C110FC087800E7E90D /* CPPieChart.m */ = {isa = PBXFileReference; fileEncoding = 4; lastKnownFileType = sourcecode.c.objc; name = CPPieChart.m; path = Source/CPPieChart.m; sourceTree = "<group>"; };
		BC79F1D30FD1DC1A00510976 /* CPLayerHostingView.h */ = {isa = PBXFileReference; fileEncoding = 4; lastKnownFileType = sourcecode.c.h; path = CPLayerHostingView.h; sourceTree = "<group>"; };
		BC79F1D40FD1DC1A00510976 /* CPLayerHostingView.m */ = {isa = PBXFileReference; fileEncoding = 4; lastKnownFileType = sourcecode.c.objc; path = CPLayerHostingView.m; sourceTree = "<group>"; };
		BC89A7991024AB19009D5261 /* CorePlotProbes.d */ = {isa = PBXFileReference; fileEncoding = 4; lastKnownFileType = sourcecode.dtrace; name = CorePlotProbes.d; path = TestResources/CorePlotProbes.d; sourceTree = "<group>"; };
		BC9B82690FB89BD10035D8DA /* QuartzCore.framework */ = {isa = PBXFileReference; lastKnownFileType = wrapper.framework; name = QuartzCore.framework; path = System/Library/Frameworks/QuartzCore.framework; sourceTree = SDKROOT; };
		BC9B826F0FB89E610035D8DA /* CPLayer.h */ = {isa = PBXFileReference; fileEncoding = 4; lastKnownFileType = sourcecode.c.h; name = CPLayer.h; path = Source/CPLayer.h; sourceTree = "<group>"; };
		BC9B82700FB89E610035D8DA /* CPLayer.m */ = {isa = PBXFileReference; fileEncoding = 4; lastKnownFileType = sourcecode.c.objc; name = CPLayer.m; path = Source/CPLayer.m; sourceTree = "<group>"; };
		BC9B82880FB89E610035D8DA /* CPFill.h */ = {isa = PBXFileReference; fileEncoding = 4; lastKnownFileType = sourcecode.c.h; name = CPFill.h; path = Source/CPFill.h; sourceTree = SOURCE_ROOT; };
		BC9B82890FB89E610035D8DA /* CPFill.m */ = {isa = PBXFileReference; fileEncoding = 4; lastKnownFileType = sourcecode.c.objc; name = CPFill.m; path = Source/CPFill.m; sourceTree = SOURCE_ROOT; };
		BC9B828A0FB89E610035D8DA /* _CPFillColor.h */ = {isa = PBXFileReference; fileEncoding = 4; lastKnownFileType = sourcecode.c.h; name = _CPFillColor.h; path = Source/_CPFillColor.h; sourceTree = SOURCE_ROOT; };
		BC9B828B0FB89E610035D8DA /* _CPFillColor.m */ = {isa = PBXFileReference; fileEncoding = 4; lastKnownFileType = sourcecode.c.objc; name = _CPFillColor.m; path = Source/_CPFillColor.m; sourceTree = SOURCE_ROOT; };
		BC9B828C0FB89E610035D8DA /* _CPFillGradient.h */ = {isa = PBXFileReference; fileEncoding = 4; lastKnownFileType = sourcecode.c.h; name = _CPFillGradient.h; path = Source/_CPFillGradient.h; sourceTree = SOURCE_ROOT; };
		BC9B828D0FB89E610035D8DA /* _CPFillGradient.m */ = {isa = PBXFileReference; fileEncoding = 4; lastKnownFileType = sourcecode.c.objc; name = _CPFillGradient.m; path = Source/_CPFillGradient.m; sourceTree = SOURCE_ROOT; };
		BC9B828E0FB89E610035D8DA /* _CPFillImage.h */ = {isa = PBXFileReference; fileEncoding = 4; lastKnownFileType = sourcecode.c.h; name = _CPFillImage.h; path = Source/_CPFillImage.h; sourceTree = SOURCE_ROOT; };
		BC9B828F0FB89E610035D8DA /* _CPFillImage.m */ = {isa = PBXFileReference; fileEncoding = 4; lastKnownFileType = sourcecode.c.objc; name = _CPFillImage.m; path = Source/_CPFillImage.m; sourceTree = SOURCE_ROOT; };
		BC9B82980FB89E610035D8DA /* CPGradient.h */ = {isa = PBXFileReference; fileEncoding = 4; lastKnownFileType = sourcecode.c.h; name = CPGradient.h; path = Source/CPGradient.h; sourceTree = "<group>"; };
		BC9B82990FB89E610035D8DA /* CPGradient.m */ = {isa = PBXFileReference; fileEncoding = 4; lastKnownFileType = sourcecode.c.objc; name = CPGradient.m; path = Source/CPGradient.m; sourceTree = "<group>"; };
		BC9B829A0FB89E610035D8DA /* CPImage.h */ = {isa = PBXFileReference; fileEncoding = 4; lastKnownFileType = sourcecode.c.h; name = CPImage.h; path = Source/CPImage.h; sourceTree = "<group>"; };
		BC9B829B0FB89E610035D8DA /* CPImage.m */ = {isa = PBXFileReference; fileEncoding = 4; lastKnownFileType = sourcecode.c.objc; name = CPImage.m; path = Source/CPImage.m; sourceTree = "<group>"; };
		BC9B829C0FB89E610035D8DA /* CPLineStyle.h */ = {isa = PBXFileReference; fileEncoding = 4; lastKnownFileType = sourcecode.c.h; name = CPLineStyle.h; path = Source/CPLineStyle.h; sourceTree = "<group>"; };
		BC9B829D0FB89E610035D8DA /* CPLineStyle.m */ = {isa = PBXFileReference; fileEncoding = 4; lastKnownFileType = sourcecode.c.objc; name = CPLineStyle.m; path = Source/CPLineStyle.m; sourceTree = "<group>"; };
		BC9B829E0FB89E610035D8DA /* CPTextLayer.h */ = {isa = PBXFileReference; fileEncoding = 4; lastKnownFileType = sourcecode.c.h; name = CPTextLayer.h; path = Source/CPTextLayer.h; sourceTree = "<group>"; };
		BC9B829F0FB89E610035D8DA /* CPTextLayer.m */ = {isa = PBXFileReference; fileEncoding = 4; lastKnownFileType = sourcecode.c.objc; name = CPTextLayer.m; path = Source/CPTextLayer.m; sourceTree = "<group>"; };
		BC9B82A30FB89E610035D8DA /* CPDefinitions.h */ = {isa = PBXFileReference; fileEncoding = 4; lastKnownFileType = sourcecode.c.h; name = CPDefinitions.h; path = Source/CPDefinitions.h; sourceTree = SOURCE_ROOT; };
		BC9B82A40FB89E610035D8DA /* CPDefinitions.m */ = {isa = PBXFileReference; fileEncoding = 4; lastKnownFileType = sourcecode.c.objc; name = CPDefinitions.m; path = Source/CPDefinitions.m; sourceTree = SOURCE_ROOT; };
		BC9B82A50FB89E610035D8DA /* CPExceptions.h */ = {isa = PBXFileReference; fileEncoding = 4; lastKnownFileType = sourcecode.c.h; name = CPExceptions.h; path = Source/CPExceptions.h; sourceTree = SOURCE_ROOT; };
		BC9B82A60FB89E610035D8DA /* CPExceptions.m */ = {isa = PBXFileReference; fileEncoding = 4; lastKnownFileType = sourcecode.c.objc; name = CPExceptions.m; path = Source/CPExceptions.m; sourceTree = SOURCE_ROOT; };
		BC9B82A70FB89E610035D8DA /* CPUtilities.h */ = {isa = PBXFileReference; fileEncoding = 4; lastKnownFileType = sourcecode.c.h; name = CPUtilities.h; path = Source/CPUtilities.h; sourceTree = SOURCE_ROOT; };
		BC9B82A80FB89E610035D8DA /* CPUtilities.m */ = {isa = PBXFileReference; fileEncoding = 4; lastKnownFileType = sourcecode.c.objc; name = CPUtilities.m; path = Source/CPUtilities.m; sourceTree = SOURCE_ROOT; };
		BC9B82AB0FB89E610035D8DA /* CPPlotRange.h */ = {isa = PBXFileReference; fileEncoding = 4; lastKnownFileType = sourcecode.c.h; name = CPPlotRange.h; path = Source/CPPlotRange.h; sourceTree = SOURCE_ROOT; };
		BC9B82AC0FB89E610035D8DA /* CPPlotRange.m */ = {isa = PBXFileReference; fileEncoding = 4; lastKnownFileType = sourcecode.c.objc; name = CPPlotRange.m; path = Source/CPPlotRange.m; sourceTree = SOURCE_ROOT; };
		BC9B82B10FB89E610035D8DA /* NSDecimalNumberExtensions.h */ = {isa = PBXFileReference; fileEncoding = 4; lastKnownFileType = sourcecode.c.h; name = NSDecimalNumberExtensions.h; path = Source/NSDecimalNumberExtensions.h; sourceTree = SOURCE_ROOT; };
		BC9B82B20FB89E610035D8DA /* NSDecimalNumberExtensions.m */ = {isa = PBXFileReference; fileEncoding = 4; lastKnownFileType = sourcecode.c.objc; name = NSDecimalNumberExtensions.m; path = Source/NSDecimalNumberExtensions.m; sourceTree = SOURCE_ROOT; };
		BC9B82B30FB89E610035D8DA /* NSNumberExtensions.h */ = {isa = PBXFileReference; fileEncoding = 4; lastKnownFileType = sourcecode.c.h; name = NSNumberExtensions.h; path = Source/NSNumberExtensions.h; sourceTree = SOURCE_ROOT; };
		BC9B82B40FB89E610035D8DA /* NSNumberExtensions.m */ = {isa = PBXFileReference; fileEncoding = 4; lastKnownFileType = sourcecode.c.objc; name = NSNumberExtensions.m; path = Source/NSNumberExtensions.m; sourceTree = SOURCE_ROOT; };
		BC9B82B60FB89E610035D8DA /* CPGraph.h */ = {isa = PBXFileReference; fileEncoding = 4; lastKnownFileType = sourcecode.c.h; name = CPGraph.h; path = Source/CPGraph.h; sourceTree = SOURCE_ROOT; };
		BC9B82B70FB89E610035D8DA /* CPGraph.m */ = {isa = PBXFileReference; fileEncoding = 4; lastKnownFileType = sourcecode.c.objc; name = CPGraph.m; path = Source/CPGraph.m; sourceTree = SOURCE_ROOT; };
		BC9B82B80FB89E610035D8DA /* CPXYGraph.h */ = {isa = PBXFileReference; fileEncoding = 4; lastKnownFileType = sourcecode.c.h; name = CPXYGraph.h; path = Source/CPXYGraph.h; sourceTree = SOURCE_ROOT; };
		BC9B82B90FB89E610035D8DA /* CPXYGraph.m */ = {isa = PBXFileReference; fileEncoding = 4; lastKnownFileType = sourcecode.c.objc; name = CPXYGraph.m; path = Source/CPXYGraph.m; sourceTree = SOURCE_ROOT; };
		BC9B82C10FB89E610035D8DA /* CPPlotArea.h */ = {isa = PBXFileReference; fileEncoding = 4; lastKnownFileType = sourcecode.c.h; name = CPPlotArea.h; path = Source/CPPlotArea.h; sourceTree = SOURCE_ROOT; };
		BC9B82C20FB89E610035D8DA /* CPPlotArea.m */ = {isa = PBXFileReference; fileEncoding = 4; lastKnownFileType = sourcecode.c.objc; name = CPPlotArea.m; path = Source/CPPlotArea.m; sourceTree = SOURCE_ROOT; };
		BC9B82C60FB89E610035D8DA /* CPPlotSpace.h */ = {isa = PBXFileReference; fileEncoding = 4; lastKnownFileType = sourcecode.c.h; name = CPPlotSpace.h; path = Source/CPPlotSpace.h; sourceTree = SOURCE_ROOT; };
		BC9B82C70FB89E610035D8DA /* CPPlotSpace.m */ = {isa = PBXFileReference; fileEncoding = 4; lastKnownFileType = sourcecode.c.objc; name = CPPlotSpace.m; path = Source/CPPlotSpace.m; sourceTree = SOURCE_ROOT; };
		BC9B82CC0FB89E610035D8DA /* CPPolarPlotSpace.h */ = {isa = PBXFileReference; fileEncoding = 4; lastKnownFileType = sourcecode.c.h; name = CPPolarPlotSpace.h; path = Source/CPPolarPlotSpace.h; sourceTree = SOURCE_ROOT; };
		BC9B82CD0FB89E610035D8DA /* CPPolarPlotSpace.m */ = {isa = PBXFileReference; fileEncoding = 4; lastKnownFileType = sourcecode.c.objc; name = CPPolarPlotSpace.m; path = Source/CPPolarPlotSpace.m; sourceTree = SOURCE_ROOT; };
		BC9B82D00FB89E610035D8DA /* CPPlotSymbol.h */ = {isa = PBXFileReference; fileEncoding = 4; lastKnownFileType = sourcecode.c.h; name = CPPlotSymbol.h; path = Source/CPPlotSymbol.h; sourceTree = SOURCE_ROOT; };
		BC9B82D10FB89E610035D8DA /* CPPlotSymbol.m */ = {isa = PBXFileReference; fileEncoding = 4; lastKnownFileType = sourcecode.c.objc; name = CPPlotSymbol.m; path = Source/CPPlotSymbol.m; sourceTree = SOURCE_ROOT; };
		BC9B82D20FB89E610035D8DA /* CPPlot.h */ = {isa = PBXFileReference; fileEncoding = 4; lastKnownFileType = sourcecode.c.h; name = CPPlot.h; path = Source/CPPlot.h; sourceTree = SOURCE_ROOT; };
		BC9B82D30FB89E610035D8DA /* CPPlot.m */ = {isa = PBXFileReference; fileEncoding = 4; lastKnownFileType = sourcecode.c.objc; name = CPPlot.m; path = Source/CPPlot.m; sourceTree = SOURCE_ROOT; };
		BC9B82D40FB89E610035D8DA /* CPScatterPlot.h */ = {isa = PBXFileReference; fileEncoding = 4; lastKnownFileType = sourcecode.c.h; name = CPScatterPlot.h; path = Source/CPScatterPlot.h; sourceTree = SOURCE_ROOT; };
		BC9B82D50FB89E610035D8DA /* CPScatterPlot.m */ = {isa = PBXFileReference; fileEncoding = 4; lastKnownFileType = sourcecode.c.objc; name = CPScatterPlot.m; path = Source/CPScatterPlot.m; sourceTree = SOURCE_ROOT; };
		BC9B82DA0FB89E610035D8DA /* CPBarPlot.h */ = {isa = PBXFileReference; fileEncoding = 4; lastKnownFileType = sourcecode.c.h; name = CPBarPlot.h; path = Source/CPBarPlot.h; sourceTree = SOURCE_ROOT; };
		BC9B82DB0FB89E610035D8DA /* CPBarPlot.m */ = {isa = PBXFileReference; fileEncoding = 4; lastKnownFileType = sourcecode.c.objc; name = CPBarPlot.m; path = Source/CPBarPlot.m; sourceTree = SOURCE_ROOT; };
		BC9B83470FB8A0A40035D8DA /* libCorePlot-CocoaTouch.a */ = {isa = PBXFileReference; explicitFileType = archive.ar; includeInIndex = 0; path = "libCorePlot-CocoaTouch.a"; sourceTree = BUILT_PRODUCTS_DIR; };
		BC9B83C20FB8AC4B0035D8DA /* CorePlot-CocoaTouch.h */ = {isa = PBXFileReference; fileEncoding = 4; lastKnownFileType = sourcecode.c.h; path = "CorePlot-CocoaTouch.h"; sourceTree = SOURCE_ROOT; };
		BCC7EA3F1006BF5700B39451 /* CPPlainBlackTheme.h */ = {isa = PBXFileReference; fileEncoding = 4; lastKnownFileType = sourcecode.c.h; name = CPPlainBlackTheme.h; path = Source/CPPlainBlackTheme.h; sourceTree = "<group>"; };
		BCC7EA401006BF5700B39451 /* CPPlainBlackTheme.m */ = {isa = PBXFileReference; fileEncoding = 4; lastKnownFileType = sourcecode.c.objc; name = CPPlainBlackTheme.m; path = Source/CPPlainBlackTheme.m; sourceTree = "<group>"; };
		BCC7EA411006BF5700B39451 /* CPPlainWhiteTheme.h */ = {isa = PBXFileReference; fileEncoding = 4; lastKnownFileType = sourcecode.c.h; name = CPPlainWhiteTheme.h; path = Source/CPPlainWhiteTheme.h; sourceTree = "<group>"; };
		BCC7EA421006BF5700B39451 /* CPPlainWhiteTheme.m */ = {isa = PBXFileReference; fileEncoding = 4; lastKnownFileType = sourcecode.c.objc; name = CPPlainWhiteTheme.m; path = Source/CPPlainWhiteTheme.m; sourceTree = "<group>"; };
		BCC7EA431006BF5700B39451 /* CPStocksTheme.h */ = {isa = PBXFileReference; fileEncoding = 4; lastKnownFileType = sourcecode.c.h; name = CPStocksTheme.h; path = Source/CPStocksTheme.h; sourceTree = "<group>"; };
		BCC7EA441006BF5700B39451 /* CPStocksTheme.m */ = {isa = PBXFileReference; fileEncoding = 4; lastKnownFileType = sourcecode.c.objc; name = CPStocksTheme.m; path = Source/CPStocksTheme.m; sourceTree = "<group>"; };
		BCFC7CE7109264AD00DAECAA /* CPAxisTitle.h */ = {isa = PBXFileReference; fileEncoding = 4; lastKnownFileType = sourcecode.c.h; name = CPAxisTitle.h; path = Source/CPAxisTitle.h; sourceTree = "<group>"; };
		BCFC7CE8109264AE00DAECAA /* CPAxisTitle.m */ = {isa = PBXFileReference; fileEncoding = 4; lastKnownFileType = sourcecode.c.objc; name = CPAxisTitle.m; path = Source/CPAxisTitle.m; sourceTree = "<group>"; };
		C30C85A91047428100181766 /* CPPlotGroup.h */ = {isa = PBXFileReference; fileEncoding = 4; lastKnownFileType = sourcecode.c.h; name = CPPlotGroup.h; path = Source/CPPlotGroup.h; sourceTree = "<group>"; };
		C30C85AA1047428100181766 /* CPPlotGroup.m */ = {isa = PBXFileReference; fileEncoding = 4; lastKnownFileType = sourcecode.c.objc; name = CPPlotGroup.m; path = Source/CPPlotGroup.m; sourceTree = "<group>"; };
<<<<<<< HEAD
		C366385A10E96056008920F7 /* CPPlotFrame.h */ = {isa = PBXFileReference; fileEncoding = 4; lastKnownFileType = sourcecode.c.h; name = CPPlotFrame.h; path = Source/CPPlotFrame.h; sourceTree = "<group>"; };
		C366385B10E96056008920F7 /* CPPlotFrame.m */ = {isa = PBXFileReference; fileEncoding = 4; lastKnownFileType = sourcecode.c.objc; name = CPPlotFrame.m; path = Source/CPPlotFrame.m; sourceTree = "<group>"; };
		C366385C10E96056008920F7 /* CPPlottingArea.h */ = {isa = PBXFileReference; fileEncoding = 4; lastKnownFileType = sourcecode.c.h; name = CPPlottingArea.h; path = Source/CPPlottingArea.h; sourceTree = "<group>"; };
		C366385D10E96056008920F7 /* CPPlottingArea.m */ = {isa = PBXFileReference; fileEncoding = 4; lastKnownFileType = sourcecode.c.objc; name = CPPlottingArea.m; path = Source/CPPlottingArea.m; sourceTree = "<group>"; };
		C366388410E96152008920F7 /* CPGridLines.h */ = {isa = PBXFileReference; fileEncoding = 4; lastKnownFileType = sourcecode.c.h; name = CPGridLines.h; path = Source/CPGridLines.h; sourceTree = "<group>"; };
		C366388510E96152008920F7 /* CPGridLines.m */ = {isa = PBXFileReference; fileEncoding = 4; lastKnownFileType = sourcecode.c.objc; name = CPGridLines.m; path = Source/CPGridLines.m; sourceTree = "<group>"; };
		C366388C10E96181008920F7 /* CPAxisLabelGroup.h */ = {isa = PBXFileReference; fileEncoding = 4; lastKnownFileType = sourcecode.c.h; name = CPAxisLabelGroup.h; path = Source/CPAxisLabelGroup.h; sourceTree = "<group>"; };
		C366388D10E96181008920F7 /* CPAxisLabelGroup.m */ = {isa = PBXFileReference; fileEncoding = 4; lastKnownFileType = sourcecode.c.objc; name = CPAxisLabelGroup.m; path = Source/CPAxisLabelGroup.m; sourceTree = "<group>"; };
		C366389010E96191008920F7 /* CPXYGridLines.h */ = {isa = PBXFileReference; fileEncoding = 4; lastKnownFileType = sourcecode.c.h; name = CPXYGridLines.h; path = Source/CPXYGridLines.h; sourceTree = "<group>"; };
		C366389110E96191008920F7 /* CPXYGridLines.m */ = {isa = PBXFileReference; fileEncoding = 4; lastKnownFileType = sourcecode.c.objc; name = CPXYGridLines.m; path = Source/CPXYGridLines.m; sourceTree = "<group>"; };
		C366389B10E9624A008920F7 /* CPAnimation.h */ = {isa = PBXFileReference; fileEncoding = 4; lastKnownFileType = sourcecode.c.h; name = CPAnimation.h; path = Source/CPAnimation.h; sourceTree = "<group>"; };
		C366389C10E9624A008920F7 /* CPAnimation.m */ = {isa = PBXFileReference; fileEncoding = 4; lastKnownFileType = sourcecode.c.objc; name = CPAnimation.m; path = Source/CPAnimation.m; sourceTree = "<group>"; };
		C366389D10E9624A008920F7 /* CPAnimationKeyFrame.h */ = {isa = PBXFileReference; fileEncoding = 4; lastKnownFileType = sourcecode.c.h; name = CPAnimationKeyFrame.h; path = Source/CPAnimationKeyFrame.h; sourceTree = "<group>"; };
		C366389E10E9624A008920F7 /* CPAnimationKeyFrame.m */ = {isa = PBXFileReference; fileEncoding = 4; lastKnownFileType = sourcecode.c.objc; name = CPAnimationKeyFrame.m; path = Source/CPAnimationKeyFrame.m; sourceTree = "<group>"; };
		C366389F10E9624A008920F7 /* CPAnimationTransition.h */ = {isa = PBXFileReference; fileEncoding = 4; lastKnownFileType = sourcecode.c.h; name = CPAnimationTransition.h; path = Source/CPAnimationTransition.h; sourceTree = "<group>"; };
		C36638A010E9624A008920F7 /* CPAnimationTransition.m */ = {isa = PBXFileReference; fileEncoding = 4; lastKnownFileType = sourcecode.c.objc; name = CPAnimationTransition.m; path = Source/CPAnimationTransition.m; sourceTree = "<group>"; };
=======
		C3566B8C10EED17400FB3866 /* doxygen touch.config */ = {isa = PBXFileReference; fileEncoding = 4; lastKnownFileType = text; name = "doxygen touch.config"; path = "../documentation/doxygen touch.config"; sourceTree = SOURCE_ROOT; };
		C3566B8D10EED17400FB3866 /* doxygen-cocoa-touch-tags.xml */ = {isa = PBXFileReference; fileEncoding = 4; lastKnownFileType = text.xml; name = "doxygen-cocoa-touch-tags.xml"; path = "../documentation/doxygen-cocoa-touch-tags.xml"; sourceTree = SOURCE_ROOT; };
		C3566B8E10EED1B000FB3866 /* mainpage.h */ = {isa = PBXFileReference; fileEncoding = 4; lastKnownFileType = sourcecode.c.h; name = mainpage.h; path = Source/mainpage.h; sourceTree = "<group>"; };
>>>>>>> b2e2c1c5
		C3B623BB107EC7ED0009EF0B /* CPLayoutManager.h */ = {isa = PBXFileReference; fileEncoding = 4; lastKnownFileType = sourcecode.c.h; name = CPLayoutManager.h; path = Source/CPLayoutManager.h; sourceTree = "<group>"; };
		C3B623BC107EC7ED0009EF0B /* CPLayoutManager.m */ = {isa = PBXFileReference; fileEncoding = 4; lastKnownFileType = sourcecode.c.objc; name = CPLayoutManager.m; path = Source/CPLayoutManager.m; sourceTree = "<group>"; };
		C40CFB92107EC1B40057E828 /* CPXYTheme.h */ = {isa = PBXFileReference; fileEncoding = 4; lastKnownFileType = sourcecode.c.h; name = CPXYTheme.h; path = Source/CPXYTheme.h; sourceTree = "<group>"; };
		C40CFB93107EC1B40057E828 /* CPXYTheme.m */ = {isa = PBXFileReference; fileEncoding = 4; lastKnownFileType = sourcecode.c.objc; name = CPXYTheme.m; path = Source/CPXYTheme.m; sourceTree = "<group>"; };
/* End PBXFileReference section */

/* Begin PBXFrameworksBuildPhase section */
		BC9B83450FB8A0A40035D8DA /* Frameworks */ = {
			isa = PBXFrameworksBuildPhase;
			buildActionMask = 2147483647;
			files = (
				BC9B836E0FB8A1700035D8DA /* QuartzCore.framework in Frameworks */,
				BC9B836F0FB8A1700035D8DA /* UIKit.framework in Frameworks */,
				BC9B83700FB8A1700035D8DA /* Foundation.framework in Frameworks */,
				BC9B83710FB8A1700035D8DA /* CoreGraphics.framework in Frameworks */,
			);
			runOnlyForDeploymentPostprocessing = 0;
		};
/* End PBXFrameworksBuildPhase section */

/* Begin PBXGroup section */
		070CB80F0FC9DDD500F3152B /* Drawing */ = {
			isa = PBXGroup;
			children = (
				070CB8300FC9DEA800F3152B /* CPColor.h */,
				070CB8310FC9DEA800F3152B /* CPColor.m */,
				070CB8320FC9DEA800F3152B /* CPColorSpace.h */,
				070CB8330FC9DEA800F3152B /* CPColorSpace.m */,
				BC9B82980FB89E610035D8DA /* CPGradient.h */,
				BC9B82990FB89E610035D8DA /* CPGradient.m */,
				BC9B829A0FB89E610035D8DA /* CPImage.h */,
				BC9B829B0FB89E610035D8DA /* CPImage.m */,
				BC9B829C0FB89E610035D8DA /* CPLineStyle.h */,
				BC9B829D0FB89E610035D8DA /* CPLineStyle.m */,
				077F28530FE18048000BCA52 /* CPPathExtensions.h */,
				077F28540FE18048000BCA52 /* CPPathExtensions.m */,
				BC9B82870FB89E610035D8DA /* Fills */,
			);
			name = Drawing;
			sourceTree = "<group>";
		};
		070CB8100FC9DDED00F3152B /* Text */ = {
			isa = PBXGroup;
			children = (
				BC9B829E0FB89E610035D8DA /* CPTextLayer.h */,
				BC9B829F0FB89E610035D8DA /* CPTextLayer.m */,
				07A62FB30FE2234900CD765C /* CPTextStyle.h */,
				07A62FB40FE2234900CD765C /* CPTextStyle.m */,
				C366384910E95F15008920F7 /* iPhone Specific */,
			);
			name = Text;
			sourceTree = "<group>";
		};
		070CB8380FC9DEB900F3152B /* Axes */ = {
			isa = PBXGroup;
			children = (
				070CB8390FC9DED400F3152B /* CPAxis.h */,
				070CB83A0FC9DED400F3152B /* CPAxis.m */,
				070CB83D0FC9DED400F3152B /* CPAxisSet.h */,
				070CB83E0FC9DED400F3152B /* CPAxisSet.m */,
				C366388410E96152008920F7 /* CPGridLines.h */,
				C366388510E96152008920F7 /* CPGridLines.m */,
				C366386B10E96103008920F7 /* Labels */,
				C366387F10E9611D008920F7 /* XY Axes */,
				C366388010E96131008920F7 /* Polar Axes */,
			);
			name = Axes;
			sourceTree = "<group>";
		};
		072E3F980FE2FF3E00ACF62F /* Themes */ = {
			isa = PBXGroup;
			children = (
				072E3F9B0FE2FF7300ACF62F /* CPTheme.h */,
				072E3F9C0FE2FF7300ACF62F /* CPTheme.m */,
				C40CFB92107EC1B40057E828 /* CPXYTheme.h */,
				C40CFB93107EC1B40057E828 /* CPXYTheme.m */,
				072E3F990FE2FF7300ACF62F /* CPDarkGradientTheme.h */,
				072E3F9A0FE2FF7300ACF62F /* CPDarkGradientTheme.m */,
				BCC7EA3F1006BF5700B39451 /* CPPlainBlackTheme.h */,
				BCC7EA401006BF5700B39451 /* CPPlainBlackTheme.m */,
				BCC7EA411006BF5700B39451 /* CPPlainWhiteTheme.h */,
				BCC7EA421006BF5700B39451 /* CPPlainWhiteTheme.m */,
				BCC7EA431006BF5700B39451 /* CPStocksTheme.h */,
				BCC7EA441006BF5700B39451 /* CPStocksTheme.m */,
			);
			name = Themes;
			sourceTree = "<group>";
		};
		077F28500FE18011000BCA52 /* Layers */ = {
			isa = PBXGroup;
			children = (
				07AEF30110BBF99A0012BEFF /* CPResponder.h */,
				BC9B826F0FB89E610035D8DA /* CPLayer.h */,
				BC9B82700FB89E610035D8DA /* CPLayer.m */,
				077F28510FE18048000BCA52 /* CPBorderedLayer.h */,
				077F28520FE18048000BCA52 /* CPBorderedLayer.m */,
			);
			name = Layers;
			sourceTree = "<group>";
		};
		0789EFB70FB9F97F00C0A613 /* iPhone Specific */ = {
			isa = PBXGroup;
			children = (
				0789EFBA0FB9F97F00C0A613 /* CPPlatformSpecificDefines.h */,
				0789EFBB0FB9F97F00C0A613 /* CPPlatformSpecificDefines.m */,
				0789EFB80FB9F97F00C0A613 /* CPPlatformSpecificCategories.h */,
				0789EFB90FB9F97F00C0A613 /* CPPlatformSpecificCategories.m */,
				0789EFBC0FB9F97F00C0A613 /* CPPlatformSpecificFunctions.h */,
				0789EFBD0FB9F97F00C0A613 /* CPPlatformSpecificFunctions.m */,
				BC79F1D30FD1DC1A00510976 /* CPLayerHostingView.h */,
				BC79F1D40FD1DC1A00510976 /* CPLayerHostingView.m */,
			);
			name = "iPhone Specific";
			path = iPhoneOnly;
			sourceTree = "<group>";
		};
		07A2E717102DF9A500809BC5 /* Formatters */ = {
			isa = PBXGroup;
			children = (
				07A2E71C102DFAD300809BC5 /* CPTimeFormatter.h */,
				07A2E71D102DFAD300809BC5 /* CPTimeFormatter.m */,
			);
			name = Formatters;
			sourceTree = "<group>";
		};
		19C28FACFE9D520D11CA2CBB /* Products */ = {
			isa = PBXGroup;
			children = (
				BC9B83470FB8A0A40035D8DA /* libCorePlot-CocoaTouch.a */,
			);
			name = Products;
			sourceTree = "<group>";
		};
		29B97314FDCFA39411CA2CEA /* CustomTemplate */ = {
			isa = PBXGroup;
			children = (
				BC9B82520FB89B420035D8DA /* Source */,
				0789EFB70FB9F97F00C0A613 /* iPhone Specific */,
				C3566B8610EED12700FB3866 /* Documentation */,
				29B97315FDCFA39411CA2CEA /* Other Sources */,
				29B97317FDCFA39411CA2CEA /* Resources */,
				29B97323FDCFA39411CA2CEA /* Frameworks */,
				19C28FACFE9D520D11CA2CBB /* Products */,
			);
			name = CustomTemplate;
			sourceTree = "<group>";
		};
		29B97315FDCFA39411CA2CEA /* Other Sources */ = {
			isa = PBXGroup;
			children = (
				BC89A7991024AB19009D5261 /* CorePlotProbes.d */,
				BC9B83C20FB8AC4B0035D8DA /* CorePlot-CocoaTouch.h */,
				32CA4F630368D1EE00C91783 /* CorePlot_CocoaTouch_Prefix.pch */,
				29B97316FDCFA39411CA2CEA /* main-cocoatouch.m */,
			);
			name = "Other Sources";
			sourceTree = "<group>";
		};
		29B97317FDCFA39411CA2CEA /* Resources */ = {
			isa = PBXGroup;
			children = (
				071F3CDF10FBAB9D00D0A7B6 /* License.txt */,
				8D1107310486CEB800E47090 /* Info-CocoaTouch.plist */,
			);
			name = Resources;
			sourceTree = "<group>";
		};
		29B97323FDCFA39411CA2CEA /* Frameworks */ = {
			isa = PBXGroup;
			children = (
				BC9B82690FB89BD10035D8DA /* QuartzCore.framework */,
				1DF5F4DF0D08C38300B7A737 /* UIKit.framework */,
				1D30AB110D05D00D00671497 /* Foundation.framework */,
				288765A40DF7441C002DB57D /* CoreGraphics.framework */,
			);
			name = Frameworks;
			sourceTree = "<group>";
		};
		BC9B82520FB89B420035D8DA /* Source */ = {
			isa = PBXGroup;
			children = (
				BC9B82A20FB89E610035D8DA /* Types and Functions */,
				077F28500FE18011000BCA52 /* Layers */,
				C3B623A9107EC5460009EF0B /* Layout */,
				070CB8100FC9DDED00F3152B /* Text */,
				070CB80F0FC9DDD500F3152B /* Drawing */,
				BC9B82AD0FB89E610035D8DA /* Value Transformers */,
				07A2E717102DF9A500809BC5 /* Formatters */,
				BC9B82B00FB89E610035D8DA /* Categories */,
				BC9B82B50FB89E610035D8DA /* Graphs */,
				BC9B82C00FB89E610035D8DA /* Plot Areas */,
				BC9B82C50FB89E610035D8DA /* Spaces */,
				BC9B82CE0FB89E610035D8DA /* Plots */,
				070CB8380FC9DEB900F3152B /* Axes */,
				C366389910E9622B008920F7 /* Animation */,
				072E3F980FE2FF3E00ACF62F /* Themes */,
			);
			name = Source;
			sourceTree = "<group>";
		};
		BC9B82870FB89E610035D8DA /* Fills */ = {
			isa = PBXGroup;
			children = (
				BC9B82880FB89E610035D8DA /* CPFill.h */,
				BC9B82890FB89E610035D8DA /* CPFill.m */,
				BC9B828A0FB89E610035D8DA /* _CPFillColor.h */,
				BC9B828B0FB89E610035D8DA /* _CPFillColor.m */,
				BC9B828C0FB89E610035D8DA /* _CPFillGradient.h */,
				BC9B828D0FB89E610035D8DA /* _CPFillGradient.m */,
				BC9B828E0FB89E610035D8DA /* _CPFillImage.h */,
				BC9B828F0FB89E610035D8DA /* _CPFillImage.m */,
			);
			name = Fills;
			sourceTree = "<group>";
		};
		BC9B82A20FB89E610035D8DA /* Types and Functions */ = {
			isa = PBXGroup;
			children = (
				BC9B82A30FB89E610035D8DA /* CPDefinitions.h */,
				BC9B82A40FB89E610035D8DA /* CPDefinitions.m */,
				BC9B82A50FB89E610035D8DA /* CPExceptions.h */,
				BC9B82A60FB89E610035D8DA /* CPExceptions.m */,
				BC9B82A70FB89E610035D8DA /* CPUtilities.h */,
				BC9B82A80FB89E610035D8DA /* CPUtilities.m */,
				BC9B82AB0FB89E610035D8DA /* CPPlotRange.h */,
				BC9B82AC0FB89E610035D8DA /* CPPlotRange.m */,
			);
			name = "Types and Functions";
			sourceTree = SOURCE_ROOT;
		};
		BC9B82AD0FB89E610035D8DA /* Value Transformers */ = {
			isa = PBXGroup;
			children = (
			);
			name = "Value Transformers";
			sourceTree = SOURCE_ROOT;
		};
		BC9B82B00FB89E610035D8DA /* Categories */ = {
			isa = PBXGroup;
			children = (
				BC9B82B10FB89E610035D8DA /* NSDecimalNumberExtensions.h */,
				BC9B82B20FB89E610035D8DA /* NSDecimalNumberExtensions.m */,
				BC9B82B30FB89E610035D8DA /* NSNumberExtensions.h */,
				BC9B82B40FB89E610035D8DA /* NSNumberExtensions.m */,
			);
			name = Categories;
			sourceTree = SOURCE_ROOT;
		};
		BC9B82B50FB89E610035D8DA /* Graphs */ = {
			isa = PBXGroup;
			children = (
				BC9B82B60FB89E610035D8DA /* CPGraph.h */,
				BC9B82B70FB89E610035D8DA /* CPGraph.m */,
				BC9B82B80FB89E610035D8DA /* CPXYGraph.h */,
				BC9B82B90FB89E610035D8DA /* CPXYGraph.m */,
			);
			name = Graphs;
			sourceTree = "<group>";
		};
		BC9B82C00FB89E610035D8DA /* Plot Areas */ = {
			isa = PBXGroup;
			children = (
				BC9B82C10FB89E610035D8DA /* CPPlotArea.h */,
				BC9B82C20FB89E610035D8DA /* CPPlotArea.m */,
				C366385A10E96056008920F7 /* CPPlotFrame.h */,
				C366385B10E96056008920F7 /* CPPlotFrame.m */,
				C366385C10E96056008920F7 /* CPPlottingArea.h */,
				C366385D10E96056008920F7 /* CPPlottingArea.m */,
			);
			name = "Plot Areas";
			sourceTree = SOURCE_ROOT;
		};
		BC9B82C50FB89E610035D8DA /* Spaces */ = {
			isa = PBXGroup;
			children = (
				BC9B82C60FB89E610035D8DA /* CPPlotSpace.h */,
				BC9B82C70FB89E610035D8DA /* CPPlotSpace.m */,
				074D7BC30FD6B65E006011BC /* CPXYPlotSpace.h */,
				074D7BC40FD6B65F006011BC /* CPXYPlotSpace.m */,
				BC9B82CC0FB89E610035D8DA /* CPPolarPlotSpace.h */,
				BC9B82CD0FB89E610035D8DA /* CPPolarPlotSpace.m */,
			);
			name = Spaces;
			sourceTree = SOURCE_ROOT;
		};
		BC9B82CE0FB89E610035D8DA /* Plots */ = {
			isa = PBXGroup;
			children = (
				C30C85A91047428100181766 /* CPPlotGroup.h */,
				C30C85AA1047428100181766 /* CPPlotGroup.m */,
				BC9B82D20FB89E610035D8DA /* CPPlot.h */,
				BC9B82D30FB89E610035D8DA /* CPPlot.m */,
				BC9B82D40FB89E610035D8DA /* CPScatterPlot.h */,
				BC9B82D50FB89E610035D8DA /* CPScatterPlot.m */,
				BC9B82DA0FB89E610035D8DA /* CPBarPlot.h */,
				BC9B82DB0FB89E610035D8DA /* CPBarPlot.m */,
				0772B4F110E26A12009CD04C /* CPTradingRangePlot.h */,
				0772B4F210E26A12009CD04C /* CPTradingRangePlot.m */,
				BC74A2C010FC087800E7E90D /* CPPieChart.h */,
				BC74A2C110FC087800E7E90D /* CPPieChart.m */,
				BC9B82CF0FB89E610035D8DA /* Plot Symbols */,
			);
			name = Plots;
			sourceTree = SOURCE_ROOT;
		};
		BC9B82CF0FB89E610035D8DA /* Plot Symbols */ = {
			isa = PBXGroup;
			children = (
				BC9B82D00FB89E610035D8DA /* CPPlotSymbol.h */,
				BC9B82D10FB89E610035D8DA /* CPPlotSymbol.m */,
			);
			name = "Plot Symbols";
			sourceTree = SOURCE_ROOT;
		};
<<<<<<< HEAD
		C366384910E95F15008920F7 /* iPhone Specific */ = {
			isa = PBXGroup;
			children = (
				07A62FB70FE2237D00CD765C /* CPTextStylePlatformSpecific.h */,
				07A62FB80FE2237D00CD765C /* CPTextStylePlatformSpecific.m */,
			);
			name = "iPhone Specific";
			sourceTree = "<group>";
		};
		C366386B10E96103008920F7 /* Labels */ = {
			isa = PBXGroup;
			children = (
				070CB83B0FC9DED400F3152B /* CPAxisLabel.h */,
				070CB83C0FC9DED400F3152B /* CPAxisLabel.m */,
				BCFC7CE7109264AD00DAECAA /* CPAxisTitle.h */,
				BCFC7CE8109264AE00DAECAA /* CPAxisTitle.m */,
				C366388C10E96181008920F7 /* CPAxisLabelGroup.h */,
				C366388D10E96181008920F7 /* CPAxisLabelGroup.m */,
			);
			name = Labels;
			sourceTree = "<group>";
		};
		C366387F10E9611D008920F7 /* XY Axes */ = {
			isa = PBXGroup;
			children = (
				070CB83F0FC9DED400F3152B /* CPXYAxis.h */,
				070CB8400FC9DED400F3152B /* CPXYAxis.m */,
				070CB8410FC9DED400F3152B /* CPXYAxisSet.h */,
				070CB8420FC9DED400F3152B /* CPXYAxisSet.m */,
				C366389010E96191008920F7 /* CPXYGridLines.h */,
				C366389110E96191008920F7 /* CPXYGridLines.m */,
			);
			name = "XY Axes";
			sourceTree = "<group>";
		};
		C366388010E96131008920F7 /* Polar Axes */ = {
			isa = PBXGroup;
			children = (
			);
			name = "Polar Axes";
			sourceTree = "<group>";
		};
		C366389910E9622B008920F7 /* Animation */ = {
			isa = PBXGroup;
			children = (
				C366389B10E9624A008920F7 /* CPAnimation.h */,
				C366389C10E9624A008920F7 /* CPAnimation.m */,
				C366389D10E9624A008920F7 /* CPAnimationKeyFrame.h */,
				C366389E10E9624A008920F7 /* CPAnimationKeyFrame.m */,
				C366389F10E9624A008920F7 /* CPAnimationTransition.h */,
				C36638A010E9624A008920F7 /* CPAnimationTransition.m */,
			);
			name = Animation;
=======
		C3566B8610EED12700FB3866 /* Documentation */ = {
			isa = PBXGroup;
			children = (
				C3566B8C10EED17400FB3866 /* doxygen touch.config */,
				C3566B8E10EED1B000FB3866 /* mainpage.h */,
				C3566B8D10EED17400FB3866 /* doxygen-cocoa-touch-tags.xml */,
			);
			name = Documentation;
>>>>>>> b2e2c1c5
			sourceTree = "<group>";
		};
		C3B623A9107EC5460009EF0B /* Layout */ = {
			isa = PBXGroup;
			children = (
				C3B623BB107EC7ED0009EF0B /* CPLayoutManager.h */,
				C3B623BC107EC7ED0009EF0B /* CPLayoutManager.m */,
			);
			name = Layout;
			sourceTree = "<group>";
		};
/* End PBXGroup section */

/* Begin PBXHeadersBuildPhase section */
		BC9B83430FB8A0A40035D8DA /* Headers */ = {
			isa = PBXHeadersBuildPhase;
			buildActionMask = 2147483647;
			files = (
				BC9B83C30FB8AC4B0035D8DA /* CorePlot-CocoaTouch.h in Headers */,
				BC4FAF29100D7DF300811DD3 /* NSDecimalNumberExtensions.h in Headers */,
				070CB8430FC9DED400F3152B /* CPAxis.h in Headers */,
				070CB8470FC9DED400F3152B /* CPAxisSet.h in Headers */,
				070CB84B0FC9DED400F3152B /* CPXYAxisSet.h in Headers */,
				070CB8340FC9DEA800F3152B /* CPColor.h in Headers */,
				070CB8360FC9DEA800F3152B /* CPColorSpace.h in Headers */,
				0789EFC00FB9F97F00C0A613 /* CPPlatformSpecificDefines.h in Headers */,
				0789EFBE0FB9F97F00C0A613 /* CPPlatformSpecificCategories.h in Headers */,
				0789EFC20FB9F97F00C0A613 /* CPPlatformSpecificFunctions.h in Headers */,
				070CB8490FC9DED400F3152B /* CPXYAxis.h in Headers */,
				070CB8450FC9DED400F3152B /* CPAxisLabel.h in Headers */,
				BCFC7CE9109264AE00DAECAA /* CPAxisTitle.h in Headers */,
				BC79F1D50FD1DC1A00510976 /* CPLayerHostingView.h in Headers */,
				074D7BC50FD6B65F006011BC /* CPXYPlotSpace.h in Headers */,
				077F28550FE18048000BCA52 /* CPBorderedLayer.h in Headers */,
				077F28570FE18048000BCA52 /* CPPathExtensions.h in Headers */,
				07A62FB50FE2234900CD765C /* CPTextStyle.h in Headers */,
				07A62FB90FE2237D00CD765C /* CPTextStylePlatformSpecific.h in Headers */,
				072E3F9D0FE2FF7300ACF62F /* CPDarkGradientTheme.h in Headers */,
				072E3F9F0FE2FF7300ACF62F /* CPTheme.h in Headers */,
				BCC7EA451006BF5700B39451 /* CPPlainBlackTheme.h in Headers */,
				BCC7EA471006BF5700B39451 /* CPPlainWhiteTheme.h in Headers */,
				BCC7EA491006BF5700B39451 /* CPStocksTheme.h in Headers */,
				07A2E71E102DFAD300809BC5 /* CPTimeFormatter.h in Headers */,
				C30C85AB1047428100181766 /* CPPlotGroup.h in Headers */,
				C40CFB94107EC1B40057E828 /* CPXYTheme.h in Headers */,
				C3B623BD107EC7ED0009EF0B /* CPLayoutManager.h in Headers */,
				C3B623C0107EC9370009EF0B /* CPBarPlot.h in Headers */,
				BC74A2C210FC087800E7E90D /* CPPieChart.h in Headers */,
				C3B623C1107EC9400009EF0B /* CPDefinitions.h in Headers */,
				C3B623C2107EC9430009EF0B /* CPExceptions.h in Headers */,
				C3B623C3107EC94D0009EF0B /* CPFill.h in Headers */,
				C3B623C4107EC94E0009EF0B /* CPGradient.h in Headers */,
				C3B623C5107EC9500009EF0B /* CPGraph.h in Headers */,
				C3B623C6107EC9510009EF0B /* CPImage.h in Headers */,
				C3B623C7107EC9540009EF0B /* CPLayer.h in Headers */,
				C3B623C8107EC9570009EF0B /* CPLineStyle.h in Headers */,
				C3B623C9107EC95C0009EF0B /* CPPlot.h in Headers */,
				C3B623CA107EC95E0009EF0B /* CPPlotArea.h in Headers */,
				C3B623CB107EC9610009EF0B /* CPPlotRange.h in Headers */,
				C3B623CC107EC9620009EF0B /* CPPlotSpace.h in Headers */,
				C3B623CD107EC9630009EF0B /* CPPlotSymbol.h in Headers */,
				C3B623CE107EC9640009EF0B /* CPPolarPlotSpace.h in Headers */,
				C3B623CF107EC9680009EF0B /* CPScatterPlot.h in Headers */,
				C3B623D0107EC96B0009EF0B /* CPTextLayer.h in Headers */,
				C3B623D1107EC96E0009EF0B /* CPUtilities.h in Headers */,
				C3B623D2107EC9760009EF0B /* CPXYGraph.h in Headers */,
				C3B623D3107EC97A0009EF0B /* NSNumberExtensions.h in Headers */,
				C3B623D4107EC9800009EF0B /* _CPFillColor.h in Headers */,
				C3B623D5107EC9820009EF0B /* _CPFillGradient.h in Headers */,
				C3B623D6107EC9830009EF0B /* _CPFillImage.h in Headers */,
<<<<<<< HEAD
				C366385E10E96056008920F7 /* CPPlotFrame.h in Headers */,
				C366386010E96056008920F7 /* CPPlottingArea.h in Headers */,
				C366388610E96152008920F7 /* CPGridLines.h in Headers */,
				C366388E10E96181008920F7 /* CPAxisLabelGroup.h in Headers */,
				C366389210E96191008920F7 /* CPXYGridLines.h in Headers */,
				C36638A110E9624A008920F7 /* CPAnimation.h in Headers */,
				C36638A310E9624A008920F7 /* CPAnimationKeyFrame.h in Headers */,
				C36638A510E9624A008920F7 /* CPAnimationTransition.h in Headers */,
=======
				07AEF30310BBF99A0012BEFF /* CPResponder.h in Headers */,
				0772B4F310E26A12009CD04C /* CPTradingRangePlot.h in Headers */,
>>>>>>> b2e2c1c5
			);
			runOnlyForDeploymentPostprocessing = 0;
		};
/* End PBXHeadersBuildPhase section */

/* Begin PBXNativeTarget section */
		BC9B83460FB8A0A40035D8DA /* CorePlot-CocoaTouch */ = {
			isa = PBXNativeTarget;
			buildConfigurationList = BC9B834A0FB8A0AA0035D8DA /* Build configuration list for PBXNativeTarget "CorePlot-CocoaTouch" */;
			buildPhases = (
				BC9B83430FB8A0A40035D8DA /* Headers */,
				BC9B83440FB8A0A40035D8DA /* Sources */,
				BC9B83450FB8A0A40035D8DA /* Frameworks */,
			);
			buildRules = (
			);
			dependencies = (
			);
			name = "CorePlot-CocoaTouch";
			productName = "CorePlot-CocoaTouch";
			productReference = BC9B83470FB8A0A40035D8DA /* libCorePlot-CocoaTouch.a */;
			productType = "com.apple.product-type.library.static";
		};
/* End PBXNativeTarget section */

/* Begin PBXProject section */
		29B97313FDCFA39411CA2CEA /* Project object */ = {
			isa = PBXProject;
			buildConfigurationList = C01FCF4E08A954540054247B /* Build configuration list for PBXProject "CorePlot-CocoaTouch" */;
			compatibilityVersion = "Xcode 3.1";
			hasScannedForEncodings = 1;
			mainGroup = 29B97314FDCFA39411CA2CEA /* CustomTemplate */;
			projectDirPath = "";
			projectRoot = "";
			targets = (
				BC9B83460FB8A0A40035D8DA /* CorePlot-CocoaTouch */,
				C3566B8010EED04900FB3866 /* Documentation */,
			);
		};
/* End PBXProject section */

/* Begin PBXShellScriptBuildPhase section */
		C3566B7F10EED04900FB3866 /* ShellScript */ = {
			isa = PBXShellScriptBuildPhase;
			buildActionMask = 2147483647;
			files = (
			);
			inputPaths = (
			);
			outputPaths = (
			);
			runOnlyForDeploymentPostprocessing = 0;
			shellPath = /bin/sh;
			shellScript = "#  Build the doxygen documentation for the project and load the docset into Xcode.\n\n#  Use the following to adjust the value of the $DOXYGEN_PATH User-Defined Setting:\n#    Binary install location: /Applications/Doxygen.app/Contents/Resources/doxygen\n#    Source build install location: /usr/local/bin/doxygen\n\n#  Graphical class diagrams require Graphviz.\n#  Graphviz.app is available free online\n# http://www.graphviz.org/Download_macos.php\n\n#  If the config file doesn't exist, run 'doxygen -g \"${SOURCE_ROOT}/../documentation/doxygen touch.config\"' to \n#   a get default file.\n\nif ! [ -f \"${SOURCE_ROOT}/../documentation/doxygen touch.config\" ] \nthen \n  echo doxygen config file does not exist\n  ${DOXYGEN_PATH} -g \"${SOURCE_ROOT}/../documentation/doxygen touch.config\"\nfi\n\n#  Run doxygen on the updated config file.\n#  Note: doxygen creates a Makefile that does most of the heavy lifting.\n\n${DOXYGEN_PATH} \"${SOURCE_ROOT}/../documentation/doxygen touch.config\"\n\n#  make will invoke docsetutil. Take a look at the Makefile to see how this is done.\n\nmake -C \"${SOURCE_ROOT}/CorePlotTouchDocs.docset/html\" install\n\n#  add publisher info to the docset\n\nfind \"/Users/${USER}/Library/Developer/Shared/Documentation/DocSets/com.CorePlotTouch.Framework.docset/Contents/\" -type f -name Info.plist | xargs perl -pi -e 's/\\<\\/dict\\>/\\t\\<key\\>DocSetPublisherIdentifier\\<\\/key\\>\\n\\t\\<string\\>com.CorePlot.documentation\\<\\/string\\>\\n\\t\\<key\\>DocSetPublisherName\\<\\/key\\>\\n\\t\\<string\\>Core Plot\\<\\/string\\>\\n\\t\\<key\\>NSHumanReadableCopyright\\<\\/key\\>\\n\\t\\<string\\>Copyright © 2009 Core Plot. All rights reserved.\\<\\/string\\>\\n\\<\\/dict\\>\\n/g'\n\n#  Construct a temporary applescript file to tell Xcode to load a docset.\n\nrm -f \"${TEMP_DIR}/loadDocSet.scpt\"\n\necho \"tell application \\\"Xcode\\\"\" >> \"${TEMP_DIR}/loadDocSet.scpt\"\necho \"load documentation set with path \\\"/Users/${USER}/Library/Developer/Shared/Documentation/DocSets/\\\"\" \n     >> \"${TEMP_DIR}/loadDocSet.scpt\"\necho \"end tell\" >> \"${TEMP_DIR}/loadDocSet.scpt\"\n\n#  Run the load-docset applescript command.\n\nosascript \"${TEMP_DIR}/loadDocSet.scpt\"\n\nexit 0";
		};
/* End PBXShellScriptBuildPhase section */

/* Begin PBXSourcesBuildPhase section */
		BC9B83440FB8A0A40035D8DA /* Sources */ = {
			isa = PBXSourcesBuildPhase;
			buildActionMask = 2147483647;
			files = (
				BC9B834E0FB8A1400035D8DA /* CPPlot.m in Sources */,
				BC9B834F0FB8A1400035D8DA /* CPScatterPlot.m in Sources */,
				BC9B83500FB8A1400035D8DA /* CPBarPlot.m in Sources */,
				BC9B83510FB8A1400035D8DA /* CPPlotSymbol.m in Sources */,
				BC9B83520FB8A1400035D8DA /* CPPlotSpace.m in Sources */,
				BC9B83540FB8A1400035D8DA /* CPPolarPlotSpace.m in Sources */,
				BC9B83550FB8A1400035D8DA /* CPPlotArea.m in Sources */,
				BC9B83560FB8A1400035D8DA /* CPGraph.m in Sources */,
				BC9B83570FB8A1400035D8DA /* CPXYGraph.m in Sources */,
				BC9B835A0FB8A1400035D8DA /* NSDecimalNumberExtensions.m in Sources */,
				BC9B835B0FB8A1400035D8DA /* NSNumberExtensions.m in Sources */,
				BC9B835D0FB8A1400035D8DA /* CPDefinitions.m in Sources */,
				BC9B835E0FB8A1400035D8DA /* CPExceptions.m in Sources */,
				BC9B835F0FB8A1400035D8DA /* CPUtilities.m in Sources */,
				BC9B83600FB8A1400035D8DA /* CPPlotRange.m in Sources */,
				BC9B83610FB8A1400035D8DA /* CPFill.m in Sources */,
				BC9B83620FB8A1400035D8DA /* _CPFillColor.m in Sources */,
				BC9B83630FB8A1400035D8DA /* _CPFillGradient.m in Sources */,
				BC9B83640FB8A1400035D8DA /* _CPFillImage.m in Sources */,
				0789EFBF0FB9F97F00C0A613 /* CPPlatformSpecificCategories.m in Sources */,
				0789EFC10FB9F97F00C0A613 /* CPPlatformSpecificDefines.m in Sources */,
				0789EFC30FB9F97F00C0A613 /* CPPlatformSpecificFunctions.m in Sources */,
				070CB82A0FC9DE4B00F3152B /* CPGradient.m in Sources */,
				070CB82B0FC9DE5500F3152B /* CPImage.m in Sources */,
				070CB82C0FC9DE5600F3152B /* CPLayer.m in Sources */,
				070CB82D0FC9DE5700F3152B /* CPLineStyle.m in Sources */,
				070CB8350FC9DEA800F3152B /* CPColor.m in Sources */,
				070CB8370FC9DEA800F3152B /* CPColorSpace.m in Sources */,
				070CB8440FC9DED400F3152B /* CPAxis.m in Sources */,
				070CB8460FC9DED400F3152B /* CPAxisLabel.m in Sources */,
				070CB8480FC9DED400F3152B /* CPAxisSet.m in Sources */,
				070CB84A0FC9DED400F3152B /* CPXYAxis.m in Sources */,
				070CB84C0FC9DED400F3152B /* CPXYAxisSet.m in Sources */,
				070CB85E0FC9DF4700F3152B /* CPTextLayer.m in Sources */,
				BC79F1D60FD1DC1A00510976 /* CPLayerHostingView.m in Sources */,
				074D7BC60FD6B65F006011BC /* CPXYPlotSpace.m in Sources */,
				077F28560FE18048000BCA52 /* CPBorderedLayer.m in Sources */,
				077F28580FE18048000BCA52 /* CPPathExtensions.m in Sources */,
				07A62FB60FE2234900CD765C /* CPTextStyle.m in Sources */,
				07A62FBA0FE2237D00CD765C /* CPTextStylePlatformSpecific.m in Sources */,
				072E3F9E0FE2FF7300ACF62F /* CPDarkGradientTheme.m in Sources */,
				072E3FA00FE2FF7300ACF62F /* CPTheme.m in Sources */,
				BCC7EA461006BF5700B39451 /* CPPlainBlackTheme.m in Sources */,
				BCC7EA481006BF5700B39451 /* CPPlainWhiteTheme.m in Sources */,
				BCC7EA4A1006BF5700B39451 /* CPStocksTheme.m in Sources */,
				BC89A79A1024AB19009D5261 /* CorePlotProbes.d in Sources */,
				07A2E71F102DFAD300809BC5 /* CPTimeFormatter.m in Sources */,
				C30C85AC1047428100181766 /* CPPlotGroup.m in Sources */,
				C40CFB95107EC1B40057E828 /* CPXYTheme.m in Sources */,
				C3B623BE107EC7ED0009EF0B /* CPLayoutManager.m in Sources */,
				BCFC7CEA109264AE00DAECAA /* CPAxisTitle.m in Sources */,
<<<<<<< HEAD
				C366385F10E96056008920F7 /* CPPlotFrame.m in Sources */,
				C366386110E96056008920F7 /* CPPlottingArea.m in Sources */,
				C366388710E96152008920F7 /* CPGridLines.m in Sources */,
				C366388F10E96181008920F7 /* CPAxisLabelGroup.m in Sources */,
				C366389310E96191008920F7 /* CPXYGridLines.m in Sources */,
				C36638A210E9624A008920F7 /* CPAnimation.m in Sources */,
				C36638A410E9624A008920F7 /* CPAnimationKeyFrame.m in Sources */,
				C36638A610E9624A008920F7 /* CPAnimationTransition.m in Sources */,
=======
				0772B4F410E26A12009CD04C /* CPTradingRangePlot.m in Sources */,
				BC74A2C310FC087800E7E90D /* CPPieChart.m in Sources */,
>>>>>>> b2e2c1c5
			);
			runOnlyForDeploymentPostprocessing = 0;
		};
/* End PBXSourcesBuildPhase section */

/* Begin XCBuildConfiguration section */
		BC9B83480FB8A0A50035D8DA /* Debug */ = {
			isa = XCBuildConfiguration;
			buildSettings = {
				ALWAYS_SEARCH_USER_PATHS = NO;
				COPY_PHASE_STRIP = NO;
				GCC_DYNAMIC_NO_PIC = NO;
				GCC_OPTIMIZATION_LEVEL = 0;
				OTHER_LDFLAGS = (
					"-all_load",
					"-ObjC",
				);
				PREBINDING = NO;
				PRODUCT_NAME = "CorePlot-CocoaTouch";
			};
			name = Debug;
		};
		BC9B83490FB8A0A50035D8DA /* Release */ = {
			isa = XCBuildConfiguration;
			buildSettings = {
				ALWAYS_SEARCH_USER_PATHS = NO;
				COPY_PHASE_STRIP = YES;
				DEBUG_INFORMATION_FORMAT = "dwarf-with-dsym";
				GCC_ENABLE_FIX_AND_CONTINUE = NO;
				OTHER_LDFLAGS = (
					"-all_load",
					"-ObjC",
				);
				PREBINDING = NO;
				PRODUCT_NAME = "CorePlot-CocoaTouch";
				ZERO_LINK = NO;
			};
			name = Release;
		};
		C01FCF4F08A954540054247B /* Debug */ = {
			isa = XCBuildConfiguration;
			buildSettings = {
				ARCHS = "$(ARCHS_STANDARD_32_BIT)";
				"CODE_SIGN_IDENTITY[sdk=iphoneos*]" = "iPhone Developer";
				GCC_C_LANGUAGE_STANDARD = c99;
				GCC_TREAT_WARNINGS_AS_ERRORS = YES;
				GCC_WARN_ABOUT_RETURN_TYPE = YES;
				GCC_WARN_UNUSED_VARIABLE = YES;
				MACH_O_TYPE = staticlib;
				ONLY_ACTIVE_ARCH = YES;
				OTHER_CFLAGS = "-falign-loops=16";
				OTHER_LDFLAGS = (
					"-all_load",
					"-ObjC",
				);
				PREBINDING = NO;
				SDKROOT = iphonesimulator3.0;
			};
			name = Debug;
		};
		C01FCF5008A954540054247B /* Release */ = {
			isa = XCBuildConfiguration;
			buildSettings = {
				ARCHS = "$(ARCHS_STANDARD_32_BIT)";
				"CODE_SIGN_IDENTITY[sdk=iphoneos*]" = "iPhone Developer";
				GCC_C_LANGUAGE_STANDARD = c99;
				GCC_TREAT_WARNINGS_AS_ERRORS = YES;
				GCC_WARN_ABOUT_RETURN_TYPE = YES;
				GCC_WARN_UNUSED_VARIABLE = YES;
				MACH_O_TYPE = staticlib;
				ONLY_ACTIVE_ARCH = YES;
				OTHER_CFLAGS = "-falign-loops=16";
				OTHER_LDFLAGS = (
					"-all_load",
					"-ObjC",
				);
				PREBINDING = NO;
				SDKROOT = iphonesimulator3.0;
			};
			name = Release;
		};
		C3566B8110EED04A00FB3866 /* Debug */ = {
			isa = XCBuildConfiguration;
			buildSettings = {
				COPY_PHASE_STRIP = NO;
				DOXYGEN_PATH = /Applications/Doxygen.app/Contents/Resources/doxygen;
				GCC_DYNAMIC_NO_PIC = NO;
				GCC_OPTIMIZATION_LEVEL = 0;
				PRODUCT_NAME = Documentation;
			};
			name = Debug;
		};
		C3566B8210EED04A00FB3866 /* Release */ = {
			isa = XCBuildConfiguration;
			buildSettings = {
				COPY_PHASE_STRIP = YES;
				DEBUG_INFORMATION_FORMAT = "dwarf-with-dsym";
				DOXYGEN_PATH = /Applications/Doxygen.app/Contents/Resources/doxygen;
				GCC_ENABLE_FIX_AND_CONTINUE = NO;
				PRODUCT_NAME = Documentation;
				ZERO_LINK = NO;
			};
			name = Release;
		};
/* End XCBuildConfiguration section */

/* Begin XCConfigurationList section */
		BC9B834A0FB8A0AA0035D8DA /* Build configuration list for PBXNativeTarget "CorePlot-CocoaTouch" */ = {
			isa = XCConfigurationList;
			buildConfigurations = (
				BC9B83480FB8A0A50035D8DA /* Debug */,
				BC9B83490FB8A0A50035D8DA /* Release */,
			);
			defaultConfigurationIsVisible = 0;
			defaultConfigurationName = Release;
		};
		C01FCF4E08A954540054247B /* Build configuration list for PBXProject "CorePlot-CocoaTouch" */ = {
			isa = XCConfigurationList;
			buildConfigurations = (
				C01FCF4F08A954540054247B /* Debug */,
				C01FCF5008A954540054247B /* Release */,
			);
			defaultConfigurationIsVisible = 0;
			defaultConfigurationName = Release;
		};
		C3566B8410EED06800FB3866 /* Build configuration list for PBXAggregateTarget "Documentation" */ = {
			isa = XCConfigurationList;
			buildConfigurations = (
				C3566B8110EED04A00FB3866 /* Debug */,
				C3566B8210EED04A00FB3866 /* Release */,
			);
			defaultConfigurationIsVisible = 0;
			defaultConfigurationName = Release;
		};
/* End XCConfigurationList section */
	};
	rootObject = 29B97313FDCFA39411CA2CEA /* Project object */;
}<|MERGE_RESOLUTION|>--- conflicted
+++ resolved
@@ -31,14 +31,8 @@
 		070CB8370FC9DEA800F3152B /* CPColorSpace.m in Sources */ = {isa = PBXBuildFile; fileRef = 070CB8330FC9DEA800F3152B /* CPColorSpace.m */; };
 		070CB8430FC9DED400F3152B /* CPAxis.h in Headers */ = {isa = PBXBuildFile; fileRef = 070CB8390FC9DED400F3152B /* CPAxis.h */; settings = {ATTRIBUTES = (Public, ); }; };
 		070CB8440FC9DED400F3152B /* CPAxis.m in Sources */ = {isa = PBXBuildFile; fileRef = 070CB83A0FC9DED400F3152B /* CPAxis.m */; };
-		070CB8450FC9DED400F3152B /* CPAxisLabel.h in Headers */ = {isa = PBXBuildFile; fileRef = 070CB83B0FC9DED400F3152B /* CPAxisLabel.h */; settings = {ATTRIBUTES = (Public, ); }; };
-		070CB8460FC9DED400F3152B /* CPAxisLabel.m in Sources */ = {isa = PBXBuildFile; fileRef = 070CB83C0FC9DED400F3152B /* CPAxisLabel.m */; };
 		070CB8470FC9DED400F3152B /* CPAxisSet.h in Headers */ = {isa = PBXBuildFile; fileRef = 070CB83D0FC9DED400F3152B /* CPAxisSet.h */; settings = {ATTRIBUTES = (Public, ); }; };
 		070CB8480FC9DED400F3152B /* CPAxisSet.m in Sources */ = {isa = PBXBuildFile; fileRef = 070CB83E0FC9DED400F3152B /* CPAxisSet.m */; };
-		070CB8490FC9DED400F3152B /* CPXYAxis.h in Headers */ = {isa = PBXBuildFile; fileRef = 070CB83F0FC9DED400F3152B /* CPXYAxis.h */; settings = {ATTRIBUTES = (Public, ); }; };
-		070CB84A0FC9DED400F3152B /* CPXYAxis.m in Sources */ = {isa = PBXBuildFile; fileRef = 070CB8400FC9DED400F3152B /* CPXYAxis.m */; };
-		070CB84B0FC9DED400F3152B /* CPXYAxisSet.h in Headers */ = {isa = PBXBuildFile; fileRef = 070CB8410FC9DED400F3152B /* CPXYAxisSet.h */; settings = {ATTRIBUTES = (Public, ); }; };
-		070CB84C0FC9DED400F3152B /* CPXYAxisSet.m in Sources */ = {isa = PBXBuildFile; fileRef = 070CB8420FC9DED400F3152B /* CPXYAxisSet.m */; };
 		070CB85E0FC9DF4700F3152B /* CPTextLayer.m in Sources */ = {isa = PBXBuildFile; fileRef = BC9B829F0FB89E610035D8DA /* CPTextLayer.m */; };
 		072E3F9D0FE2FF7300ACF62F /* CPDarkGradientTheme.h in Headers */ = {isa = PBXBuildFile; fileRef = 072E3F990FE2FF7300ACF62F /* CPDarkGradientTheme.h */; settings = {ATTRIBUTES = (Public, ); }; };
 		072E3F9E0FE2FF7300ACF62F /* CPDarkGradientTheme.m in Sources */ = {isa = PBXBuildFile; fileRef = 072E3F9A0FE2FF7300ACF62F /* CPDarkGradientTheme.m */; };
@@ -46,7 +40,7 @@
 		072E3FA00FE2FF7300ACF62F /* CPTheme.m in Sources */ = {isa = PBXBuildFile; fileRef = 072E3F9C0FE2FF7300ACF62F /* CPTheme.m */; };
 		074D7BC50FD6B65F006011BC /* CPXYPlotSpace.h in Headers */ = {isa = PBXBuildFile; fileRef = 074D7BC30FD6B65E006011BC /* CPXYPlotSpace.h */; settings = {ATTRIBUTES = (Public, ); }; };
 		074D7BC60FD6B65F006011BC /* CPXYPlotSpace.m in Sources */ = {isa = PBXBuildFile; fileRef = 074D7BC40FD6B65F006011BC /* CPXYPlotSpace.m */; };
-		0772B4F310E26A12009CD04C /* CPTradingRangePlot.h in Headers */ = {isa = PBXBuildFile; fileRef = 0772B4F110E26A12009CD04C /* CPTradingRangePlot.h */; };
+		0772B4F310E26A12009CD04C /* CPTradingRangePlot.h in Headers */ = {isa = PBXBuildFile; fileRef = 0772B4F110E26A12009CD04C /* CPTradingRangePlot.h */; settings = {ATTRIBUTES = (Public, ); }; };
 		0772B4F410E26A12009CD04C /* CPTradingRangePlot.m in Sources */ = {isa = PBXBuildFile; fileRef = 0772B4F210E26A12009CD04C /* CPTradingRangePlot.m */; };
 		077F28550FE18048000BCA52 /* CPBorderedLayer.h in Headers */ = {isa = PBXBuildFile; fileRef = 077F28510FE18048000BCA52 /* CPBorderedLayer.h */; settings = {ATTRIBUTES = (Public, ); }; };
 		077F28560FE18048000BCA52 /* CPBorderedLayer.m in Sources */ = {isa = PBXBuildFile; fileRef = 077F28520FE18048000BCA52 /* CPBorderedLayer.m */; };
@@ -62,9 +56,7 @@
 		07A2E71F102DFAD300809BC5 /* CPTimeFormatter.m in Sources */ = {isa = PBXBuildFile; fileRef = 07A2E71D102DFAD300809BC5 /* CPTimeFormatter.m */; };
 		07A62FB50FE2234900CD765C /* CPTextStyle.h in Headers */ = {isa = PBXBuildFile; fileRef = 07A62FB30FE2234900CD765C /* CPTextStyle.h */; settings = {ATTRIBUTES = (Public, ); }; };
 		07A62FB60FE2234900CD765C /* CPTextStyle.m in Sources */ = {isa = PBXBuildFile; fileRef = 07A62FB40FE2234900CD765C /* CPTextStyle.m */; };
-		07A62FB90FE2237D00CD765C /* CPTextStylePlatformSpecific.h in Headers */ = {isa = PBXBuildFile; fileRef = 07A62FB70FE2237D00CD765C /* CPTextStylePlatformSpecific.h */; settings = {ATTRIBUTES = (Public, ); }; };
-		07A62FBA0FE2237D00CD765C /* CPTextStylePlatformSpecific.m in Sources */ = {isa = PBXBuildFile; fileRef = 07A62FB80FE2237D00CD765C /* CPTextStylePlatformSpecific.m */; };
-		07AEF30310BBF99A0012BEFF /* CPResponder.h in Headers */ = {isa = PBXBuildFile; fileRef = 07AEF30110BBF99A0012BEFF /* CPResponder.h */; };
+		07AEF30310BBF99A0012BEFF /* CPResponder.h in Headers */ = {isa = PBXBuildFile; fileRef = 07AEF30110BBF99A0012BEFF /* CPResponder.h */; settings = {ATTRIBUTES = (Public, ); }; };
 		BC4FAF29100D7DF300811DD3 /* NSDecimalNumberExtensions.h in Headers */ = {isa = PBXBuildFile; fileRef = BC9B82B10FB89E610035D8DA /* NSDecimalNumberExtensions.h */; settings = {ATTRIBUTES = (Public, ); }; };
 		BC74A2C210FC087800E7E90D /* CPPieChart.h in Headers */ = {isa = PBXBuildFile; fileRef = BC74A2C010FC087800E7E90D /* CPPieChart.h */; settings = {ATTRIBUTES = (Public, ); }; };
 		BC74A2C310FC087800E7E90D /* CPPieChart.m in Sources */ = {isa = PBXBuildFile; fileRef = BC74A2C110FC087800E7E90D /* CPPieChart.m */; };
@@ -101,26 +93,34 @@
 		BCC7EA481006BF5700B39451 /* CPPlainWhiteTheme.m in Sources */ = {isa = PBXBuildFile; fileRef = BCC7EA421006BF5700B39451 /* CPPlainWhiteTheme.m */; };
 		BCC7EA491006BF5700B39451 /* CPStocksTheme.h in Headers */ = {isa = PBXBuildFile; fileRef = BCC7EA431006BF5700B39451 /* CPStocksTheme.h */; settings = {ATTRIBUTES = (Public, ); }; };
 		BCC7EA4A1006BF5700B39451 /* CPStocksTheme.m in Sources */ = {isa = PBXBuildFile; fileRef = BCC7EA441006BF5700B39451 /* CPStocksTheme.m */; };
-		BCFC7CE9109264AE00DAECAA /* CPAxisTitle.h in Headers */ = {isa = PBXBuildFile; fileRef = BCFC7CE7109264AD00DAECAA /* CPAxisTitle.h */; settings = {ATTRIBUTES = (Public, ); }; };
-		BCFC7CEA109264AE00DAECAA /* CPAxisTitle.m in Sources */ = {isa = PBXBuildFile; fileRef = BCFC7CE8109264AE00DAECAA /* CPAxisTitle.m */; };
 		C30C85AB1047428100181766 /* CPPlotGroup.h in Headers */ = {isa = PBXBuildFile; fileRef = C30C85A91047428100181766 /* CPPlotGroup.h */; settings = {ATTRIBUTES = (Public, ); }; };
 		C30C85AC1047428100181766 /* CPPlotGroup.m in Sources */ = {isa = PBXBuildFile; fileRef = C30C85AA1047428100181766 /* CPPlotGroup.m */; };
-		C366385E10E96056008920F7 /* CPPlotFrame.h in Headers */ = {isa = PBXBuildFile; fileRef = C366385A10E96056008920F7 /* CPPlotFrame.h */; settings = {ATTRIBUTES = (Public, ); }; };
-		C366385F10E96056008920F7 /* CPPlotFrame.m in Sources */ = {isa = PBXBuildFile; fileRef = C366385B10E96056008920F7 /* CPPlotFrame.m */; };
-		C366386010E96056008920F7 /* CPPlottingArea.h in Headers */ = {isa = PBXBuildFile; fileRef = C366385C10E96056008920F7 /* CPPlottingArea.h */; settings = {ATTRIBUTES = (Public, ); }; };
-		C366386110E96056008920F7 /* CPPlottingArea.m in Sources */ = {isa = PBXBuildFile; fileRef = C366385D10E96056008920F7 /* CPPlottingArea.m */; };
-		C366388610E96152008920F7 /* CPGridLines.h in Headers */ = {isa = PBXBuildFile; fileRef = C366388410E96152008920F7 /* CPGridLines.h */; settings = {ATTRIBUTES = (Public, ); }; };
-		C366388710E96152008920F7 /* CPGridLines.m in Sources */ = {isa = PBXBuildFile; fileRef = C366388510E96152008920F7 /* CPGridLines.m */; };
-		C366388E10E96181008920F7 /* CPAxisLabelGroup.h in Headers */ = {isa = PBXBuildFile; fileRef = C366388C10E96181008920F7 /* CPAxisLabelGroup.h */; settings = {ATTRIBUTES = (Public, ); }; };
-		C366388F10E96181008920F7 /* CPAxisLabelGroup.m in Sources */ = {isa = PBXBuildFile; fileRef = C366388D10E96181008920F7 /* CPAxisLabelGroup.m */; };
-		C366389210E96191008920F7 /* CPXYGridLines.h in Headers */ = {isa = PBXBuildFile; fileRef = C366389010E96191008920F7 /* CPXYGridLines.h */; settings = {ATTRIBUTES = (Public, ); }; };
-		C366389310E96191008920F7 /* CPXYGridLines.m in Sources */ = {isa = PBXBuildFile; fileRef = C366389110E96191008920F7 /* CPXYGridLines.m */; };
-		C36638A110E9624A008920F7 /* CPAnimation.h in Headers */ = {isa = PBXBuildFile; fileRef = C366389B10E9624A008920F7 /* CPAnimation.h */; settings = {ATTRIBUTES = (Public, ); }; };
-		C36638A210E9624A008920F7 /* CPAnimation.m in Sources */ = {isa = PBXBuildFile; fileRef = C366389C10E9624A008920F7 /* CPAnimation.m */; };
-		C36638A310E9624A008920F7 /* CPAnimationKeyFrame.h in Headers */ = {isa = PBXBuildFile; fileRef = C366389D10E9624A008920F7 /* CPAnimationKeyFrame.h */; settings = {ATTRIBUTES = (Public, ); }; };
-		C36638A410E9624A008920F7 /* CPAnimationKeyFrame.m in Sources */ = {isa = PBXBuildFile; fileRef = C366389E10E9624A008920F7 /* CPAnimationKeyFrame.m */; };
-		C36638A510E9624A008920F7 /* CPAnimationTransition.h in Headers */ = {isa = PBXBuildFile; fileRef = C366389F10E9624A008920F7 /* CPAnimationTransition.h */; settings = {ATTRIBUTES = (Public, ); }; };
-		C36638A610E9624A008920F7 /* CPAnimationTransition.m in Sources */ = {isa = PBXBuildFile; fileRef = C36638A010E9624A008920F7 /* CPAnimationTransition.m */; };
+		C35A65A111025ECF00FE24BB /* CPPlotFrame.h in Headers */ = {isa = PBXBuildFile; fileRef = C35A659F11025ECF00FE24BB /* CPPlotFrame.h */; settings = {ATTRIBUTES = (Public, ); }; };
+		C35A65A211025ECF00FE24BB /* CPPlotFrame.m in Sources */ = {isa = PBXBuildFile; fileRef = C35A65A011025ECF00FE24BB /* CPPlotFrame.m */; };
+		C35A65A511025EDF00FE24BB /* CPPlottingArea.h in Headers */ = {isa = PBXBuildFile; fileRef = C35A65A311025EDF00FE24BB /* CPPlottingArea.h */; settings = {ATTRIBUTES = (Public, ); }; };
+		C35A65A611025EDF00FE24BB /* CPPlottingArea.m in Sources */ = {isa = PBXBuildFile; fileRef = C35A65A411025EDF00FE24BB /* CPPlottingArea.m */; };
+		C35A65B311025F8A00FE24BB /* CPGridLines.h in Headers */ = {isa = PBXBuildFile; fileRef = C35A65B111025F8A00FE24BB /* CPGridLines.h */; settings = {ATTRIBUTES = (Public, ); }; };
+		C35A65B411025F8A00FE24BB /* CPGridLines.m in Sources */ = {isa = PBXBuildFile; fileRef = C35A65B211025F8A00FE24BB /* CPGridLines.m */; };
+		C35A65B911025FA900FE24BB /* CPAxisLabel.h in Headers */ = {isa = PBXBuildFile; fileRef = C35A65B511025FA900FE24BB /* CPAxisLabel.h */; settings = {ATTRIBUTES = (Public, ); }; };
+		C35A65BA11025FA900FE24BB /* CPAxisLabel.m in Sources */ = {isa = PBXBuildFile; fileRef = C35A65B611025FA900FE24BB /* CPAxisLabel.m */; };
+		C35A65BB11025FA900FE24BB /* CPAxisTitle.h in Headers */ = {isa = PBXBuildFile; fileRef = C35A65B711025FA900FE24BB /* CPAxisTitle.h */; settings = {ATTRIBUTES = (Public, ); }; };
+		C35A65BC11025FA900FE24BB /* CPAxisTitle.m in Sources */ = {isa = PBXBuildFile; fileRef = C35A65B811025FA900FE24BB /* CPAxisTitle.m */; };
+		C35A65BF11025FB300FE24BB /* CPAxisLabelGroup.h in Headers */ = {isa = PBXBuildFile; fileRef = C35A65BD11025FB300FE24BB /* CPAxisLabelGroup.h */; settings = {ATTRIBUTES = (Public, ); }; };
+		C35A65C011025FB300FE24BB /* CPAxisLabelGroup.m in Sources */ = {isa = PBXBuildFile; fileRef = C35A65BE11025FB300FE24BB /* CPAxisLabelGroup.m */; };
+		C35A65C711025FCC00FE24BB /* CPXYAxis.h in Headers */ = {isa = PBXBuildFile; fileRef = C35A65C111025FCC00FE24BB /* CPXYAxis.h */; settings = {ATTRIBUTES = (Public, ); }; };
+		C35A65C811025FCC00FE24BB /* CPXYAxis.m in Sources */ = {isa = PBXBuildFile; fileRef = C35A65C211025FCC00FE24BB /* CPXYAxis.m */; };
+		C35A65C911025FCC00FE24BB /* CPXYAxisSet.h in Headers */ = {isa = PBXBuildFile; fileRef = C35A65C311025FCC00FE24BB /* CPXYAxisSet.h */; settings = {ATTRIBUTES = (Public, ); }; };
+		C35A65CA11025FCC00FE24BB /* CPXYAxisSet.m in Sources */ = {isa = PBXBuildFile; fileRef = C35A65C411025FCC00FE24BB /* CPXYAxisSet.m */; };
+		C35A65CB11025FCC00FE24BB /* CPXYGridLines.h in Headers */ = {isa = PBXBuildFile; fileRef = C35A65C511025FCC00FE24BB /* CPXYGridLines.h */; settings = {ATTRIBUTES = (Public, ); }; };
+		C35A65CC11025FCC00FE24BB /* CPXYGridLines.m in Sources */ = {isa = PBXBuildFile; fileRef = C35A65C611025FCC00FE24BB /* CPXYGridLines.m */; };
+		C35A65D311025FE300FE24BB /* CPAnimation.h in Headers */ = {isa = PBXBuildFile; fileRef = C35A65CD11025FE300FE24BB /* CPAnimation.h */; settings = {ATTRIBUTES = (Public, ); }; };
+		C35A65D411025FE300FE24BB /* CPAnimation.m in Sources */ = {isa = PBXBuildFile; fileRef = C35A65CE11025FE300FE24BB /* CPAnimation.m */; };
+		C35A65D511025FE300FE24BB /* CPAnimationKeyFrame.h in Headers */ = {isa = PBXBuildFile; fileRef = C35A65CF11025FE300FE24BB /* CPAnimationKeyFrame.h */; settings = {ATTRIBUTES = (Public, ); }; };
+		C35A65D611025FE300FE24BB /* CPAnimationKeyFrame.m in Sources */ = {isa = PBXBuildFile; fileRef = C35A65D011025FE300FE24BB /* CPAnimationKeyFrame.m */; };
+		C35A65D711025FE300FE24BB /* CPAnimationTransition.h in Headers */ = {isa = PBXBuildFile; fileRef = C35A65D111025FE300FE24BB /* CPAnimationTransition.h */; settings = {ATTRIBUTES = (Public, ); }; };
+		C35A65D811025FE300FE24BB /* CPAnimationTransition.m in Sources */ = {isa = PBXBuildFile; fileRef = C35A65D211025FE300FE24BB /* CPAnimationTransition.m */; };
+		C35A66071102723E00FE24BB /* CPTextStylePlatformSpecific.h in Headers */ = {isa = PBXBuildFile; fileRef = C35A66051102723E00FE24BB /* CPTextStylePlatformSpecific.h */; };
+		C35A66081102723E00FE24BB /* CPTextStylePlatformSpecific.m in Sources */ = {isa = PBXBuildFile; fileRef = C35A66061102723E00FE24BB /* CPTextStylePlatformSpecific.m */; };
 		C3B623BD107EC7ED0009EF0B /* CPLayoutManager.h in Headers */ = {isa = PBXBuildFile; fileRef = C3B623BB107EC7ED0009EF0B /* CPLayoutManager.h */; settings = {ATTRIBUTES = (Public, ); }; };
 		C3B623BE107EC7ED0009EF0B /* CPLayoutManager.m in Sources */ = {isa = PBXBuildFile; fileRef = C3B623BC107EC7ED0009EF0B /* CPLayoutManager.m */; };
 		C3B623C0107EC9370009EF0B /* CPBarPlot.h in Headers */ = {isa = PBXBuildFile; fileRef = BC9B82DA0FB89E610035D8DA /* CPBarPlot.h */; settings = {ATTRIBUTES = (Public, ); }; };
@@ -157,24 +157,9 @@
 		070CB8330FC9DEA800F3152B /* CPColorSpace.m */ = {isa = PBXFileReference; fileEncoding = 4; lastKnownFileType = sourcecode.c.objc; name = CPColorSpace.m; path = Source/CPColorSpace.m; sourceTree = "<group>"; };
 		070CB8390FC9DED400F3152B /* CPAxis.h */ = {isa = PBXFileReference; fileEncoding = 4; lastKnownFileType = sourcecode.c.h; name = CPAxis.h; path = Source/CPAxis.h; sourceTree = "<group>"; };
 		070CB83A0FC9DED400F3152B /* CPAxis.m */ = {isa = PBXFileReference; fileEncoding = 4; lastKnownFileType = sourcecode.c.objc; name = CPAxis.m; path = Source/CPAxis.m; sourceTree = "<group>"; };
-		070CB83B0FC9DED400F3152B /* CPAxisLabel.h */ = {isa = PBXFileReference; fileEncoding = 4; lastKnownFileType = sourcecode.c.h; name = CPAxisLabel.h; path = Source/CPAxisLabel.h; sourceTree = "<group>"; };
-		070CB83C0FC9DED400F3152B /* CPAxisLabel.m */ = {isa = PBXFileReference; fileEncoding = 4; lastKnownFileType = sourcecode.c.objc; name = CPAxisLabel.m; path = Source/CPAxisLabel.m; sourceTree = "<group>"; };
 		070CB83D0FC9DED400F3152B /* CPAxisSet.h */ = {isa = PBXFileReference; fileEncoding = 4; lastKnownFileType = sourcecode.c.h; name = CPAxisSet.h; path = Source/CPAxisSet.h; sourceTree = "<group>"; };
 		070CB83E0FC9DED400F3152B /* CPAxisSet.m */ = {isa = PBXFileReference; fileEncoding = 4; lastKnownFileType = sourcecode.c.objc; name = CPAxisSet.m; path = Source/CPAxisSet.m; sourceTree = "<group>"; };
-		070CB83F0FC9DED400F3152B /* CPXYAxis.h */ = {isa = PBXFileReference; fileEncoding = 4; lastKnownFileType = sourcecode.c.h; name = CPXYAxis.h; path = Source/CPXYAxis.h; sourceTree = "<group>"; };
-		070CB8400FC9DED400F3152B /* CPXYAxis.m */ = {isa = PBXFileReference; fileEncoding = 4; lastKnownFileType = sourcecode.c.objc; name = CPXYAxis.m; path = Source/CPXYAxis.m; sourceTree = "<group>"; };
-		070CB8410FC9DED400F3152B /* CPXYAxisSet.h */ = {isa = PBXFileReference; fileEncoding = 4; lastKnownFileType = sourcecode.c.h; name = CPXYAxisSet.h; path = Source/CPXYAxisSet.h; sourceTree = "<group>"; };
-		070CB8420FC9DED400F3152B /* CPXYAxisSet.m */ = {isa = PBXFileReference; fileEncoding = 4; lastKnownFileType = sourcecode.c.objc; name = CPXYAxisSet.m; path = Source/CPXYAxisSet.m; sourceTree = "<group>"; };
-<<<<<<< HEAD
-=======
-		070CB84E0FC9DEF000F3152B /* CPAnimation.h */ = {isa = PBXFileReference; fileEncoding = 4; lastKnownFileType = sourcecode.c.h; name = CPAnimation.h; path = Source/CPAnimation.h; sourceTree = "<group>"; };
-		070CB84F0FC9DEF000F3152B /* CPAnimation.m */ = {isa = PBXFileReference; fileEncoding = 4; lastKnownFileType = sourcecode.c.objc; name = CPAnimation.m; path = Source/CPAnimation.m; sourceTree = "<group>"; };
-		070CB8500FC9DEF000F3152B /* CPAnimationKeyFrame.h */ = {isa = PBXFileReference; fileEncoding = 4; lastKnownFileType = sourcecode.c.h; name = CPAnimationKeyFrame.h; path = Source/CPAnimationKeyFrame.h; sourceTree = "<group>"; };
-		070CB8510FC9DEF000F3152B /* CPAnimationKeyFrame.m */ = {isa = PBXFileReference; fileEncoding = 4; lastKnownFileType = sourcecode.c.objc; name = CPAnimationKeyFrame.m; path = Source/CPAnimationKeyFrame.m; sourceTree = "<group>"; };
-		070CB8520FC9DEF000F3152B /* CPAnimationTransition.h */ = {isa = PBXFileReference; fileEncoding = 4; lastKnownFileType = sourcecode.c.h; name = CPAnimationTransition.h; path = Source/CPAnimationTransition.h; sourceTree = "<group>"; };
-		070CB8530FC9DEF000F3152B /* CPAnimationTransition.m */ = {isa = PBXFileReference; fileEncoding = 4; lastKnownFileType = sourcecode.c.objc; name = CPAnimationTransition.m; path = Source/CPAnimationTransition.m; sourceTree = "<group>"; };
 		071F3CDF10FBAB9D00D0A7B6 /* License.txt */ = {isa = PBXFileReference; fileEncoding = 4; lastKnownFileType = text; name = License.txt; path = ../License.txt; sourceTree = SOURCE_ROOT; };
->>>>>>> b2e2c1c5
 		072E3F990FE2FF7300ACF62F /* CPDarkGradientTheme.h */ = {isa = PBXFileReference; fileEncoding = 4; lastKnownFileType = sourcecode.c.h; name = CPDarkGradientTheme.h; path = Source/CPDarkGradientTheme.h; sourceTree = "<group>"; };
 		072E3F9A0FE2FF7300ACF62F /* CPDarkGradientTheme.m */ = {isa = PBXFileReference; fileEncoding = 4; lastKnownFileType = sourcecode.c.objc; name = CPDarkGradientTheme.m; path = Source/CPDarkGradientTheme.m; sourceTree = "<group>"; };
 		072E3F9B0FE2FF7300ACF62F /* CPTheme.h */ = {isa = PBXFileReference; fileEncoding = 4; lastKnownFileType = sourcecode.c.h; name = CPTheme.h; path = Source/CPTheme.h; sourceTree = "<group>"; };
@@ -197,8 +182,6 @@
 		07A2E71D102DFAD300809BC5 /* CPTimeFormatter.m */ = {isa = PBXFileReference; fileEncoding = 4; lastKnownFileType = sourcecode.c.objc; name = CPTimeFormatter.m; path = Source/CPTimeFormatter.m; sourceTree = "<group>"; };
 		07A62FB30FE2234900CD765C /* CPTextStyle.h */ = {isa = PBXFileReference; fileEncoding = 4; lastKnownFileType = sourcecode.c.h; name = CPTextStyle.h; path = Source/CPTextStyle.h; sourceTree = "<group>"; };
 		07A62FB40FE2234900CD765C /* CPTextStyle.m */ = {isa = PBXFileReference; fileEncoding = 4; lastKnownFileType = sourcecode.c.objc; name = CPTextStyle.m; path = Source/CPTextStyle.m; sourceTree = "<group>"; };
-		07A62FB70FE2237D00CD765C /* CPTextStylePlatformSpecific.h */ = {isa = PBXFileReference; fileEncoding = 4; lastKnownFileType = sourcecode.c.h; name = CPTextStylePlatformSpecific.h; path = iPhoneOnly/CPTextStylePlatformSpecific.h; sourceTree = "<group>"; };
-		07A62FB80FE2237D00CD765C /* CPTextStylePlatformSpecific.m */ = {isa = PBXFileReference; fileEncoding = 4; lastKnownFileType = sourcecode.c.objc; name = CPTextStylePlatformSpecific.m; path = iPhoneOnly/CPTextStylePlatformSpecific.m; sourceTree = "<group>"; };
 		07AEF30110BBF99A0012BEFF /* CPResponder.h */ = {isa = PBXFileReference; fileEncoding = 4; lastKnownFileType = sourcecode.c.h; name = CPResponder.h; path = Source/CPResponder.h; sourceTree = "<group>"; };
 		1D30AB110D05D00D00671497 /* Foundation.framework */ = {isa = PBXFileReference; lastKnownFileType = wrapper.framework; name = Foundation.framework; path = System/Library/Frameworks/Foundation.framework; sourceTree = SDKROOT; };
 		1DF5F4DF0D08C38300B7A737 /* UIKit.framework */ = {isa = PBXFileReference; lastKnownFileType = wrapper.framework; name = UIKit.framework; path = System/Library/Frameworks/UIKit.framework; sourceTree = SDKROOT; };
@@ -268,32 +251,37 @@
 		BCC7EA421006BF5700B39451 /* CPPlainWhiteTheme.m */ = {isa = PBXFileReference; fileEncoding = 4; lastKnownFileType = sourcecode.c.objc; name = CPPlainWhiteTheme.m; path = Source/CPPlainWhiteTheme.m; sourceTree = "<group>"; };
 		BCC7EA431006BF5700B39451 /* CPStocksTheme.h */ = {isa = PBXFileReference; fileEncoding = 4; lastKnownFileType = sourcecode.c.h; name = CPStocksTheme.h; path = Source/CPStocksTheme.h; sourceTree = "<group>"; };
 		BCC7EA441006BF5700B39451 /* CPStocksTheme.m */ = {isa = PBXFileReference; fileEncoding = 4; lastKnownFileType = sourcecode.c.objc; name = CPStocksTheme.m; path = Source/CPStocksTheme.m; sourceTree = "<group>"; };
-		BCFC7CE7109264AD00DAECAA /* CPAxisTitle.h */ = {isa = PBXFileReference; fileEncoding = 4; lastKnownFileType = sourcecode.c.h; name = CPAxisTitle.h; path = Source/CPAxisTitle.h; sourceTree = "<group>"; };
-		BCFC7CE8109264AE00DAECAA /* CPAxisTitle.m */ = {isa = PBXFileReference; fileEncoding = 4; lastKnownFileType = sourcecode.c.objc; name = CPAxisTitle.m; path = Source/CPAxisTitle.m; sourceTree = "<group>"; };
 		C30C85A91047428100181766 /* CPPlotGroup.h */ = {isa = PBXFileReference; fileEncoding = 4; lastKnownFileType = sourcecode.c.h; name = CPPlotGroup.h; path = Source/CPPlotGroup.h; sourceTree = "<group>"; };
 		C30C85AA1047428100181766 /* CPPlotGroup.m */ = {isa = PBXFileReference; fileEncoding = 4; lastKnownFileType = sourcecode.c.objc; name = CPPlotGroup.m; path = Source/CPPlotGroup.m; sourceTree = "<group>"; };
-<<<<<<< HEAD
-		C366385A10E96056008920F7 /* CPPlotFrame.h */ = {isa = PBXFileReference; fileEncoding = 4; lastKnownFileType = sourcecode.c.h; name = CPPlotFrame.h; path = Source/CPPlotFrame.h; sourceTree = "<group>"; };
-		C366385B10E96056008920F7 /* CPPlotFrame.m */ = {isa = PBXFileReference; fileEncoding = 4; lastKnownFileType = sourcecode.c.objc; name = CPPlotFrame.m; path = Source/CPPlotFrame.m; sourceTree = "<group>"; };
-		C366385C10E96056008920F7 /* CPPlottingArea.h */ = {isa = PBXFileReference; fileEncoding = 4; lastKnownFileType = sourcecode.c.h; name = CPPlottingArea.h; path = Source/CPPlottingArea.h; sourceTree = "<group>"; };
-		C366385D10E96056008920F7 /* CPPlottingArea.m */ = {isa = PBXFileReference; fileEncoding = 4; lastKnownFileType = sourcecode.c.objc; name = CPPlottingArea.m; path = Source/CPPlottingArea.m; sourceTree = "<group>"; };
-		C366388410E96152008920F7 /* CPGridLines.h */ = {isa = PBXFileReference; fileEncoding = 4; lastKnownFileType = sourcecode.c.h; name = CPGridLines.h; path = Source/CPGridLines.h; sourceTree = "<group>"; };
-		C366388510E96152008920F7 /* CPGridLines.m */ = {isa = PBXFileReference; fileEncoding = 4; lastKnownFileType = sourcecode.c.objc; name = CPGridLines.m; path = Source/CPGridLines.m; sourceTree = "<group>"; };
-		C366388C10E96181008920F7 /* CPAxisLabelGroup.h */ = {isa = PBXFileReference; fileEncoding = 4; lastKnownFileType = sourcecode.c.h; name = CPAxisLabelGroup.h; path = Source/CPAxisLabelGroup.h; sourceTree = "<group>"; };
-		C366388D10E96181008920F7 /* CPAxisLabelGroup.m */ = {isa = PBXFileReference; fileEncoding = 4; lastKnownFileType = sourcecode.c.objc; name = CPAxisLabelGroup.m; path = Source/CPAxisLabelGroup.m; sourceTree = "<group>"; };
-		C366389010E96191008920F7 /* CPXYGridLines.h */ = {isa = PBXFileReference; fileEncoding = 4; lastKnownFileType = sourcecode.c.h; name = CPXYGridLines.h; path = Source/CPXYGridLines.h; sourceTree = "<group>"; };
-		C366389110E96191008920F7 /* CPXYGridLines.m */ = {isa = PBXFileReference; fileEncoding = 4; lastKnownFileType = sourcecode.c.objc; name = CPXYGridLines.m; path = Source/CPXYGridLines.m; sourceTree = "<group>"; };
-		C366389B10E9624A008920F7 /* CPAnimation.h */ = {isa = PBXFileReference; fileEncoding = 4; lastKnownFileType = sourcecode.c.h; name = CPAnimation.h; path = Source/CPAnimation.h; sourceTree = "<group>"; };
-		C366389C10E9624A008920F7 /* CPAnimation.m */ = {isa = PBXFileReference; fileEncoding = 4; lastKnownFileType = sourcecode.c.objc; name = CPAnimation.m; path = Source/CPAnimation.m; sourceTree = "<group>"; };
-		C366389D10E9624A008920F7 /* CPAnimationKeyFrame.h */ = {isa = PBXFileReference; fileEncoding = 4; lastKnownFileType = sourcecode.c.h; name = CPAnimationKeyFrame.h; path = Source/CPAnimationKeyFrame.h; sourceTree = "<group>"; };
-		C366389E10E9624A008920F7 /* CPAnimationKeyFrame.m */ = {isa = PBXFileReference; fileEncoding = 4; lastKnownFileType = sourcecode.c.objc; name = CPAnimationKeyFrame.m; path = Source/CPAnimationKeyFrame.m; sourceTree = "<group>"; };
-		C366389F10E9624A008920F7 /* CPAnimationTransition.h */ = {isa = PBXFileReference; fileEncoding = 4; lastKnownFileType = sourcecode.c.h; name = CPAnimationTransition.h; path = Source/CPAnimationTransition.h; sourceTree = "<group>"; };
-		C36638A010E9624A008920F7 /* CPAnimationTransition.m */ = {isa = PBXFileReference; fileEncoding = 4; lastKnownFileType = sourcecode.c.objc; name = CPAnimationTransition.m; path = Source/CPAnimationTransition.m; sourceTree = "<group>"; };
-=======
 		C3566B8C10EED17400FB3866 /* doxygen touch.config */ = {isa = PBXFileReference; fileEncoding = 4; lastKnownFileType = text; name = "doxygen touch.config"; path = "../documentation/doxygen touch.config"; sourceTree = SOURCE_ROOT; };
 		C3566B8D10EED17400FB3866 /* doxygen-cocoa-touch-tags.xml */ = {isa = PBXFileReference; fileEncoding = 4; lastKnownFileType = text.xml; name = "doxygen-cocoa-touch-tags.xml"; path = "../documentation/doxygen-cocoa-touch-tags.xml"; sourceTree = SOURCE_ROOT; };
 		C3566B8E10EED1B000FB3866 /* mainpage.h */ = {isa = PBXFileReference; fileEncoding = 4; lastKnownFileType = sourcecode.c.h; name = mainpage.h; path = Source/mainpage.h; sourceTree = "<group>"; };
->>>>>>> b2e2c1c5
+		C35A659F11025ECF00FE24BB /* CPPlotFrame.h */ = {isa = PBXFileReference; fileEncoding = 4; lastKnownFileType = sourcecode.c.h; name = CPPlotFrame.h; path = Source/CPPlotFrame.h; sourceTree = "<group>"; };
+		C35A65A011025ECF00FE24BB /* CPPlotFrame.m */ = {isa = PBXFileReference; fileEncoding = 4; lastKnownFileType = sourcecode.c.objc; name = CPPlotFrame.m; path = Source/CPPlotFrame.m; sourceTree = "<group>"; };
+		C35A65A311025EDF00FE24BB /* CPPlottingArea.h */ = {isa = PBXFileReference; fileEncoding = 4; lastKnownFileType = sourcecode.c.h; name = CPPlottingArea.h; path = Source/CPPlottingArea.h; sourceTree = "<group>"; };
+		C35A65A411025EDF00FE24BB /* CPPlottingArea.m */ = {isa = PBXFileReference; fileEncoding = 4; lastKnownFileType = sourcecode.c.objc; name = CPPlottingArea.m; path = Source/CPPlottingArea.m; sourceTree = "<group>"; };
+		C35A65B111025F8A00FE24BB /* CPGridLines.h */ = {isa = PBXFileReference; fileEncoding = 4; lastKnownFileType = sourcecode.c.h; name = CPGridLines.h; path = Source/CPGridLines.h; sourceTree = "<group>"; };
+		C35A65B211025F8A00FE24BB /* CPGridLines.m */ = {isa = PBXFileReference; fileEncoding = 4; lastKnownFileType = sourcecode.c.objc; name = CPGridLines.m; path = Source/CPGridLines.m; sourceTree = "<group>"; };
+		C35A65B511025FA900FE24BB /* CPAxisLabel.h */ = {isa = PBXFileReference; fileEncoding = 4; lastKnownFileType = sourcecode.c.h; name = CPAxisLabel.h; path = Source/CPAxisLabel.h; sourceTree = "<group>"; };
+		C35A65B611025FA900FE24BB /* CPAxisLabel.m */ = {isa = PBXFileReference; fileEncoding = 4; lastKnownFileType = sourcecode.c.objc; name = CPAxisLabel.m; path = Source/CPAxisLabel.m; sourceTree = "<group>"; };
+		C35A65B711025FA900FE24BB /* CPAxisTitle.h */ = {isa = PBXFileReference; fileEncoding = 4; lastKnownFileType = sourcecode.c.h; name = CPAxisTitle.h; path = Source/CPAxisTitle.h; sourceTree = "<group>"; };
+		C35A65B811025FA900FE24BB /* CPAxisTitle.m */ = {isa = PBXFileReference; fileEncoding = 4; lastKnownFileType = sourcecode.c.objc; name = CPAxisTitle.m; path = Source/CPAxisTitle.m; sourceTree = "<group>"; };
+		C35A65BD11025FB300FE24BB /* CPAxisLabelGroup.h */ = {isa = PBXFileReference; fileEncoding = 4; lastKnownFileType = sourcecode.c.h; name = CPAxisLabelGroup.h; path = Source/CPAxisLabelGroup.h; sourceTree = "<group>"; };
+		C35A65BE11025FB300FE24BB /* CPAxisLabelGroup.m */ = {isa = PBXFileReference; fileEncoding = 4; lastKnownFileType = sourcecode.c.objc; name = CPAxisLabelGroup.m; path = Source/CPAxisLabelGroup.m; sourceTree = "<group>"; };
+		C35A65C111025FCC00FE24BB /* CPXYAxis.h */ = {isa = PBXFileReference; fileEncoding = 4; lastKnownFileType = sourcecode.c.h; name = CPXYAxis.h; path = Source/CPXYAxis.h; sourceTree = "<group>"; };
+		C35A65C211025FCC00FE24BB /* CPXYAxis.m */ = {isa = PBXFileReference; fileEncoding = 4; lastKnownFileType = sourcecode.c.objc; name = CPXYAxis.m; path = Source/CPXYAxis.m; sourceTree = "<group>"; };
+		C35A65C311025FCC00FE24BB /* CPXYAxisSet.h */ = {isa = PBXFileReference; fileEncoding = 4; lastKnownFileType = sourcecode.c.h; name = CPXYAxisSet.h; path = Source/CPXYAxisSet.h; sourceTree = "<group>"; };
+		C35A65C411025FCC00FE24BB /* CPXYAxisSet.m */ = {isa = PBXFileReference; fileEncoding = 4; lastKnownFileType = sourcecode.c.objc; name = CPXYAxisSet.m; path = Source/CPXYAxisSet.m; sourceTree = "<group>"; };
+		C35A65C511025FCC00FE24BB /* CPXYGridLines.h */ = {isa = PBXFileReference; fileEncoding = 4; lastKnownFileType = sourcecode.c.h; name = CPXYGridLines.h; path = Source/CPXYGridLines.h; sourceTree = "<group>"; };
+		C35A65C611025FCC00FE24BB /* CPXYGridLines.m */ = {isa = PBXFileReference; fileEncoding = 4; lastKnownFileType = sourcecode.c.objc; name = CPXYGridLines.m; path = Source/CPXYGridLines.m; sourceTree = "<group>"; };
+		C35A65CD11025FE300FE24BB /* CPAnimation.h */ = {isa = PBXFileReference; fileEncoding = 4; lastKnownFileType = sourcecode.c.h; name = CPAnimation.h; path = Source/CPAnimation.h; sourceTree = "<group>"; };
+		C35A65CE11025FE300FE24BB /* CPAnimation.m */ = {isa = PBXFileReference; fileEncoding = 4; lastKnownFileType = sourcecode.c.objc; name = CPAnimation.m; path = Source/CPAnimation.m; sourceTree = "<group>"; };
+		C35A65CF11025FE300FE24BB /* CPAnimationKeyFrame.h */ = {isa = PBXFileReference; fileEncoding = 4; lastKnownFileType = sourcecode.c.h; name = CPAnimationKeyFrame.h; path = Source/CPAnimationKeyFrame.h; sourceTree = "<group>"; };
+		C35A65D011025FE300FE24BB /* CPAnimationKeyFrame.m */ = {isa = PBXFileReference; fileEncoding = 4; lastKnownFileType = sourcecode.c.objc; name = CPAnimationKeyFrame.m; path = Source/CPAnimationKeyFrame.m; sourceTree = "<group>"; };
+		C35A65D111025FE300FE24BB /* CPAnimationTransition.h */ = {isa = PBXFileReference; fileEncoding = 4; lastKnownFileType = sourcecode.c.h; name = CPAnimationTransition.h; path = Source/CPAnimationTransition.h; sourceTree = "<group>"; };
+		C35A65D211025FE300FE24BB /* CPAnimationTransition.m */ = {isa = PBXFileReference; fileEncoding = 4; lastKnownFileType = sourcecode.c.objc; name = CPAnimationTransition.m; path = Source/CPAnimationTransition.m; sourceTree = "<group>"; };
+		C35A66051102723E00FE24BB /* CPTextStylePlatformSpecific.h */ = {isa = PBXFileReference; fileEncoding = 4; lastKnownFileType = sourcecode.c.h; name = CPTextStylePlatformSpecific.h; path = iPhoneOnly/CPTextStylePlatformSpecific.h; sourceTree = "<group>"; };
+		C35A66061102723E00FE24BB /* CPTextStylePlatformSpecific.m */ = {isa = PBXFileReference; fileEncoding = 4; lastKnownFileType = sourcecode.c.objc; name = CPTextStylePlatformSpecific.m; path = iPhoneOnly/CPTextStylePlatformSpecific.m; sourceTree = "<group>"; };
 		C3B623BB107EC7ED0009EF0B /* CPLayoutManager.h */ = {isa = PBXFileReference; fileEncoding = 4; lastKnownFileType = sourcecode.c.h; name = CPLayoutManager.h; path = Source/CPLayoutManager.h; sourceTree = "<group>"; };
 		C3B623BC107EC7ED0009EF0B /* CPLayoutManager.m */ = {isa = PBXFileReference; fileEncoding = 4; lastKnownFileType = sourcecode.c.objc; name = CPLayoutManager.m; path = Source/CPLayoutManager.m; sourceTree = "<group>"; };
 		C40CFB92107EC1B40057E828 /* CPXYTheme.h */ = {isa = PBXFileReference; fileEncoding = 4; lastKnownFileType = sourcecode.c.h; name = CPXYTheme.h; path = Source/CPXYTheme.h; sourceTree = "<group>"; };
@@ -342,7 +330,7 @@
 				BC9B829F0FB89E610035D8DA /* CPTextLayer.m */,
 				07A62FB30FE2234900CD765C /* CPTextStyle.h */,
 				07A62FB40FE2234900CD765C /* CPTextStyle.m */,
-				C366384910E95F15008920F7 /* iPhone Specific */,
+				C35A6602110271EB00FE24BB /* iPhone Specific */,
 			);
 			name = Text;
 			sourceTree = "<group>";
@@ -354,11 +342,10 @@
 				070CB83A0FC9DED400F3152B /* CPAxis.m */,
 				070CB83D0FC9DED400F3152B /* CPAxisSet.h */,
 				070CB83E0FC9DED400F3152B /* CPAxisSet.m */,
-				C366388410E96152008920F7 /* CPGridLines.h */,
-				C366388510E96152008920F7 /* CPGridLines.m */,
-				C366386B10E96103008920F7 /* Labels */,
-				C366387F10E9611D008920F7 /* XY Axes */,
-				C366388010E96131008920F7 /* Polar Axes */,
+				C35A65B111025F8A00FE24BB /* CPGridLines.h */,
+				C35A65B211025F8A00FE24BB /* CPGridLines.m */,
+				C35A65A811025F2000FE24BB /* Labels */,
+				C35A65A911025F2B00FE24BB /* XY Axes */,
 			);
 			name = Axes;
 			sourceTree = "<group>";
@@ -385,11 +372,11 @@
 		077F28500FE18011000BCA52 /* Layers */ = {
 			isa = PBXGroup;
 			children = (
-				07AEF30110BBF99A0012BEFF /* CPResponder.h */,
 				BC9B826F0FB89E610035D8DA /* CPLayer.h */,
 				BC9B82700FB89E610035D8DA /* CPLayer.m */,
 				077F28510FE18048000BCA52 /* CPBorderedLayer.h */,
 				077F28520FE18048000BCA52 /* CPBorderedLayer.m */,
+				07AEF30110BBF99A0012BEFF /* CPResponder.h */,
 			);
 			name = Layers;
 			sourceTree = "<group>";
@@ -488,7 +475,7 @@
 				BC9B82C50FB89E610035D8DA /* Spaces */,
 				BC9B82CE0FB89E610035D8DA /* Plots */,
 				070CB8380FC9DEB900F3152B /* Axes */,
-				C366389910E9622B008920F7 /* Animation */,
+				C35A65AA11025F5200FE24BB /* Animation */,
 				072E3F980FE2FF3E00ACF62F /* Themes */,
 			);
 			name = Source;
@@ -558,10 +545,10 @@
 			children = (
 				BC9B82C10FB89E610035D8DA /* CPPlotArea.h */,
 				BC9B82C20FB89E610035D8DA /* CPPlotArea.m */,
-				C366385A10E96056008920F7 /* CPPlotFrame.h */,
-				C366385B10E96056008920F7 /* CPPlotFrame.m */,
-				C366385C10E96056008920F7 /* CPPlottingArea.h */,
-				C366385D10E96056008920F7 /* CPPlottingArea.m */,
+				C35A659F11025ECF00FE24BB /* CPPlotFrame.h */,
+				C35A65A011025ECF00FE24BB /* CPPlotFrame.m */,
+				C35A65A311025EDF00FE24BB /* CPPlottingArea.h */,
+				C35A65A411025EDF00FE24BB /* CPPlottingArea.m */,
 			);
 			name = "Plot Areas";
 			sourceTree = SOURCE_ROOT;
@@ -608,61 +595,6 @@
 			name = "Plot Symbols";
 			sourceTree = SOURCE_ROOT;
 		};
-<<<<<<< HEAD
-		C366384910E95F15008920F7 /* iPhone Specific */ = {
-			isa = PBXGroup;
-			children = (
-				07A62FB70FE2237D00CD765C /* CPTextStylePlatformSpecific.h */,
-				07A62FB80FE2237D00CD765C /* CPTextStylePlatformSpecific.m */,
-			);
-			name = "iPhone Specific";
-			sourceTree = "<group>";
-		};
-		C366386B10E96103008920F7 /* Labels */ = {
-			isa = PBXGroup;
-			children = (
-				070CB83B0FC9DED400F3152B /* CPAxisLabel.h */,
-				070CB83C0FC9DED400F3152B /* CPAxisLabel.m */,
-				BCFC7CE7109264AD00DAECAA /* CPAxisTitle.h */,
-				BCFC7CE8109264AE00DAECAA /* CPAxisTitle.m */,
-				C366388C10E96181008920F7 /* CPAxisLabelGroup.h */,
-				C366388D10E96181008920F7 /* CPAxisLabelGroup.m */,
-			);
-			name = Labels;
-			sourceTree = "<group>";
-		};
-		C366387F10E9611D008920F7 /* XY Axes */ = {
-			isa = PBXGroup;
-			children = (
-				070CB83F0FC9DED400F3152B /* CPXYAxis.h */,
-				070CB8400FC9DED400F3152B /* CPXYAxis.m */,
-				070CB8410FC9DED400F3152B /* CPXYAxisSet.h */,
-				070CB8420FC9DED400F3152B /* CPXYAxisSet.m */,
-				C366389010E96191008920F7 /* CPXYGridLines.h */,
-				C366389110E96191008920F7 /* CPXYGridLines.m */,
-			);
-			name = "XY Axes";
-			sourceTree = "<group>";
-		};
-		C366388010E96131008920F7 /* Polar Axes */ = {
-			isa = PBXGroup;
-			children = (
-			);
-			name = "Polar Axes";
-			sourceTree = "<group>";
-		};
-		C366389910E9622B008920F7 /* Animation */ = {
-			isa = PBXGroup;
-			children = (
-				C366389B10E9624A008920F7 /* CPAnimation.h */,
-				C366389C10E9624A008920F7 /* CPAnimation.m */,
-				C366389D10E9624A008920F7 /* CPAnimationKeyFrame.h */,
-				C366389E10E9624A008920F7 /* CPAnimationKeyFrame.m */,
-				C366389F10E9624A008920F7 /* CPAnimationTransition.h */,
-				C36638A010E9624A008920F7 /* CPAnimationTransition.m */,
-			);
-			name = Animation;
-=======
 		C3566B8610EED12700FB3866 /* Documentation */ = {
 			isa = PBXGroup;
 			children = (
@@ -671,7 +603,54 @@
 				C3566B8D10EED17400FB3866 /* doxygen-cocoa-touch-tags.xml */,
 			);
 			name = Documentation;
->>>>>>> b2e2c1c5
+			sourceTree = "<group>";
+		};
+		C35A65A811025F2000FE24BB /* Labels */ = {
+			isa = PBXGroup;
+			children = (
+				C35A65B511025FA900FE24BB /* CPAxisLabel.h */,
+				C35A65B611025FA900FE24BB /* CPAxisLabel.m */,
+				C35A65B711025FA900FE24BB /* CPAxisTitle.h */,
+				C35A65B811025FA900FE24BB /* CPAxisTitle.m */,
+				C35A65BD11025FB300FE24BB /* CPAxisLabelGroup.h */,
+				C35A65BE11025FB300FE24BB /* CPAxisLabelGroup.m */,
+			);
+			name = Labels;
+			sourceTree = "<group>";
+		};
+		C35A65A911025F2B00FE24BB /* XY Axes */ = {
+			isa = PBXGroup;
+			children = (
+				C35A65C111025FCC00FE24BB /* CPXYAxis.h */,
+				C35A65C211025FCC00FE24BB /* CPXYAxis.m */,
+				C35A65C311025FCC00FE24BB /* CPXYAxisSet.h */,
+				C35A65C411025FCC00FE24BB /* CPXYAxisSet.m */,
+				C35A65C511025FCC00FE24BB /* CPXYGridLines.h */,
+				C35A65C611025FCC00FE24BB /* CPXYGridLines.m */,
+			);
+			name = "XY Axes";
+			sourceTree = "<group>";
+		};
+		C35A65AA11025F5200FE24BB /* Animation */ = {
+			isa = PBXGroup;
+			children = (
+				C35A65CD11025FE300FE24BB /* CPAnimation.h */,
+				C35A65CE11025FE300FE24BB /* CPAnimation.m */,
+				C35A65CF11025FE300FE24BB /* CPAnimationKeyFrame.h */,
+				C35A65D011025FE300FE24BB /* CPAnimationKeyFrame.m */,
+				C35A65D111025FE300FE24BB /* CPAnimationTransition.h */,
+				C35A65D211025FE300FE24BB /* CPAnimationTransition.m */,
+			);
+			name = Animation;
+			sourceTree = "<group>";
+		};
+		C35A6602110271EB00FE24BB /* iPhone Specific */ = {
+			isa = PBXGroup;
+			children = (
+				C35A66051102723E00FE24BB /* CPTextStylePlatformSpecific.h */,
+				C35A66061102723E00FE24BB /* CPTextStylePlatformSpecific.m */,
+			);
+			name = "iPhone Specific";
 			sourceTree = "<group>";
 		};
 		C3B623A9107EC5460009EF0B /* Layout */ = {
@@ -694,21 +673,16 @@
 				BC4FAF29100D7DF300811DD3 /* NSDecimalNumberExtensions.h in Headers */,
 				070CB8430FC9DED400F3152B /* CPAxis.h in Headers */,
 				070CB8470FC9DED400F3152B /* CPAxisSet.h in Headers */,
-				070CB84B0FC9DED400F3152B /* CPXYAxisSet.h in Headers */,
 				070CB8340FC9DEA800F3152B /* CPColor.h in Headers */,
 				070CB8360FC9DEA800F3152B /* CPColorSpace.h in Headers */,
 				0789EFC00FB9F97F00C0A613 /* CPPlatformSpecificDefines.h in Headers */,
 				0789EFBE0FB9F97F00C0A613 /* CPPlatformSpecificCategories.h in Headers */,
 				0789EFC20FB9F97F00C0A613 /* CPPlatformSpecificFunctions.h in Headers */,
-				070CB8490FC9DED400F3152B /* CPXYAxis.h in Headers */,
-				070CB8450FC9DED400F3152B /* CPAxisLabel.h in Headers */,
-				BCFC7CE9109264AE00DAECAA /* CPAxisTitle.h in Headers */,
 				BC79F1D50FD1DC1A00510976 /* CPLayerHostingView.h in Headers */,
 				074D7BC50FD6B65F006011BC /* CPXYPlotSpace.h in Headers */,
 				077F28550FE18048000BCA52 /* CPBorderedLayer.h in Headers */,
 				077F28570FE18048000BCA52 /* CPPathExtensions.h in Headers */,
 				07A62FB50FE2234900CD765C /* CPTextStyle.h in Headers */,
-				07A62FB90FE2237D00CD765C /* CPTextStylePlatformSpecific.h in Headers */,
 				072E3F9D0FE2FF7300ACF62F /* CPDarkGradientTheme.h in Headers */,
 				072E3F9F0FE2FF7300ACF62F /* CPTheme.h in Headers */,
 				BCC7EA451006BF5700B39451 /* CPPlainBlackTheme.h in Headers */,
@@ -742,19 +716,21 @@
 				C3B623D4107EC9800009EF0B /* _CPFillColor.h in Headers */,
 				C3B623D5107EC9820009EF0B /* _CPFillGradient.h in Headers */,
 				C3B623D6107EC9830009EF0B /* _CPFillImage.h in Headers */,
-<<<<<<< HEAD
-				C366385E10E96056008920F7 /* CPPlotFrame.h in Headers */,
-				C366386010E96056008920F7 /* CPPlottingArea.h in Headers */,
-				C366388610E96152008920F7 /* CPGridLines.h in Headers */,
-				C366388E10E96181008920F7 /* CPAxisLabelGroup.h in Headers */,
-				C366389210E96191008920F7 /* CPXYGridLines.h in Headers */,
-				C36638A110E9624A008920F7 /* CPAnimation.h in Headers */,
-				C36638A310E9624A008920F7 /* CPAnimationKeyFrame.h in Headers */,
-				C36638A510E9624A008920F7 /* CPAnimationTransition.h in Headers */,
-=======
 				07AEF30310BBF99A0012BEFF /* CPResponder.h in Headers */,
 				0772B4F310E26A12009CD04C /* CPTradingRangePlot.h in Headers */,
->>>>>>> b2e2c1c5
+				C35A65A111025ECF00FE24BB /* CPPlotFrame.h in Headers */,
+				C35A65A511025EDF00FE24BB /* CPPlottingArea.h in Headers */,
+				C35A65B311025F8A00FE24BB /* CPGridLines.h in Headers */,
+				C35A65B911025FA900FE24BB /* CPAxisLabel.h in Headers */,
+				C35A65BB11025FA900FE24BB /* CPAxisTitle.h in Headers */,
+				C35A65BF11025FB300FE24BB /* CPAxisLabelGroup.h in Headers */,
+				C35A65C711025FCC00FE24BB /* CPXYAxis.h in Headers */,
+				C35A65C911025FCC00FE24BB /* CPXYAxisSet.h in Headers */,
+				C35A65CB11025FCC00FE24BB /* CPXYGridLines.h in Headers */,
+				C35A65D311025FE300FE24BB /* CPAnimation.h in Headers */,
+				C35A65D511025FE300FE24BB /* CPAnimationKeyFrame.h in Headers */,
+				C35A65D711025FE300FE24BB /* CPAnimationTransition.h in Headers */,
+				C35A66071102723E00FE24BB /* CPTextStylePlatformSpecific.h in Headers */,
 			);
 			runOnlyForDeploymentPostprocessing = 0;
 		};
@@ -846,17 +822,13 @@
 				070CB8350FC9DEA800F3152B /* CPColor.m in Sources */,
 				070CB8370FC9DEA800F3152B /* CPColorSpace.m in Sources */,
 				070CB8440FC9DED400F3152B /* CPAxis.m in Sources */,
-				070CB8460FC9DED400F3152B /* CPAxisLabel.m in Sources */,
 				070CB8480FC9DED400F3152B /* CPAxisSet.m in Sources */,
-				070CB84A0FC9DED400F3152B /* CPXYAxis.m in Sources */,
-				070CB84C0FC9DED400F3152B /* CPXYAxisSet.m in Sources */,
 				070CB85E0FC9DF4700F3152B /* CPTextLayer.m in Sources */,
 				BC79F1D60FD1DC1A00510976 /* CPLayerHostingView.m in Sources */,
 				074D7BC60FD6B65F006011BC /* CPXYPlotSpace.m in Sources */,
 				077F28560FE18048000BCA52 /* CPBorderedLayer.m in Sources */,
 				077F28580FE18048000BCA52 /* CPPathExtensions.m in Sources */,
 				07A62FB60FE2234900CD765C /* CPTextStyle.m in Sources */,
-				07A62FBA0FE2237D00CD765C /* CPTextStylePlatformSpecific.m in Sources */,
 				072E3F9E0FE2FF7300ACF62F /* CPDarkGradientTheme.m in Sources */,
 				072E3FA00FE2FF7300ACF62F /* CPTheme.m in Sources */,
 				BCC7EA461006BF5700B39451 /* CPPlainBlackTheme.m in Sources */,
@@ -867,20 +839,21 @@
 				C30C85AC1047428100181766 /* CPPlotGroup.m in Sources */,
 				C40CFB95107EC1B40057E828 /* CPXYTheme.m in Sources */,
 				C3B623BE107EC7ED0009EF0B /* CPLayoutManager.m in Sources */,
-				BCFC7CEA109264AE00DAECAA /* CPAxisTitle.m in Sources */,
-<<<<<<< HEAD
-				C366385F10E96056008920F7 /* CPPlotFrame.m in Sources */,
-				C366386110E96056008920F7 /* CPPlottingArea.m in Sources */,
-				C366388710E96152008920F7 /* CPGridLines.m in Sources */,
-				C366388F10E96181008920F7 /* CPAxisLabelGroup.m in Sources */,
-				C366389310E96191008920F7 /* CPXYGridLines.m in Sources */,
-				C36638A210E9624A008920F7 /* CPAnimation.m in Sources */,
-				C36638A410E9624A008920F7 /* CPAnimationKeyFrame.m in Sources */,
-				C36638A610E9624A008920F7 /* CPAnimationTransition.m in Sources */,
-=======
 				0772B4F410E26A12009CD04C /* CPTradingRangePlot.m in Sources */,
 				BC74A2C310FC087800E7E90D /* CPPieChart.m in Sources */,
->>>>>>> b2e2c1c5
+				C35A65A211025ECF00FE24BB /* CPPlotFrame.m in Sources */,
+				C35A65A611025EDF00FE24BB /* CPPlottingArea.m in Sources */,
+				C35A65B411025F8A00FE24BB /* CPGridLines.m in Sources */,
+				C35A65BA11025FA900FE24BB /* CPAxisLabel.m in Sources */,
+				C35A65BC11025FA900FE24BB /* CPAxisTitle.m in Sources */,
+				C35A65C011025FB300FE24BB /* CPAxisLabelGroup.m in Sources */,
+				C35A65C811025FCC00FE24BB /* CPXYAxis.m in Sources */,
+				C35A65CA11025FCC00FE24BB /* CPXYAxisSet.m in Sources */,
+				C35A65CC11025FCC00FE24BB /* CPXYGridLines.m in Sources */,
+				C35A65D411025FE300FE24BB /* CPAnimation.m in Sources */,
+				C35A65D611025FE300FE24BB /* CPAnimationKeyFrame.m in Sources */,
+				C35A65D811025FE300FE24BB /* CPAnimationTransition.m in Sources */,
+				C35A66081102723E00FE24BB /* CPTextStylePlatformSpecific.m in Sources */,
 			);
 			runOnlyForDeploymentPostprocessing = 0;
 		};
