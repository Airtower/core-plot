--- conflicted
+++ resolved
@@ -3,17 +3,4 @@
 
 ///	@file
 
-<<<<<<< HEAD
-typedef NSImage CPTNativeImage;	///< Platform-native image format.
-=======
-typedef NSImage CPTNativeImage; ///< Platform-native image format.
-
-/**
- *	@brief Node in a linked list of graphics contexts.
- **/
-typedef struct _CPTContextNode {
-	NSGraphicsContext *context;       ///< The graphics context.
-	struct _CPTContextNode *nextNode; ///< Pointer to the next node in the list.
-}
-CPTContextNode;
->>>>>>> f4b6bf44
+typedef NSImage CPTNativeImage; ///< Platform-native image format.