--- conflicted
+++ resolved
@@ -20,12 +20,8 @@
 	if (self = [super initWithFrame:newFrame]) {
 		self.axes = [NSArray array];
         self.needsDisplayOnBoundsChange = YES;
-<<<<<<< HEAD
-=======
-		self.layerAutoresizingMask = kCPLayerNotSizable;
 		self.overlayLayerInsetX = 0.0f;
 		self.overlayLayerInsetY = 0.0f;
->>>>>>> 75616d4f
 	}
 	return self;
 }
@@ -69,50 +65,17 @@
 		[overlayLayer removeFromSuperlayer];
 		[overlayLayer release];
 		overlayLayer = [newLayer retain];
-		overlayLayer.layerAutoresizingMask = kCPLayerNotSizable;
 		overlayLayer.zPosition = CPDefaultZPositionAxisSetOverlay;
 		[self addSublayer:newLayer];
-		[self positionInGraph];
 	}
 }
 
 #pragma mark -
 #pragma mark Layout
-<<<<<<< HEAD
-/*
--(void)positionInGraph:(CPGraph *)graph 
-=======
 
 +(CGFloat)defaultZPosition 
 {
 	return CPDefaultZPositionAxisSet;
 }
 
--(void)positionInGraph
->>>>>>> 75616d4f
-{    
-    if ( graph.plotArea ) {
-        // Set the bounds so that the axis set coordinates coincide with the 
-        // plot area drawing coordinates.
-        CGRect axisSetBounds = graph.bounds;
-        axisSetBounds.origin = [graph convertPoint:graph.bounds.origin toLayer:graph.plotArea];
-        self.bounds = axisSetBounds;
-        self.anchorPoint = CGPointZero;
-        self.position = graph.bounds.origin;
-        
-        // Set axes
-        for ( CPAxis *axis in self.axes ) {
-			axis.bounds = self.bounds;
-			axis.anchorPoint = CGPointZero;
-			axis.position = self.bounds.origin;
-			[axis setNeedsDisplay];
-        }
-		
-		// Overlay
-		overlayLayer.bounds = CGRectInset(self.graph.plotArea.bounds, self.overlayLayerInsetX, self.overlayLayerInsetY);
-		overlayLayer.anchorPoint = CGPointZero;
-		overlayLayer.position = CGPointMake(self.overlayLayerInsetX, self.overlayLayerInsetY);
-    }
-}
-*/
 @end