--- conflicted
+++ resolved
@@ -74,29 +74,14 @@
 #pragma mark -
 #pragma mark Theme management
 
-/** @brief A list of the available theme classes, sorted by name.
+/** @brief List of the available theme classes, sorted by name.
  *  @return An NSArray containing all available theme classes, sorted by name.
- *  @if MacOnly
- *  @since Sorting is supported on MacOS 10.6 and later. Returns an unsorted array on earlier systems.
- *  @endif
- *  @if iOSOnly
- *  @since Sorting is supported on iOS 5 and later. Returns an unsorted array on earlier systems.
- *  @endif
  **/
 +(NSArray *)themeClasses
 {
-#if MAC_OS_X_VERSION_10_6 <= MAC_OS_X_VERSION_MAX_ALLOWED || __IPHONE_5_0 <= __IPHONE_OS_VERSION_MAX_ALLOWED
     NSSortDescriptor *nameSort = [NSSortDescriptor sortDescriptorWithKey:@"name" ascending:YES selector:@selector(caseInsensitiveCompare:)];
 
-<<<<<<< HEAD
-    return [themes sortedArrayUsingDescriptors:[NSArray arrayWithObject:nameSort]];
-
-#else
-    return [themes allObjects];
-#endif
-=======
     return [themes sortedArrayUsingDescriptors:@[nameSort]];
->>>>>>> 4b32b7a8
 }
 
 /** @brief Gets a named theme.
