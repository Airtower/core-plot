--- conflicted
+++ resolved
@@ -202,20 +202,13 @@
 {
     if ( newSet != axisSet ) {
         [axisSet removeFromSuperlayer];
-<<<<<<< HEAD
 		[newSet retain];
         [axisSet release];
         axisSet = newSet;
         if ( axisSet ) {
+			axisSet.graph = self;
 			[self addSublayer:axisSet];	
-//			[axisSet positionInGraph:self];
 		}
-=======
-        axisSet = [newSet retain];
-        if ( axisSet ) [self addSublayer:axisSet];
-		axisSet.graph = self;
-        [axisSet positionInGraph];
->>>>>>> 75616d4f
     }
 }
 
@@ -237,7 +230,6 @@
 
 -(void)layoutSublayers 
 {
-<<<<<<< HEAD
     if ( self.plotArea ) {
 		self.plotArea.frame = CGRectInset(self.bounds, 40.0, 40.0); // TODO: Replace later with true margins
 
@@ -251,10 +243,6 @@
         theAxisSet.anchorPoint = CGPointZero;
         theAxisSet.position = self.bounds.origin;
     }
-=======
-    [super layoutSublayers];
-    [self.axisSet positionInGraph];
->>>>>>> 75616d4f
 }
 
 #pragma mark -
