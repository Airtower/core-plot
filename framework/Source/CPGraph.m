--- conflicted
+++ resolved
@@ -1,4 +1,3 @@
-
 #import "CPGraph.h"
 #import "CPExceptions.h"
 #import "CPPlot.h"
@@ -394,11 +393,7 @@
     if ( [self.axisSet pointingDeviceDownEvent:event atPoint:interactionPoint] ) return YES;
     
     // Plot area
-<<<<<<< HEAD
-    if ( [self.plotArea pointingDeviceDownEvent:event atPoint:interactionPoint] ) return YES;
-=======
-    if ( [self.plotAreaFrame pointingDeviceDownAtPoint:interactionPoint] ) return YES;
->>>>>>> 691466ea
+    if ( [self.plotAreaFrame pointingDeviceDownEvent:event atPoint:interactionPoint] ) return YES;
     
     // Plot spaces
     // Plot spaces do not block events, because several spaces may need to receive
@@ -423,11 +418,7 @@
     if ( [self.axisSet pointingDeviceUpEvent:event atPoint:interactionPoint] ) return YES;
     
     // Plot area
-<<<<<<< HEAD
-    if ( [self.plotArea pointingDeviceUpEvent:event atPoint:interactionPoint] ) return YES;
-=======
-    if ( [self.plotAreaFrame pointingDeviceUpAtPoint:interactionPoint] ) return YES;
->>>>>>> 691466ea
+    if ( [self.plotAreaFrame pointingDeviceUpEvent:event atPoint:interactionPoint] ) return YES;
     
     // Plot spaces
     // Plot spaces do not block events, because several spaces may need to receive
@@ -452,11 +443,7 @@
     if ( [self.axisSet pointingDeviceDraggedEvent:event atPoint:interactionPoint] ) return YES;
     
     // Plot area
-<<<<<<< HEAD
-    if ( [self.plotArea pointingDeviceDraggedEvent:event atPoint:interactionPoint] ) return YES;
-=======
-    if ( [self.plotAreaFrame pointingDeviceDraggedAtPoint:interactionPoint] ) return YES;
->>>>>>> 691466ea
+    if ( [self.plotAreaFrame pointingDeviceDraggedEvent:event atPoint:interactionPoint] ) return YES;
     
     // Plot spaces
     // Plot spaces do not block events, because several spaces may need to receive
@@ -481,11 +468,7 @@
     if ( [self.axisSet pointingDeviceCancelledEvent:event] ) return YES;
     
     // Plot area
-<<<<<<< HEAD
-    if ( [self.plotArea pointingDeviceCancelledEvent:event] ) return YES;
-=======
-    if ( [self.plotAreaFrame pointingDeviceCancelled] ) return YES;
->>>>>>> 691466ea
+    if ( [self.plotAreaFrame pointingDeviceCancelledEvent:event] ) return YES;
     
     // Plot spaces
     BOOL handledEvent = NO;
