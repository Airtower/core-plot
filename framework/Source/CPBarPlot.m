#import "CPMutableNumericData.h"
#import "CPNumericData.h"
#import "CPBarPlot.h"
#import "CPXYPlotSpace.h"
#import "CPColor.h"
#import "CPMutableLineStyle.h"
#import "CPFill.h"
#import "CPPlotArea.h"
#import "CPPlotRange.h"
#import "CPPlotSpaceAnnotation.h"
#import "CPGradient.h"
#import "CPUtilities.h"
#import "CPExceptions.h"
#import "CPTextLayer.h"
#import "CPMutableTextStyle.h"

NSString * const CPBarPlotBindingBarLocations = @"barLocations";	///< Bar locations.
NSString * const CPBarPlotBindingBarTips = @"barTips";				///< Bar tips.
NSString * const CPBarPlotBindingBarBases = @"barBases";			///< Bar bases.

/**	@cond */
@interface CPBarPlot ()

@property (nonatomic, readwrite, copy) NSArray *barLocations;
@property (nonatomic, readwrite, copy) NSArray *barLengths;
@property (nonatomic, readwrite, copy) NSArray *barBases;

-(CGMutablePathRef)newBarPathWithContext:(CGContextRef)context recordIndex:(NSUInteger)index;
-(void)drawBarInContext:(CGContextRef)context recordIndex:(NSUInteger)index;

-(CGFloat)lengthInView:(NSDecimal)plotLength;

@end
/**	@endcond */

#pragma mark -

/** @brief A two-dimensional bar plot.
 **/
@implementation CPBarPlot

@dynamic barLocations;
@dynamic barLengths;
@dynamic barBases;

/** @property barCornerRadius
 *	@brief The corner radius for the end of the bars.
 **/
@synthesize barCornerRadius;

/** @property barOffset
 *	@brief The starting offset of the first bar in location data units.
 **/
@synthesize barOffset;

/** @property barWidthsAreInViewCoordinates
 *  @brief Whether the bar width and bar offset is in view coordinates, or in plot coordinates.
 *  Default is NO, meaning plot coordinates are used.
 **/
@synthesize barWidthsAreInViewCoordinates;

/** @property barWidth
 *	@brief The width of each bar. Either view or plot coordinates can be used. See barWidthsAreInViewCoordinates.
 *
 *	With plot coordinates, the bar locations are one data unit apart (e.g., 1, 2, 3, etc.), 
 *  a value of 1.0 will result in bars that touch each other; a value of 0.5 will result in bars that are as wide 
 *  as the gap between them.
 **/
@synthesize barWidth;

/** @property lineStyle
 *	@brief The line style for the bar outline.
 *	If nil, the outline is not drawn.
 **/
@synthesize lineStyle;

/** @property fill 
 *	@brief The fill style for the bars.
 *	If nil, the bars are not filled.
 **/
@synthesize fill;

/** @property barsAreHorizontal
 *	@brief If YES, the bars will have a horizontal orientation, otherwise they will be vertical.
 **/
@synthesize barsAreHorizontal;

/** @property baseValue
 *	@brief The coordinate value of the fixed end of the bars. 
 *  This is only used if barsHaveVariableBases is NO. Otherwise, the data source
 *  will be queried for an appropriate value of CPBarPlotFieldBarBase.
 **/
@synthesize baseValue;

/** @property barBasesVary
 *  @brief If YES, a constant base value is used for all bars (baseValue).
 *  If NO, the data source is queried to supply a base value for each bar.
 **/
@synthesize barBasesVary;

/** @property plotRange
 *	@brief Sets the plot range for the independent axis.
 *
 *	If a plot range is provided, the bars are spaced evenly throughout the plot range. If plotRange is nil,
 *	bar locations are provided by Cocoa bindings or the bar plot datasource. If locations are not provided by
 *	either bindings or the datasource, the first bar will be placed at zero (0) and subsequent bars will be at
 *	successive positive integer coordinates.
 **/
@synthesize plotRange;

/** @property barLabelOffset
 *  @brief Sets the offset of the value label above the bar
 *	@deprecated This property has been replaced by the CPPlot::labelOffset property.
 **/
@dynamic barLabelOffset;

/** @property barLabelTextStyle
 *  @brief Sets the textstyle of the value label above the bar
 *	@deprecated This property has been replaced by the CPPlot::labelTextStyle property.
 **/
@dynamic barLabelTextStyle;

#pragma mark -
#pragma mark Convenience Factory Methods

/** @brief Creates and returns a new CPBarPlot instance initialized with a bar fill consisting of a linear gradient between black and the given color.
 *	@param color The beginning color.
 *	@param horizontal If YES, the bars will have a horizontal orientation, otherwise they will be vertical.
 *	@return A new CPBarPlot instance initialized with a linear gradient bar fill.
 **/
+(CPBarPlot *)tubularBarPlotWithColor:(CPColor *)color horizontalBars:(BOOL)horizontal
{
	CPBarPlot *barPlot = [[CPBarPlot alloc] init];
	CPMutableLineStyle *barLineStyle = [[CPMutableLineStyle alloc] init];
	barLineStyle.lineWidth = 1.0;
	barLineStyle.lineColor = [CPColor blackColor];
	barPlot.lineStyle = barLineStyle;
	[barLineStyle release];
	barPlot.barsAreHorizontal = horizontal;
	barPlot.barWidth = CPDecimalFromDouble(0.8);
    barPlot.barWidthsAreInViewCoordinates = NO;
	barPlot.barCornerRadius = 2.0;
	CPGradient *fillGradient = [CPGradient gradientWithBeginningColor:color endingColor:[CPColor blackColor]];
	fillGradient.angle = (horizontal ? -90.0 : 0.0);
	barPlot.fill = [CPFill fillWithGradient:fillGradient];
	return [barPlot autorelease];
}

#pragma mark -
#pragma mark Initialization

#if TARGET_IPHONE_SIMULATOR || TARGET_OS_IPHONE
#else
+(void)initialize
{
	if ( self == [CPBarPlot class] ) {
		[self exposeBinding:CPBarPlotBindingBarLocations];
		[self exposeBinding:CPBarPlotBindingBarTips];
		[self exposeBinding:CPBarPlotBindingBarBases];
	}
}
#endif

-(id)initWithFrame:(CGRect)newFrame
{
	if ( self = [super initWithFrame:newFrame] ) {
		lineStyle = [[CPLineStyle alloc] init];
		fill = [[CPFill fillWithColor:[CPColor blackColor]] retain];
		barWidth = CPDecimalFromDouble(0.5);
        barWidthsAreInViewCoordinates = NO;
		barOffset = CPDecimalFromDouble(0.0);
		barCornerRadius = 0.0;
		baseValue = CPDecimalFromInteger(0);
		barsAreHorizontal = NO;
        barBasesVary = NO;
		plotRange = nil;
        
		self.labelOffset = 10.0;
		self.labelField = CPBarPlotFieldBarTip;
	}
	return self;
}

-(id)initWithLayer:(id)layer
{
	if ( self = [super initWithLayer:layer] ) {
		CPBarPlot *theLayer = (CPBarPlot *)layer;
		
		lineStyle = [theLayer->lineStyle retain];
		fill = [theLayer->fill retain];
		barWidth = theLayer->barWidth;
        barWidthsAreInViewCoordinates = theLayer->barWidthsAreInViewCoordinates;
		barOffset = theLayer->barOffset;
		barCornerRadius = theLayer->barCornerRadius;
		baseValue = theLayer->baseValue;
        barBasesVary = theLayer->barBasesVary;
		barsAreHorizontal = theLayer->barsAreHorizontal;
		plotRange = [theLayer->plotRange retain];
	}
	return self;
}

-(void)dealloc
{
	[lineStyle release];
	[fill release];
	[plotRange release];
	[super dealloc];
}

#pragma mark -
#pragma mark Data Loading

-(void)reloadDataInIndexRange:(NSRange)indexRange
{
	[super reloadDataInIndexRange:indexRange];
	
	// Bar lengths
	if ( self.dataSource ) {
		id newBarLengths = [self numbersFromDataSourceForField:CPBarPlotFieldBarTip recordIndexRange:indexRange];
		[self cacheNumbers:newBarLengths forField:CPBarPlotFieldBarTip atRecordIndex:indexRange.location];
		if ( self.barBasesVary ) {
			id newBarBases = [self numbersFromDataSourceForField:CPBarPlotFieldBarBase recordIndexRange:indexRange];
			[self cacheNumbers:newBarBases forField:CPBarPlotFieldBarBase atRecordIndex:indexRange.location];
		}
		else {
			self.barBases = nil;
		}
	}
	else {
		self.barLengths = nil;
		self.barBases = nil;
	}

	// Locations of bars
	if ( self.plotRange ) {
		// Spread bars evenly over the plot range
		CPMutableNumericData *locationData = nil;
		if ( self.doublePrecisionCache ) {
			locationData = [[CPMutableNumericData alloc] initWithData:[NSData data]
															 dataType:CPDataType(CPFloatingPointDataType, sizeof(double), CFByteOrderGetCurrent())
																shape:nil];
			((NSMutableData *)locationData.data).length = indexRange.length * sizeof(double);
			
			double doublePrecisionDelta = 1.0;
			if ( indexRange.length > 1 ) {
				doublePrecisionDelta  = self.plotRange.lengthDouble / (double)(indexRange.length - 1);
			}
			
			double locationDouble = self.plotRange.locationDouble;
			double *dataBytes = (double *)locationData.mutableBytes;
			double *dataEnd = dataBytes + indexRange.length;
			while ( dataBytes < dataEnd ) {
				*dataBytes++ = locationDouble;
				locationDouble += doublePrecisionDelta;
			}
		}
		else {
			locationData = [[CPMutableNumericData alloc] initWithData:[NSData data]
															 dataType:CPDataType(CPDecimalDataType, sizeof(NSDecimal), CFByteOrderGetCurrent())
																shape:nil];
			((NSMutableData *)locationData.data).length = indexRange.length * sizeof(NSDecimal);
			
			NSDecimal delta = CPDecimalFromInteger(1);
			if ( indexRange.length > 1 ) {
				delta = CPDecimalDivide(self.plotRange.length, CPDecimalFromUnsignedInteger(indexRange.length - 1));
			}

			NSDecimal locationDecimal = self.plotRange.location;
			NSDecimal *dataBytes = (NSDecimal *)locationData.mutableBytes;
			NSDecimal *dataEnd = dataBytes + indexRange.length;
			while ( dataBytes < dataEnd ) {
				*dataBytes++ = locationDecimal;
				locationDecimal = CPDecimalAdd(locationDecimal, delta);
			}
		}
		[self cacheNumbers:locationData forField:CPBarPlotFieldBarLocation atRecordIndex:indexRange.location];
		[locationData release];
	}
	else if ( self.dataSource ) {
		// Get locations from the datasource
		id newBarLocations = [self numbersFromDataSourceForField:CPBarPlotFieldBarLocation recordIndexRange:indexRange];
		[self cacheNumbers:newBarLocations forField:CPBarPlotFieldBarLocation atRecordIndex:indexRange.location];
	}
	else {
		// Make evenly spaced locations starting at zero
		CPMutableNumericData *locationData = nil;
		if ( self.doublePrecisionCache ) {
			locationData = [[CPMutableNumericData alloc] initWithData:[NSData data]
															 dataType:CPDataType(CPFloatingPointDataType, sizeof(double), CFByteOrderGetCurrent())
																shape:nil];
			((NSMutableData *)locationData.data).length = indexRange.length * sizeof(double);
			
			double locationDouble = 0.0;
			double *dataBytes = (double *)locationData.mutableBytes;
			double *dataEnd = dataBytes + indexRange.length;
			while ( dataBytes < dataEnd ) {
				*dataBytes++ = locationDouble;
				locationDouble += 1.0;
			}
		}
		else {
			locationData = [[CPMutableNumericData alloc] initWithData:[NSData data]
															 dataType:CPDataType(CPDecimalDataType, sizeof(NSDecimal), CFByteOrderGetCurrent())
																shape:nil];
			((NSMutableData *)locationData.data).length = indexRange.length * sizeof(NSDecimal);
			
			NSDecimal locationDecimal = CPDecimalFromInteger(0);
			NSDecimal *dataBytes = (NSDecimal *)locationData.mutableBytes;
			NSDecimal *dataEnd = dataBytes + indexRange.length;
			NSDecimal one = CPDecimalFromInteger(1);
			while ( dataBytes < dataEnd ) {
				*dataBytes++ = locationDecimal;
				locationDecimal = CPDecimalAdd(locationDecimal, one);
			}
		}
		[self cacheNumbers:locationData forField:CPBarPlotFieldBarLocation atRecordIndex:indexRange.location];
		[locationData release];
	}
}

#pragma mark -
#pragma mark Length Conversions for Independent Coordinate (eg widths, offsets)

-(CGFloat)lengthInView:(NSDecimal)decimalLength
{
    CPCoordinate coordinate = ( self.barsAreHorizontal ? CPCoordinateY : CPCoordinateX );
    CGFloat length;
    if ( !barWidthsAreInViewCoordinates ) {
        NSDecimal originPlotPoint[2] = {CPDecimalFromInteger(0), CPDecimalFromInteger(0)};
        NSDecimal displacedPlotPoint[2] = {decimalLength, decimalLength};
        CGPoint originPoint = [self.plotSpace plotAreaViewPointForPlotPoint:originPlotPoint];
        CGPoint displacedPoint = [self.plotSpace plotAreaViewPointForPlotPoint:displacedPlotPoint];
		length = ( coordinate == CPCoordinateX ? displacedPoint.x - originPoint.x : displacedPoint.y - originPoint.y );
    }
    else {
        length = CPDecimalFloatValue(decimalLength);
    }
    return length;
}

-(double)doubleLengthInPlotCoordinates:(NSDecimal)decimalLength
{
    double length;
    if ( barWidthsAreInViewCoordinates ) {
    	CGFloat floatLength = CPDecimalFloatValue(decimalLength);
        CGPoint originViewPoint = CGPointZero;
        CGPoint displacedViewPoint = CGPointMake(floatLength, floatLength);
        double originPlotPoint[2], displacedPlotPoint[2];
        [self.plotSpace doublePrecisionPlotPoint:originPlotPoint forPlotAreaViewPoint:originViewPoint];
        [self.plotSpace doublePrecisionPlotPoint:displacedPlotPoint forPlotAreaViewPoint:displacedViewPoint];
		length = ( !barsAreHorizontal ? displacedPlotPoint[0] - originPlotPoint[0] : displacedPlotPoint[1] - originPlotPoint[1]);
    }
    else {
        length = CPDecimalDoubleValue(decimalLength);
    }
	return length;
}

-(NSDecimal)lengthInPlotCoordinates:(NSDecimal)decimalLength
{
    NSDecimal length;
    if ( barWidthsAreInViewCoordinates ) {
    	CGFloat floatLength = CPDecimalFloatValue(decimalLength);
        CGPoint originViewPoint = CGPointZero;
        CGPoint displacedViewPoint = CGPointMake(floatLength, floatLength);
        NSDecimal originPlotPoint[2], displacedPlotPoint[2];
        [self.plotSpace plotPoint:originPlotPoint forPlotAreaViewPoint:originViewPoint];
        [self.plotSpace plotPoint:displacedPlotPoint forPlotAreaViewPoint:displacedViewPoint];
        if ( !barsAreHorizontal ) {
        	length = CPDecimalSubtract(displacedPlotPoint[0], originPlotPoint[0]);
        }
        else {
            length = CPDecimalSubtract(displacedPlotPoint[1], originPlotPoint[1]);
        }
    }
    else {
        length = decimalLength;
    }
    return length;
}

#pragma mark -
#pragma mark Drawing

-(void)renderAsVectorInContext:(CGContextRef)theContext
{
	CPMutableNumericData *cachedLocations = [self cachedNumbersForField:CPBarPlotFieldBarLocation];
	CPMutableNumericData *cachedLengths = [self cachedNumbersForField:CPBarPlotFieldBarTip];
	if ( cachedLocations == nil || cachedLengths == nil ) return;

	BOOL basesVary = self.barBasesVary;
	CPMutableNumericData *cachedBases = [self cachedNumbersForField:CPBarPlotFieldBarBase];
	if ( basesVary && cachedBases == nil ) return;
	
	NSUInteger barCount = self.cachedDataCount;
    if ( barCount == 0 ) return;
	
	if ( cachedLocations.numberOfSamples != cachedLengths.numberOfSamples ) {
		[NSException raise:CPException format:@"Number of bar locations and lengths do not match"];
	};
	
	if ( basesVary && cachedLengths.numberOfSamples != cachedBases.numberOfSamples ) {
		[NSException raise:CPException format:@"Number of bar lengths and bases do not match"];
	};

	[super renderAsVectorInContext:theContext];
	
    for ( NSUInteger ii = 0; ii < barCount; ii++ ) {
        // Draw
        [self drawBarInContext:theContext recordIndex:ii];
    }   
}

-(CGMutablePathRef)newBarPathWithContext:(CGContextRef)context recordIndex:(NSUInteger)index
{		
    CGPoint tipPoint, basePoint;
	BOOL horizontalBars = self.barsAreHorizontal;
    CPCoordinate independentCoord = ( horizontalBars ? CPCoordinateY : CPCoordinateX );
    CPCoordinate dependentCoord = ( horizontalBars ? CPCoordinateX : CPCoordinateY );
	
	CPPlotSpace *thePlotSpace = self.plotSpace;
	CPPlotArea *thePlotArea = self.plotArea;
	
	if ( self.doublePrecisionCache ) {
		double plotPoint[2];
		plotPoint[independentCoord] = [self cachedDoubleForField:CPBarPlotFieldBarLocation recordIndex:index];
		if ( isnan(plotPoint[independentCoord]) ) return NULL;
		
		// Tip point
		plotPoint[dependentCoord] = [self cachedDoubleForField:CPBarPlotFieldBarTip recordIndex:index];
		if ( isnan(plotPoint[dependentCoord]) ) return NULL;
		tipPoint = [self convertPoint:[thePlotSpace plotAreaViewPointForDoublePrecisionPlotPoint:plotPoint] fromLayer:thePlotArea];
		
		// Base point
		if ( !self.barBasesVary ) {
			plotPoint[dependentCoord] = CPDecimalDoubleValue(self.baseValue);
		}
		else {
			plotPoint[dependentCoord] = [self cachedDoubleForField:CPBarPlotFieldBarBase recordIndex:index];
		}
		if ( isnan(plotPoint[dependentCoord]) ) return NULL;
		basePoint = [self convertPoint:[thePlotSpace plotAreaViewPointForDoublePrecisionPlotPoint:plotPoint] fromLayer:thePlotArea];
	}
	else {
		NSDecimal plotPoint[2];
		plotPoint[independentCoord] = [self cachedDecimalForField:CPBarPlotFieldBarLocation recordIndex:index];
		if ( NSDecimalIsNotANumber(&plotPoint[independentCoord]) ) return NULL;
		
		// Tip point
		plotPoint[dependentCoord] = [self cachedDecimalForField:CPBarPlotFieldBarTip recordIndex:index];
		if ( NSDecimalIsNotANumber(&plotPoint[dependentCoord]) ) return NULL;
		tipPoint = [self convertPoint:[thePlotSpace plotAreaViewPointForPlotPoint:plotPoint] fromLayer:thePlotArea];
		
		// Base point
		if ( !self.barBasesVary ) {
			plotPoint[dependentCoord] = self.baseValue;
		}
		else {
			plotPoint[dependentCoord] = [self cachedDecimalForField:CPBarPlotFieldBarBase recordIndex:index];
		}
		if ( NSDecimalIsNotANumber(&plotPoint[dependentCoord]) ) return NULL;
		basePoint = [self convertPoint:[thePlotSpace plotAreaViewPointForPlotPoint:plotPoint] fromLayer:thePlotArea];
	}
	
<<<<<<< HEAD
	double originPlotPoint[2] = {0.0, 0.0};
	double unitPlotPoint[2] = {1.0, 1.0};
	CGPoint originPoint = [thePlotSpace plotAreaViewPointForDoublePrecisionPlotPoint:originPlotPoint];
	CGPoint unitPoint = [thePlotSpace plotAreaViewPointForDoublePrecisionPlotPoint:unitPlotPoint];
	CGFloat barWidthLength;
	CGFloat barOffsetLength;
	if ( horizontalBars ) {
		CGFloat dy = unitPoint.y - originPoint.y;
		barWidthLength = dy * self.barWidth;
		barOffsetLength = dy * self.barOffset;
	}
	else {
		CGFloat dx = unitPoint.x - originPoint.x;
		barWidthLength = dx * self.barWidth;
		barOffsetLength = dx * self.barOffset;
	}
=======
    // Determine bar width and offset. 
    CGFloat barWidthLength = [self lengthInView:self.barWidth];
    CGFloat barOffsetLength = [self lengthInView:self.barOffset];
>>>>>>> e119c1c6

	// Offset
	if ( horizontalBars ) {
		basePoint.y += barOffsetLength;
		tipPoint.y += barOffsetLength;
	}
	else {
		basePoint.x += barOffsetLength;
		tipPoint.x += barOffsetLength;
	}
	
	// This function is used to create a path which is used for both
	// drawing a bar and for doing hit-testing on a click/touch event
    CPCoordinate widthCoordinate = ( horizontalBars ? CPCoordinateY : CPCoordinateX );
	CGFloat halfBarWidth = 0.5 * barWidthLength;
	
    CGFloat point[2];
    point[CPCoordinateX] = basePoint.x;
    point[CPCoordinateY] = basePoint.y;
    point[widthCoordinate] += halfBarWidth;
	CGPoint alignedPoint1 = CGPointMake(point[CPCoordinateX], point[CPCoordinateY]);
	if ( context ) {
		// may not have a context if doing hit testing
		alignedPoint1 = CPAlignPointToUserSpace(context, alignedPoint1);
	}	
    
    point[CPCoordinateX] = tipPoint.x;
    point[CPCoordinateY] = tipPoint.y;
    point[widthCoordinate] += halfBarWidth;
	CGPoint alignedPoint2 = CGPointMake(point[CPCoordinateX], point[CPCoordinateY]);
	if ( context ) {
		alignedPoint2 = CPAlignPointToUserSpace(context, alignedPoint2);
	}	
	
    point[CPCoordinateX] = tipPoint.x;
    point[CPCoordinateY] = tipPoint.y;
	CGPoint alignedPoint3 = CGPointMake(point[CPCoordinateX], point[CPCoordinateY]);
	if ( context ) {
		alignedPoint3 = CPAlignPointToUserSpace(context, alignedPoint3);
	}	
	
    point[CPCoordinateX] = tipPoint.x;
    point[CPCoordinateY] = tipPoint.y;
    point[widthCoordinate] -= halfBarWidth;
	CGPoint alignedPoint4 = CGPointMake(point[CPCoordinateX], point[CPCoordinateY]);
	if ( context ) {
		alignedPoint4 = CPAlignPointToUserSpace(context, alignedPoint4);
	}	
    
    point[CPCoordinateX] = basePoint.x;
    point[CPCoordinateY] = basePoint.y;
    point[widthCoordinate] -= halfBarWidth;
	CGPoint alignedPoint5 = CGPointMake(point[CPCoordinateX], point[CPCoordinateY]);
	if ( context ) {
		alignedPoint5 = CPAlignPointToUserSpace(context, alignedPoint5);
	}	
	
	CGFloat radius = MIN(self.barCornerRadius, halfBarWidth);
	if ( horizontalBars ) {
		radius = MIN(radius, ABS(tipPoint.x - basePoint.x));
	}
	else {
		radius = MIN(radius, ABS(tipPoint.y - basePoint.y));
	}
	
    CGMutablePathRef path = CGPathCreateMutable();
    CGPathMoveToPoint(path, NULL, alignedPoint1.x, alignedPoint1.y);
	CGPathAddArcToPoint(path, NULL, alignedPoint2.x, alignedPoint2.y, alignedPoint3.x, alignedPoint3.y, radius);
    CGPathAddArcToPoint(path, NULL, alignedPoint4.x, alignedPoint4.y, alignedPoint5.x, alignedPoint5.y, radius);
    CGPathAddLineToPoint(path, NULL, alignedPoint5.x, alignedPoint5.y);
    CGPathCloseSubpath(path);
	
	return path;
}

-(void)drawBarInContext:(CGContextRef)context recordIndex:(NSUInteger)index
{
	CGMutablePathRef path = [self newBarPathWithContext:context recordIndex:index];
	
	if ( path ) {
		CGContextSaveGState(context);
		
		// If data source returns nil, default fill is used.
		// If data source returns NSNull object, no fill is drawn.
		CPFill *currentBarFill = self.fill;
		if ( [self.dataSource respondsToSelector:@selector(barFillForBarPlot:recordIndex:)] ) {
			CPFill *dataSourceFill = [(id <CPBarPlotDataSource>)self.dataSource barFillForBarPlot:self recordIndex:index];
			if ( dataSourceFill ) currentBarFill = dataSourceFill;
		}
		if ( [currentBarFill isKindOfClass:[CPFill class]] ) {
			CGContextBeginPath(context);
			CGContextAddPath(context, path);
			[currentBarFill fillPathInContext:context]; 
		}
		
		CPLineStyle *theLineStyle = self.lineStyle;
		if ( theLineStyle ) {
			CGContextBeginPath(context);
			CGContextAddPath(context, path);
			[theLineStyle setLineStyleInContext:context];
			CGContextStrokePath(context);
		}
		
		CGContextRestoreGState(context);
		
		CGPathRelease(path);
	}
}

#pragma mark -
#pragma mark Data Labels

-(void)positionLabelAnnotation:(CPPlotSpaceAnnotation *)label forIndex:(NSUInteger)index
{
	NSDecimal theBaseDecimalValue;
	if ( !self.barBasesVary ) {
		theBaseDecimalValue = self.baseValue;
	}
	else {
		theBaseDecimalValue = [self cachedDecimalForField:CPBarPlotFieldBarBase recordIndex:index];
	}
	
	NSNumber *location = [self cachedNumberForField:CPBarPlotFieldBarLocation recordIndex:index];
	NSNumber *length = [self cachedNumberForField:CPBarPlotFieldBarTip recordIndex:index];
	
	BOOL positiveDirection = CPDecimalGreaterThanOrEqualTo([length decimalValue], theBaseDecimalValue);
	BOOL horizontalBars = self.barsAreHorizontal;
	CPPlotRange *lengthRange = [self.plotSpace plotRangeForCoordinate:horizontalBars ? CPCoordinateX : CPCoordinateY];
	if ( CPDecimalLessThan(lengthRange.length, CPDecimalFromInteger(0)) ) {
		positiveDirection = !positiveDirection;
	}

	NSNumber *offsetLocation;
	if ( self.doublePrecisionCache ) {
<<<<<<< HEAD
#if CGFLOAT_IS_DOUBLE
		offsetLocation = [NSNumber numberWithDouble:([location doubleValue] + self.barOffset)];
#else
		offsetLocation = [NSNumber numberWithFloat:([location floatValue] + self.barOffset)];
#endif
=======
		offsetLocation = [NSNumber numberWithDouble:([location doubleValue] + [self doubleLengthInPlotCoordinates:self.barOffset])];
>>>>>>> e119c1c6
	}
	else {
		NSDecimal decimalLocation = [location decimalValue];
		NSDecimal offset = [self lengthInPlotCoordinates:self.barOffset];
		offsetLocation = [NSDecimalNumber decimalNumberWithDecimal:CPDecimalAdd(decimalLocation, offset)];
	}
	
	// Offset
	if ( horizontalBars ) {
		label.anchorPlotPoint = [NSArray arrayWithObjects:length, offsetLocation, nil];
		
		if ( positiveDirection ) {
			label.displacement = CGPointMake(self.labelOffset, 0.0);
		}
		else {
			label.displacement = CGPointMake(-self.labelOffset, 0.0);
		}
	}
	else {
		label.anchorPlotPoint = [NSArray arrayWithObjects:offsetLocation, length, nil];
		
		if ( positiveDirection ) {
			label.displacement = CGPointMake(0.0, self.labelOffset);
		}
		else {
			label.displacement = CGPointMake(0.0, -self.labelOffset);
		}
	}

	label.contentLayer.hidden = isnan([location doubleValue]) || isnan([length doubleValue]);
}

#pragma mark -
#pragma mark Responder Chain and User interaction

-(BOOL)pointingDeviceDownEvent:(id)event atPoint:(CGPoint)interactionPoint
{
	BOOL result = NO;
	CPGraph *theGraph = self.graph;
	CPPlotArea *thePlotArea = self.plotArea;
	if ( !theGraph || !thePlotArea ) return NO;
	
	id <CPBarPlotDelegate> theDelegate = self.delegate;
	if ( [theDelegate respondsToSelector:@selector(barPlot:barWasSelectedAtRecordIndex:)] ) {
    	// Inform delegate if a point was hit
        CGPoint plotAreaPoint = [theGraph convertPoint:interactionPoint toLayer:thePlotArea];
		
		NSUInteger barCount = self.cachedDataCount;
		
		for ( NSUInteger ii = 0; ii < barCount; ii++ ) {
			CGMutablePathRef path = [self newBarPathWithContext:NULL recordIndex:ii];
			
			if ( CGPathContainsPoint(path, nil, plotAreaPoint, false) ) {
				[theDelegate barPlot:self barWasSelectedAtRecordIndex:ii];
				CGPathRelease(path);
				return YES;
			}
			
			CGPathRelease(path);			
		}   
    }
    else {
        result = [super pointingDeviceDownEvent:event atPoint:interactionPoint];
    }
    
	return result;
}


#pragma mark -
#pragma mark Accessors

-(NSArray *)barLengths {
    return [[self cachedNumbersForField:CPBarPlotFieldBarTip] sampleArray];
}

-(void)setBarLengths:(NSArray *)newLengths 
{
    [self cacheNumbers:newLengths forField:CPBarPlotFieldBarTip];
}

-(NSArray *)barBases {
    return [[self cachedNumbersForField:CPBarPlotFieldBarBase] sampleArray];
}

-(void)setBarBases:(NSArray *)newBases 
{
    [self cacheNumbers:newBases forField:CPBarPlotFieldBarBase];
}

-(NSArray *)barLocations {
    return [[self cachedNumbersForField:CPBarPlotFieldBarLocation] sampleArray];
}

-(void)setBarLocations:(NSArray *)newLocations 
{
    [self cacheNumbers:newLocations forField:CPBarPlotFieldBarLocation];
}

-(void)setLineStyle:(CPLineStyle *)newLineStyle 
{
    if (lineStyle != newLineStyle) {
        [lineStyle release];
        lineStyle = [newLineStyle copy];
        [self setNeedsDisplay];
    }
}

-(void)setFill:(CPFill *)newFill 
{
    if (fill != newFill) {
        [fill release];
        fill = [newFill copy];
        [self setNeedsDisplay];
    }
}

-(void)setBarWidth:(NSDecimal)newBarWidth {
    barWidth = newBarWidth;
    [self setNeedsDisplay];
}

-(void)setBarOffset:(NSDecimal)newBarOffset 
{
    barOffset = newBarOffset;
    [self setNeedsDisplay];
    [self setNeedsLayout];
}

-(void)setBarCornerRadius:(CGFloat)newCornerRadius 
{
    if ( barCornerRadius != newCornerRadius) {
        barCornerRadius = ABS(newCornerRadius);
        [self setNeedsDisplay];
    }
}

-(void)setBaseValue:(NSDecimal)newBaseValue 
{
	if ( !CPDecimalEquals(baseValue, newBaseValue) ) {
		baseValue = newBaseValue;
		[self setNeedsDisplay];
        [self setNeedsLayout];
	}
}

-(void)setBarBasesVary:(BOOL)newBasesVary
{
    if ( newBasesVary != barBasesVary ) {
        barBasesVary = newBasesVary;
        [self setDataNeedsReloading];
        [self setNeedsDisplay];
        [self setNeedsLayout];
    }
}

-(void)setBarsAreHorizontal:(BOOL)newBarsAreHorizontal 
{
	if (barsAreHorizontal != newBarsAreHorizontal) {
		barsAreHorizontal = newBarsAreHorizontal;
		[self setNeedsDisplay];
        [self setNeedsLayout];
	}
}

-(CGFloat)barLabelOffset
{
	return self.labelOffset;
}

-(void)setBarLabelOffset:(CGFloat)newOffset 
{
    self.labelOffset = newOffset;
}

-(CPTextStyle *)barLabelTextStyle
{
	return self.labelTextStyle;
}

-(void)setBarLabelTextStyle:(CPMutableTextStyle *)newStyle 
{
    self.labelTextStyle = newStyle;
}

#pragma mark -
#pragma mark Fields

-(NSUInteger)numberOfFields 
{
    return 2;
}

-(NSArray *)fieldIdentifiers 
{
    return [NSArray arrayWithObjects:[NSNumber numberWithUnsignedInt:CPBarPlotFieldBarLocation], [NSNumber numberWithUnsignedInt:CPBarPlotFieldBarTip], nil];
}

-(NSArray *)fieldIdentifiersForCoordinate:(CPCoordinate)coord 
{
	NSArray *result = nil;
	switch (coord) {
        case CPCoordinateX:
            result = [NSArray arrayWithObject:[NSNumber numberWithUnsignedInt:(self.barsAreHorizontal ? CPBarPlotFieldBarTip : CPBarPlotFieldBarLocation)]];
            break;
        case CPCoordinateY:
            result = [NSArray arrayWithObject:[NSNumber numberWithUnsignedInt:(self.barsAreHorizontal ? CPBarPlotFieldBarLocation : CPBarPlotFieldBarTip)]];
            break;
        default:
        	[NSException raise:CPException format:@"Invalid coordinate passed to fieldIdentifiersForCoordinate:"];
            break;
    }
    return result;
}

@end<|MERGE_RESOLUTION|>--- conflicted
+++ resolved
@@ -463,28 +463,9 @@
 		basePoint = [self convertPoint:[thePlotSpace plotAreaViewPointForPlotPoint:plotPoint] fromLayer:thePlotArea];
 	}
 	
-<<<<<<< HEAD
-	double originPlotPoint[2] = {0.0, 0.0};
-	double unitPlotPoint[2] = {1.0, 1.0};
-	CGPoint originPoint = [thePlotSpace plotAreaViewPointForDoublePrecisionPlotPoint:originPlotPoint];
-	CGPoint unitPoint = [thePlotSpace plotAreaViewPointForDoublePrecisionPlotPoint:unitPlotPoint];
-	CGFloat barWidthLength;
-	CGFloat barOffsetLength;
-	if ( horizontalBars ) {
-		CGFloat dy = unitPoint.y - originPoint.y;
-		barWidthLength = dy * self.barWidth;
-		barOffsetLength = dy * self.barOffset;
-	}
-	else {
-		CGFloat dx = unitPoint.x - originPoint.x;
-		barWidthLength = dx * self.barWidth;
-		barOffsetLength = dx * self.barOffset;
-	}
-=======
     // Determine bar width and offset. 
     CGFloat barWidthLength = [self lengthInView:self.barWidth];
     CGFloat barOffsetLength = [self lengthInView:self.barOffset];
->>>>>>> e119c1c6
 
 	// Offset
 	if ( horizontalBars ) {
@@ -619,15 +600,7 @@
 
 	NSNumber *offsetLocation;
 	if ( self.doublePrecisionCache ) {
-<<<<<<< HEAD
-#if CGFLOAT_IS_DOUBLE
-		offsetLocation = [NSNumber numberWithDouble:([location doubleValue] + self.barOffset)];
-#else
-		offsetLocation = [NSNumber numberWithFloat:([location floatValue] + self.barOffset)];
-#endif
-=======
 		offsetLocation = [NSNumber numberWithDouble:([location doubleValue] + [self doubleLengthInPlotCoordinates:self.barOffset])];
->>>>>>> e119c1c6
 	}
 	else {
 		NSDecimal decimalLocation = [location decimalValue];
