--- conflicted
+++ resolved
@@ -1011,17 +1011,8 @@
     }
 
     id<CPTPieChartDelegate> theDelegate = self.delegate;
-<<<<<<< HEAD
-    CPTGraph *theGraph                  = self.graph;
-    CPTPlotArea *thePlotArea            = self.plotArea;
-
-    if ( theGraph && thePlotArea && !self.hidden &&
-         ([theDelegate respondsToSelector:@selector(pieChart:sliceWasSelectedAtRecordIndex:)] ||
-          [theDelegate respondsToSelector:@selector(pieChart:sliceWasSelectedAtRecordIndex:withEvent:)]) ) {
-=======
     if ( [theDelegate respondsToSelector:@selector(pieChart:sliceWasSelectedAtRecordIndex:)] ||
          [theDelegate respondsToSelector:@selector(pieChart:sliceWasSelectedAtRecordIndex:withEvent:)] ) {
->>>>>>> fc96d0ba
         CGPoint plotAreaPoint = [theGraph convertPoint:interactionPoint toLayer:thePlotArea];
 
         NSUInteger idx = [self dataIndexFromInteractionPoint:plotAreaPoint];
