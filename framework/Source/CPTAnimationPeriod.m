--- conflicted
+++ resolved
@@ -95,15 +95,10 @@
  **/
 +(instancetype)periodWithStart:(CGFloat)aStart end:(CGFloat)anEnd duration:(CGFloat)aDuration withDelay:(CGFloat)aDelay
 {
-<<<<<<< HEAD
-    return [_CPTAnimationCGFloatPeriod periodWithStartValue:@(aStart)
+    NSNumber *start = isnan(aStart) ? nil : @(aStart);
+
+    return [_CPTAnimationCGFloatPeriod periodWithStartValue:start
                                                    endValue:@(anEnd)
-=======
-    NSNumber *start = isnan(aStart) ? nil : [NSNumber numberWithCGFloat:aStart];
-
-    return [_CPTAnimationCGFloatPeriod periodWithStartValue:start
-                                                   endValue:[NSNumber numberWithCGFloat:anEnd]
->>>>>>> 9041c36e
                                                    duration:aDuration
                                                   withDelay:aDelay];
 }
@@ -255,21 +250,12 @@
  **/
 -(instancetype)initWithStart:(CGFloat)aStart end:(CGFloat)anEnd duration:(CGFloat)aDuration withDelay:(CGFloat)aDelay
 {
-<<<<<<< HEAD
-    self = [[_CPTAnimationCGFloatPeriod alloc] initWithStartValue:@(aStart)
+    NSNumber *start = isnan(aStart) ? nil : @(aStart);
+
+    self = [[_CPTAnimationCGFloatPeriod alloc] initWithStartValue:start
                                                          endValue:@(anEnd)
                                                          duration:aDuration
                                                         withDelay:aDelay];
-=======
-    [self release];
-
-    NSNumber *start = isnan(aStart) ? nil : [NSNumber numberWithCGFloat:aStart];
-
-    self = [(_CPTAnimationCGFloatPeriod *)[_CPTAnimationCGFloatPeriod alloc] initWithStartValue : start
-            endValue :[NSNumber numberWithCGFloat:anEnd]
-            duration : aDuration
-            withDelay : aDelay];
->>>>>>> 9041c36e
 
     return self;
 }
@@ -284,25 +270,16 @@
  **/
 -(instancetype)initWithStartPoint:(CGPoint)aStartPoint endPoint:(CGPoint)anEndPoint duration:(CGFloat)aDuration withDelay:(CGFloat)aDelay
 {
-<<<<<<< HEAD
-    self = [[_CPTAnimationCGPointPeriod alloc] initWithStartValue:[NSValue valueWithBytes:&aStartPoint objCType:@encode(CGPoint)]
+    NSValue *start = nil;
+
+    if ( !isnan(aStartPoint.x) && !isnan(aStartPoint.y) ) {
+        start = [NSValue valueWithBytes:&aStartPoint objCType:@encode(CGPoint)];
+    }
+
+    self = [[_CPTAnimationCGPointPeriod alloc] initWithStartValue:start
                                                          endValue:[NSValue valueWithBytes:&anEndPoint objCType:@encode(CGPoint)]
                                                          duration:aDuration
                                                         withDelay:aDelay];
-=======
-    [self release];
-
-    NSValue *start = nil;
-
-    if ( !isnan(aStartPoint.x) && !isnan(aStartPoint.y) ) {
-        start = [NSValue valueWithBytes:&aStartPoint objCType:@encode(CGPoint)];
-    }
-
-    self = [(_CPTAnimationCGPointPeriod *)[_CPTAnimationCGPointPeriod alloc] initWithStartValue : start
-            endValue :[NSValue valueWithBytes:&anEndPoint objCType:@encode(CGPoint)]
-            duration : aDuration
-            withDelay : aDelay];
->>>>>>> 9041c36e
 
     return self;
 }
@@ -317,25 +294,16 @@
  **/
 -(instancetype)initWithStartSize:(CGSize)aStartSize endSize:(CGSize)anEndSize duration:(CGFloat)aDuration withDelay:(CGFloat)aDelay
 {
-<<<<<<< HEAD
-    self = [[_CPTAnimationCGSizePeriod alloc] initWithStartValue:[NSValue valueWithBytes:&aStartSize objCType:@encode(CGSize)]
+    NSValue *start = nil;
+
+    if ( !isnan(aStartSize.width) && !isnan(aStartSize.height) ) {
+        start = [NSValue valueWithBytes:&aStartSize objCType:@encode(CGSize)];
+    }
+
+    self = [[_CPTAnimationCGSizePeriod alloc] initWithStartValue:start
                                                         endValue:[NSValue valueWithBytes:&anEndSize objCType:@encode(CGSize)]
                                                         duration:aDuration
                                                        withDelay:aDelay];
-=======
-    [self release];
-
-    NSValue *start = nil;
-
-    if ( !isnan(aStartSize.width) && !isnan(aStartSize.height) ) {
-        start = [NSValue valueWithBytes:&aStartSize objCType:@encode(CGSize)];
-    }
-
-    self = [(_CPTAnimationCGSizePeriod *)[_CPTAnimationCGSizePeriod alloc] initWithStartValue : start
-            endValue :[NSValue valueWithBytes:&anEndSize objCType:@encode(CGSize)]
-            duration : aDuration
-            withDelay : aDelay];
->>>>>>> 9041c36e
 
     return self;
 }
@@ -350,25 +318,16 @@
  **/
 -(instancetype)initWithStartRect:(CGRect)aStartRect endRect:(CGRect)anEndRect duration:(CGFloat)aDuration withDelay:(CGFloat)aDelay
 {
-<<<<<<< HEAD
-    self = [[_CPTAnimationCGRectPeriod alloc] initWithStartValue:[NSValue valueWithBytes:&aStartRect objCType:@encode(CGRect)]
+    NSValue *start = nil;
+
+    if ( !CGRectEqualToRect(aStartRect, CGRectNull) && !isnan(aStartRect.origin.x) && !isnan(aStartRect.origin.y) && !isnan(aStartRect.size.width) && !isnan(aStartRect.size.height) ) {
+        start = [NSValue valueWithBytes:&aStartRect objCType:@encode(CGRect)];
+    }
+
+    self = [[_CPTAnimationCGRectPeriod alloc] initWithStartValue:start
                                                         endValue:[NSValue valueWithBytes:&anEndRect objCType:@encode(CGRect)]
                                                         duration:aDuration
                                                        withDelay:aDelay];
-=======
-    [self release];
-
-    NSValue *start = nil;
-
-    if ( !CGRectEqualToRect(aStartRect, CGRectNull) && !isnan(aStartRect.origin.x) && !isnan(aStartRect.origin.y) && !isnan(aStartRect.size.width) && !isnan(aStartRect.size.height) ) {
-        start = [NSValue valueWithBytes:&aStartRect objCType:@encode(CGRect)];
-    }
-
-    self = [(_CPTAnimationCGRectPeriod *)[_CPTAnimationCGRectPeriod alloc] initWithStartValue : start
-            endValue :[NSValue valueWithBytes:&anEndRect objCType:@encode(CGRect)]
-            duration : aDuration
-            withDelay : aDelay];
->>>>>>> 9041c36e
 
     return self;
 }
@@ -383,21 +342,12 @@
  **/
 -(instancetype)initWithStartDecimal:(NSDecimal)aStartDecimal endDecimal:(NSDecimal)anEndDecimal duration:(CGFloat)aDuration withDelay:(CGFloat)aDelay
 {
-<<<<<<< HEAD
-    self = [[_CPTAnimationNSDecimalPeriod alloc] initWithStartValue:[NSDecimalNumber decimalNumberWithDecimal:aStartDecimal]
+    NSDecimalNumber *start = NSDecimalIsNotANumber(&aStartDecimal) ? nil : [NSDecimalNumber decimalNumberWithDecimal:aStartDecimal];
+
+    self = [[_CPTAnimationNSDecimalPeriod alloc] initWithStartValue:start
                                                            endValue:[NSDecimalNumber decimalNumberWithDecimal:anEndDecimal]
                                                            duration:aDuration
                                                           withDelay:aDelay];
-=======
-    [self release];
-
-    NSDecimalNumber *start = NSDecimalIsNotANumber(&aStartDecimal) ? nil : [NSDecimalNumber decimalNumberWithDecimal:aStartDecimal];
-
-    self = [(_CPTAnimationNSDecimalPeriod *)[_CPTAnimationNSDecimalPeriod alloc] initWithStartValue : start
-            endValue :[NSDecimalNumber decimalNumberWithDecimal:anEndDecimal]
-            duration : aDuration
-            withDelay : aDelay];
->>>>>>> 9041c36e
 
     return self;
 }
@@ -412,23 +362,14 @@
  **/
 -(instancetype)initWithStartPlotRange:(CPTPlotRange *)aStartPlotRange endPlotRange:(CPTPlotRange *)anEndPlotRange duration:(CGFloat)aDuration withDelay:(CGFloat)aDelay
 {
-<<<<<<< HEAD
+    if ( isnan(aStartPlotRange.locationDouble) || isnan(aStartPlotRange.lengthDouble) ) {
+        aStartPlotRange = nil;
+    }
+
     self = [[_CPTAnimationPlotRangePeriod alloc] initWithStartValue:(NSValue *)aStartPlotRange
                                                            endValue:(NSValue *)anEndPlotRange
                                                            duration:aDuration
                                                           withDelay:aDelay];
-=======
-    [self release];
-
-    if ( isnan(aStartPlotRange.locationDouble) || isnan(aStartPlotRange.lengthDouble) ) {
-        aStartPlotRange = nil;
-    }
-
-    self = [(_CPTAnimationPlotRangePeriod *)[_CPTAnimationPlotRangePeriod alloc] initWithStartValue : (NSValue *)aStartPlotRange
-            endValue : (NSValue *)anEndPlotRange
-            duration : aDuration
-            withDelay : aDelay];
->>>>>>> 9041c36e
 
     return self;
 }
