#import "CPTAnnotationHostLayer.h"
#import "CPTDefinitions.h"
#import "CPTNumericDataType.h"

/// @file

@class CPTLegend;
@class CPTMutableNumericData;
@class CPTNumericData;
@class CPTPlot;
@class CPTPlotArea;
@class CPTPlotSpace;
@class CPTPlotSpaceAnnotation;
@class CPTPlotRange;
@class CPTTextStyle;

/// @ingroup plotBindingsAllPlots
/// @{
extern NSString *const CPTPlotBindingDataLabels;
/// @}

/**
 *  @brief Enumeration of cache precisions.
 **/
typedef NS_ENUM (NSInteger, CPTPlotCachePrecision) {
    CPTPlotCachePrecisionAuto,   ///< Cache precision is determined automatically from the data. All cached data will be converted to match the last data loaded.
    CPTPlotCachePrecisionDouble, ///< All cached data will be converted to double precision.
    CPTPlotCachePrecisionDecimal ///< All cached data will be converted to @ref NSDecimal.
};

#pragma mark -

/**
 *  @brief A plot data source.
 **/
@protocol CPTPlotDataSource<NSObject>

/// @name Data Values
/// @{

/** @brief @required The number of data points for the plot.
 *  @param plot The plot.
 *  @return The number of data points for the plot.
 **/
-(NSUInteger)numberOfRecordsForPlot:(CPTPlot *)plot;

@optional

/** @brief @optional Gets a range of plot data for the given plot and field.
 *  Implement one and only one of the optional methods in this section.
 *  @param plot The plot.
 *  @param fieldEnum The field index.
 *  @param indexRange The range of the data indexes of interest.
 *  @return An array of data points.
 **/
-(NSArray *)numbersForPlot:(CPTPlot *)plot field:(NSUInteger)fieldEnum recordIndexRange:(NSRange)indexRange;

/** @brief @optional Gets a plot data value for the given plot and field.
 *  Implement one and only one of the optional methods in this section.
 *  @param plot The plot.
 *  @param fieldEnum The field index.
 *  @param idx The data index of interest.
 *  @return A data point.
 **/
-(NSNumber *)numberForPlot:(CPTPlot *)plot field:(NSUInteger)fieldEnum recordIndex:(NSUInteger)idx;

/** @brief @optional Gets a range of plot data for the given plot and field.
 *  Implement one and only one of the optional methods in this section.
 *  @param plot The plot.
 *  @param fieldEnum The field index.
 *  @param indexRange The range of the data indexes of interest.
 *  @return A retained C array of data points.
 **/
-(double *)doublesForPlot:(CPTPlot *)plot field:(NSUInteger)fieldEnum recordIndexRange:(NSRange)indexRange;

/** @brief @optional Gets a plot data value for the given plot and field.
 *  Implement one and only one of the optional methods in this section.
 *  @param plot The plot.
 *  @param fieldEnum The field index.
 *  @param idx The data index of interest.
 *  @return A data point.
 **/
-(double)doubleForPlot:(CPTPlot *)plot field:(NSUInteger)fieldEnum recordIndex:(NSUInteger)idx;

/** @brief @optional Gets a range of plot data for the given plot and field.
 *  Implement one and only one of the optional methods in this section.
 *  @param plot The plot.
 *  @param fieldEnum The field index.
 *  @param indexRange The range of the data indexes of interest.
 *  @return A one-dimensional array of data points.
 **/
-(CPTNumericData *)dataForPlot:(CPTPlot *)plot field:(NSUInteger)fieldEnum recordIndexRange:(NSRange)indexRange;

/** @brief @optional Gets a range of plot data for all fields of the given plot simultaneously.
 *  Implement one and only one of the optional methods in this section.
 *
 *  The data returned from this method should be a two-dimensional array. It can be arranged
 *  in row- or column-major order although column-major will load faster, especially for large arrays.
 *  The array should have the same number of rows as the length of @par{indexRange}.
 *  The number of columns should be equal to the number of plot fields required by the plot.
 *  The column index (zero-based) corresponds with the field index.
 *  The data type will be converted to match the @link CPTPlot::cachePrecision cachePrecision @endlink if needed.
 *
 *  @param plot The plot.
 *  @param indexRange The range of the data indexes of interest.
 *  @return A two-dimensional array of data points.
 **/
-(CPTNumericData *)dataForPlot:(CPTPlot *)plot recordIndexRange:(NSRange)indexRange;

/// @}

/// @name Data Labels
/// @{

/** @brief @optional Gets a range of data labels for the given plot.
 *  @param plot The plot.
 *  @param indexRange The range of the data indexes of interest.
 *  @return An array of data labels.
 **/
-(NSArray *)dataLabelsForPlot:(CPTPlot *)plot recordIndexRange:(NSRange)indexRange;

/** @brief @optional Gets a data label for the given plot.
 *  This method will not be called if
 *  @link CPTPlotDataSource::dataLabelsForPlot:recordIndexRange: -dataLabelsForPlot:recordIndexRange: @endlink
 *  is also implemented in the datasource.
 *  @param plot The plot.
 *  @param idx The data index of interest.
 *  @return The data label for the point with the given index.
 *  If you return @nil, the default data label will be used. If you return an instance of NSNull,
 *  no label will be shown for the index in question.
 **/
-(CPTLayer *)dataLabelForPlot:(CPTPlot *)plot recordIndex:(NSUInteger)idx;

/// @}

@end

#pragma mark -

/**
 *  @brief Plot delegate.
 **/
@protocol CPTPlotDelegate<NSObject>

@optional

/// @name Point Selection
/// @{

/** @brief @optional Informs the delegate that a data label was
 *  @if MacOnly clicked. @endif
 *  @if iOSOnly touched. @endif
 *  @param plot The plot.
 *  @param idx The index of the
 *  @if MacOnly clicked data label. @endif
 *  @if iOSOnly touched data label. @endif
 **/
-(void)plot:(CPTPlot *)plot dataLabelWasSelectedAtRecordIndex:(NSUInteger)idx;

/** @brief @optional Informs the delegate that a data label was
 *  @if MacOnly clicked. @endif
 *  @if iOSOnly touched. @endif
 *  @param plot The plot.
 *  @param idx The index of the
 *  @if MacOnly clicked data label. @endif
 *  @if iOSOnly touched data label. @endif
 *  @param event The event that triggered the selection.
 **/
-(void)plot:(CPTPlot *)plot dataLabelWasSelectedAtRecordIndex:(NSUInteger)idx withEvent:(CPTNativeEvent *)event;

/// @}

/// @name Drawing
/// @{

/**
 *  @brief @optional Informs the delegate that plot drawing is finished.
 *  @param plot The plot.
 **/
-(void)didFinishDrawing:(CPTPlot *)plot;

/// @}

@end

#pragma mark -

<<<<<<< HEAD
@interface CPTPlot : CPTAnnotationHostLayer
=======
@interface CPTPlot : CPTAnnotationHostLayer {
    @private
    __cpt_weak id<CPTPlotDataSource> dataSource;
    NSString *title;
    NSAttributedString *attributedTitle;
    CPTPlotSpace *plotSpace;
    BOOL dataNeedsReloading;
    NSMutableDictionary *cachedData;
    NSUInteger cachedDataCount;
    CPTPlotCachePrecision cachePrecision;
    BOOL needsRelabel;
    BOOL adjustLabelAnchors;
    BOOL showLabels;
    CGFloat labelOffset;
    CGFloat labelRotation;
    NSUInteger labelField;
    CPTTextStyle *labelTextStyle;
    NSFormatter *labelFormatter;
    NSRange labelIndexRange;
    NSMutableArray *labelAnnotations;
    CPTShadow *labelShadow;
    BOOL alignsPointsToPixels;
    BOOL drawLegendSwatchDecoration;
}
>>>>>>> 253afa54

/// @name Data Source
/// @{
@property (nonatomic, readwrite, cpt_weak_property) __cpt_weak id<CPTPlotDataSource> dataSource;
/// @}

/// @name Identification
/// @{
@property (nonatomic, readwrite, copy) NSString *title;
@property (nonatomic, readwrite, copy) NSAttributedString *attributedTitle;
/// @}

/// @name Plot Space
/// @{
@property (nonatomic, readwrite, strong) CPTPlotSpace *plotSpace;
/// @}

/// @name Plot Area
/// @{
@property (nonatomic, readonly) CPTPlotArea *plotArea;
/// @}

/// @name Data Loading
/// @{
@property (nonatomic, readonly) BOOL dataNeedsReloading;
/// @}

/// @name Data Cache
/// @{
@property (nonatomic, readonly) NSUInteger cachedDataCount;
@property (nonatomic, readonly) BOOL doublePrecisionCache;
@property (nonatomic, readwrite, assign) CPTPlotCachePrecision cachePrecision;
@property (nonatomic, readonly) CPTNumericDataType doubleDataType;
@property (nonatomic, readonly) CPTNumericDataType decimalDataType;
/// @}

/// @name Data Labels
/// @{
@property (nonatomic, readonly) BOOL needsRelabel;
@property (nonatomic, readwrite, assign) BOOL adjustLabelAnchors;
@property (nonatomic, readwrite, assign) BOOL showLabels;
@property (nonatomic, readwrite, assign) CGFloat labelOffset;
@property (nonatomic, readwrite, assign) CGFloat labelRotation;
@property (nonatomic, readwrite, assign) NSUInteger labelField;
@property (nonatomic, readwrite, copy) CPTTextStyle *labelTextStyle;
@property (nonatomic, readwrite, strong) NSFormatter *labelFormatter;
@property (nonatomic, readwrite, strong) CPTShadow *labelShadow;
/// @}

/// @name Drawing
/// @{
@property (nonatomic, readwrite, assign) BOOL alignsPointsToPixels;
/// @}

/// @name Legends
/// @{
@property (nonatomic, readwrite, assign) BOOL drawLegendSwatchDecoration;
/// @}

/// @name Data Labels
/// @{
-(void)setNeedsRelabel;
-(void)relabel;
-(void)relabelIndexRange:(NSRange)indexRange;
-(void)repositionAllLabelAnnotations;
/// @}

/// @name Data Loading
/// @{
-(void)setDataNeedsReloading;
-(void)reloadData;
-(void)reloadDataIfNeeded;
-(void)reloadDataInIndexRange:(NSRange)indexRange;
-(void)insertDataAtIndex:(NSUInteger)idx numberOfRecords:(NSUInteger)numberOfRecords;
-(void)deleteDataInIndexRange:(NSRange)indexRange;
/// @}

/// @name Plot Data
/// @{
+(id)nilData;
-(id)numbersFromDataSourceForField:(NSUInteger)fieldEnum recordIndexRange:(NSRange)indexRange;
-(BOOL)loadNumbersForAllFieldsFromDataSourceInRecordIndexRange:(NSRange)indexRange;
/// @}

/// @name Data Cache
/// @{
-(CPTMutableNumericData *)cachedNumbersForField:(NSUInteger)fieldEnum;
-(NSNumber *)cachedNumberForField:(NSUInteger)fieldEnum recordIndex:(NSUInteger)idx;
-(double)cachedDoubleForField:(NSUInteger)fieldEnum recordIndex:(NSUInteger)idx;
-(NSDecimal)cachedDecimalForField:(NSUInteger)fieldEnum recordIndex:(NSUInteger)idx;
-(NSArray *)cachedArrayForKey:(NSString *)key;
-(id)cachedValueForKey:(NSString *)key recordIndex:(NSUInteger)idx;

-(void)cacheNumbers:(id)numbers forField:(NSUInteger)fieldEnum;
-(void)cacheNumbers:(id)numbers forField:(NSUInteger)fieldEnum atRecordIndex:(NSUInteger)idx;
-(void)cacheArray:(NSArray *)array forKey:(NSString *)key;
-(void)cacheArray:(NSArray *)array forKey:(NSString *)key atRecordIndex:(NSUInteger)idx;
/// @}

/// @name Plot Data Ranges
/// @{
-(CPTPlotRange *)plotRangeForField:(NSUInteger)fieldEnum;
-(CPTPlotRange *)plotRangeForCoordinate:(CPTCoordinate)coord;
/// @}

/// @name Legends
/// @{
-(NSUInteger)numberOfLegendEntries;
-(NSString *)titleForLegendEntryAtIndex:(NSUInteger)idx;
-(NSAttributedString *)attributedTitleForLegendEntryAtIndex:(NSUInteger)idx;
-(void)drawSwatchForLegend:(CPTLegend *)legend atIndex:(NSUInteger)idx inRect:(CGRect)rect inContext:(CGContextRef)context;
/// @}

@end

#pragma mark -

/** @category CPTPlot(AbstractMethods)
 *  @brief CPTPlot abstract methods—must be overridden by subclasses
 **/
@interface CPTPlot(AbstractMethods)

/// @name Fields
/// @{
-(NSUInteger)numberOfFields;
-(NSArray *)fieldIdentifiers;
-(NSArray *)fieldIdentifiersForCoordinate:(CPTCoordinate)coord;
/// @}

/// @name Data Labels
/// @{
-(void)positionLabelAnnotation:(CPTPlotSpaceAnnotation *)label forIndex:(NSUInteger)idx;
/// @}

/// @name User Interaction
/// @{
-(NSUInteger)dataIndexFromInteractionPoint:(CGPoint)point;
/// @}

@end<|MERGE_RESOLUTION|>--- conflicted
+++ resolved
@@ -185,34 +185,7 @@
 
 #pragma mark -
 
-<<<<<<< HEAD
 @interface CPTPlot : CPTAnnotationHostLayer
-=======
-@interface CPTPlot : CPTAnnotationHostLayer {
-    @private
-    __cpt_weak id<CPTPlotDataSource> dataSource;
-    NSString *title;
-    NSAttributedString *attributedTitle;
-    CPTPlotSpace *plotSpace;
-    BOOL dataNeedsReloading;
-    NSMutableDictionary *cachedData;
-    NSUInteger cachedDataCount;
-    CPTPlotCachePrecision cachePrecision;
-    BOOL needsRelabel;
-    BOOL adjustLabelAnchors;
-    BOOL showLabels;
-    CGFloat labelOffset;
-    CGFloat labelRotation;
-    NSUInteger labelField;
-    CPTTextStyle *labelTextStyle;
-    NSFormatter *labelFormatter;
-    NSRange labelIndexRange;
-    NSMutableArray *labelAnnotations;
-    CPTShadow *labelShadow;
-    BOOL alignsPointsToPixels;
-    BOOL drawLegendSwatchDecoration;
-}
->>>>>>> 253afa54
 
 /// @name Data Source
 /// @{
