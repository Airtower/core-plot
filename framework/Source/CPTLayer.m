#import "CPTLayer.h"

#import "CPTAxisSet.h"
#import "CPTExceptions.h"
#import "CPTGraph.h"
#import "CPTLineStyle.h"
#import "CPTPathExtensions.h"
#import "CPTPlatformSpecificDefines.h"
#import "CPTPlatformSpecificFunctions.h"
#import "CPTShadow.h"
#import "CPTUtilities.h"
#import "CorePlotProbes.h"
#import "NSCoderExtensions.h"
#import "NSNumberExtensions.h"
#import <objc/runtime.h>
#import <tgmath.h>

/**	@defgroup animation Animatable Properties
 *	@brief Custom layer properties that can be animated using Core Animation.
 *	@if MacOnly
 *	@since Custom layer property animation is supported on MacOS 10.6 and later.
 *	@endif
 **/

/**	@defgroup notification Notifications
 *	@brief Notifications used by Core Plot.
 **/

/**	@cond */
@interface CPTLayer()

@property (nonatomic, readwrite, getter = isRenderingRecursively) BOOL renderingRecursively;
@property (nonatomic, readwrite, assign) BOOL useFastRendering;

-(void)applyTransform:(CATransform3D)transform toContext:(CGContextRef)context;
-(NSString *)subLayersAtIndex:(NSUInteger)index;

@end

/**	@endcond */

#pragma mark -

/** @brief Base class for all Core Animation layers in Core Plot.
 *
 *	Default animations for changes in position, bounds, and sublayers are turned off.
 *	The default layer is not opaque and does not mask to bounds.
 *
 *	@todo More documentation needed
 **/
@implementation CPTLayer

/**	@property graph
 *	@brief The graph for the layer.
 **/
@synthesize graph;

/** @property paddingLeft
 *  @brief Amount to inset the left side of each sublayer.
 **/
@synthesize paddingLeft;

/** @property paddingTop
 *  @brief Amount to inset the top of each sublayer.
 **/
@synthesize paddingTop;

/** @property paddingRight
 *  @brief Amount to inset the right side of each sublayer.
 **/
@synthesize paddingRight;

/** @property paddingBottom
 *  @brief Amount to inset the bottom of each sublayer.
 **/
@synthesize paddingBottom;

/** @property masksToBorder
 *  @brief If YES, a sublayer mask is applied to clip sublayer content to the inside of the border.
 **/
@synthesize masksToBorder;

/** @property contentsScale
 *  @brief The scale factor applied to the layer.
 **/
@dynamic contentsScale;

/** @property shadow
 *  @brief The shadow drawn under the layer content. If nil (the default), no shadow is drawn.
 **/
@synthesize shadow;

/** @property outerBorderPath
 *  @brief A drawing path that encompasses the outer boundary of the layer border.
 **/
@synthesize outerBorderPath;

/** @property innerBorderPath
 *  @brief A drawing path that encompasses the inner boundary of the layer border.
 **/
@synthesize innerBorderPath;

/** @property maskingPath
 *  @brief A drawing path that encompasses the layer content including any borders. Set to NULL when no masking is desired.
 *
 *	This path defines the outline of the layer and is used to mask all drawing. Set to NULL when no masking is desired.
 *	The caller must NOT release the path returned by this property.
 **/
@dynamic maskingPath;

/** @property sublayerMaskingPath
 *  @brief A drawing path that encompasses the layer content excluding any borders. Set to NULL when no masking is desired.
 *
 *	This path defines the outline of the part of the layer where sublayers should draw and is used to mask all sublayer drawing.
 *	Set to NULL when no masking is desired.
 *	The caller must NOT release the path returned by this property.
 **/
@dynamic sublayerMaskingPath;

/** @property sublayersExcludedFromAutomaticLayout
 *  @brief A set of sublayers that should be excluded from the automatic sublayer layout.
 **/
@dynamic sublayersExcludedFromAutomaticLayout;

/** @property useFastRendering
 *  @brief If YES, subclasses should optimize their drawing for speed over precision.
 **/
@synthesize useFastRendering;

// Private properties
@synthesize renderingRecursively;

#pragma mark -
#pragma mark Init/Dealloc

/** @brief Initializes a newly allocated CPTLayer object with the provided frame rectangle.
 *
 *	This is the designated initializer. The initialized layer will have the following properties that
 *	are different than a CALayer:
 *	- needsDisplayOnBoundsChange = NO
 *	- opaque = NO
 *	- masksToBounds = NO
 *	- padding = 0 on all four sides
 *	- Default animations for changes in position, bounds, and sublayers are turned off.
 *
 *	@param newFrame The frame rectangle.
 *  @return The initialized CPTLayer object.
 **/
-(id)initWithFrame:(CGRect)newFrame
{
	if ( (self = [super init]) ) {
		paddingLeft			 = 0.0;
		paddingTop			 = 0.0;
		paddingRight		 = 0.0;
		paddingBottom		 = 0.0;
		masksToBorder		 = NO;
		shadow				 = nil;
		renderingRecursively = NO;
		useFastRendering	 = NO;
		graph				 = nil;
		outerBorderPath		 = NULL;
		innerBorderPath		 = NULL;

		self.frame						= newFrame;
		self.needsDisplayOnBoundsChange = NO;
		self.opaque						= NO;
		self.masksToBounds				= NO;
	}
	return self;
}

-(id)init
{
	return [self initWithFrame:CGRectZero];
}

-(id)initWithLayer:(id)layer
{
	if ( (self = [super initWithLayer:layer]) ) {
		CPTLayer *theLayer = (CPTLayer *)layer;

		paddingLeft			 = theLayer->paddingLeft;
		paddingTop			 = theLayer->paddingTop;
		paddingRight		 = theLayer->paddingRight;
		paddingBottom		 = theLayer->paddingBottom;
		masksToBorder		 = theLayer->masksToBorder;
		shadow				 = [theLayer->shadow retain];
		renderingRecursively = theLayer->renderingRecursively;
		graph				 = theLayer->graph;
		outerBorderPath		 = CGPathRetain(theLayer->outerBorderPath);
		innerBorderPath		 = CGPathRetain(theLayer->innerBorderPath);
	}
	return self;
}

-(void)dealloc
{
	graph = nil;
	[shadow release];
	CGPathRelease(outerBorderPath);
	CGPathRelease(innerBorderPath);

	[super dealloc];
}

-(void)finalize
{
	CGPathRelease(outerBorderPath);
	CGPathRelease(innerBorderPath);
	[super finalize];
}

#pragma mark -
#pragma mark NSCoding methods

-(void)encodeWithCoder:(NSCoder *)coder
{
	[super encodeWithCoder:coder];

	[coder encodeCGFloat:self.paddingLeft forKey:@"CPTLayer.paddingLeft"];
	[coder encodeCGFloat:self.paddingTop forKey:@"CPTLayer.paddingTop"];
	[coder encodeCGFloat:self.paddingRight forKey:@"CPTLayer.paddingRight"];
	[coder encodeCGFloat:self.paddingBottom forKey:@"CPTLayer.paddingBottom"];
	[coder encodeBool:self.masksToBorder forKey:@"CPTLayer.masksToBorder"];
	[coder encodeObject:self.shadow forKey:@"CPTLayer.shadow"];
	[coder encodeConditionalObject:self.graph forKey:@"CPTLayer.graph"];

	// No need to archive these properties:
	// renderingRecursively
	// outerBorderPath
	// innerBorderPath
}

-(id)initWithCoder:(NSCoder *)coder
{
	if ( (self = [super initWithCoder:coder]) ) {
		paddingLeft	  = [coder decodeCGFloatForKey:@"CPTLayer.paddingLeft"];
		paddingTop	  = [coder decodeCGFloatForKey:@"CPTLayer.paddingTop"];
		paddingRight  = [coder decodeCGFloatForKey:@"CPTLayer.paddingRight"];
		paddingBottom = [coder decodeCGFloatForKey:@"CPTLayer.paddingBottom"];
		masksToBorder = [coder decodeBoolForKey:@"CPTLayer.masksToBorder"];
		shadow		  = [[coder decodeObjectForKey:@"CPTLayer.shadow"] copy];
		graph		  = [coder decodeObjectForKey:@"CPTLayer.graph"];

		renderingRecursively = NO;
		outerBorderPath		 = NULL;
		innerBorderPath		 = NULL;
	}
	return self;
}

#pragma mark -
#pragma mark Animation

-(id<CAAction>)actionForKey:(NSString *)aKey
{
	return nil;
}

#pragma mark -
#pragma mark Drawing

-(void)drawInContext:(CGContextRef)context
{
	self.useFastRendering = YES;
	[self renderAsVectorInContext:context];
	self.useFastRendering = NO;
}

/**	@brief Draws layer content into the provided graphics context.
 *
 *	This method replaces the drawInContext: method to ensure that layer content is always drawn as vectors
 *	and objects rather than as a cached bitmapped image representation.
 *	Subclasses should do all drawing here and must call super to set up the clipping path.
 *
 *	@param context The graphics context to draw into.
 **/
-(void)renderAsVectorInContext:(CGContextRef)context;
{
	// This is where subclasses do their drawing
	[self applyMaskToContext:context];
	[self.shadow setShadowInContext:context];
}

/**	@brief Draws layer content and the content of all sublayers into the provided graphics context.
 *	@param context The graphics context to draw into.
 **/
-(void)recursivelyRenderInContext:(CGContextRef)context
{
	// render self
	CGContextSaveGState(context);

	[self applyTransform:self.transform toContext:context];

	self.renderingRecursively = YES;
	if ( !self.masksToBounds ) {
		CGContextSaveGState(context);
	}
	[self renderAsVectorInContext:context];
	if ( !self.masksToBounds ) {
		CGContextRestoreGState(context);
	}
	self.renderingRecursively = NO;

	// render sublayers
	NSArray *sublayersCopy = [self.sublayers copy];
	for ( CALayer *currentSublayer in sublayersCopy ) {
		CGContextSaveGState(context);

		// Shift origin of context to match starting coordinate of sublayer
		CGPoint currentSublayerFrameOrigin = currentSublayer.frame.origin;
		CGRect currentSublayerBounds	   = currentSublayer.bounds;
		CGContextTranslateCTM(context,
							  currentSublayerFrameOrigin.x - currentSublayerBounds.origin.x,
							  currentSublayerFrameOrigin.y - currentSublayerBounds.origin.y);
		[self applyTransform:self.sublayerTransform toContext:context];
		if ( [currentSublayer isKindOfClass:[CPTLayer class]] ) {
			[(CPTLayer *) currentSublayer recursivelyRenderInContext:context];
		}
		else {
			if ( self.masksToBounds ) {
				CGContextClipToRect(context, currentSublayer.bounds);
			}
			[currentSublayer drawInContext:context];
		}
		CGContextRestoreGState(context);
	}
	[sublayersCopy release];

	CGContextRestoreGState(context);
}

-(void)applyTransform:(CATransform3D)transform3D toContext:(CGContextRef)context
{
	if ( !CATransform3DIsIdentity(transform3D) ) {
		if ( CATransform3DIsAffine(transform3D) ) {
			CGRect selfBounds	 = self.bounds;
			CGPoint anchorPoint	 = self.anchorPoint;
			CGPoint anchorOffset = CGPointMake(anchorOffset.x = selfBounds.origin.x + anchorPoint.x * selfBounds.size.width,
											   anchorOffset.y = selfBounds.origin.y + anchorPoint.y * selfBounds.size.height);

			CGAffineTransform affineTransform = CGAffineTransformMakeTranslation(-anchorOffset.x, -anchorOffset.y);
			affineTransform = CGAffineTransformConcat( affineTransform, CATransform3DGetAffineTransform(transform3D) );
			affineTransform = CGAffineTransformTranslate(affineTransform, anchorOffset.x, anchorOffset.y);

			CGRect transformedBounds = CGRectApplyAffineTransform(selfBounds, affineTransform);

			CGContextTranslateCTM(context, -transformedBounds.origin.x, -transformedBounds.origin.y);
			CGContextConcatCTM(context, affineTransform);
		}
	}
}

/**	@brief Updates the layer layout if needed and then draws layer content and the content of all sublayers into the provided graphics context.
 *	@param context The graphics context to draw into.
 */
-(void)layoutAndRenderInContext:(CGContextRef)context
{
	[self layoutIfNeeded];
	[self recursivelyRenderInContext:context];
}

/**	@brief Draws layer content and the content of all sublayers into a PDF document.
 *	@return PDF representation of the layer content.
 **/
-(NSData *)dataForPDFRepresentationOfLayer
{
	NSMutableData *pdfData		   = [[NSMutableData alloc] init];
	CGDataConsumerRef dataConsumer = CGDataConsumerCreateWithCFData( (CFMutableDataRef)pdfData );

	const CGRect mediaBox	= CGRectMake(0.0, 0.0, self.bounds.size.width, self.bounds.size.height);
	CGContextRef pdfContext = CGPDFContextCreate(dataConsumer, &mediaBox, NULL);

	CPTPushCGContext(pdfContext);

	CGContextBeginPage(pdfContext, &mediaBox);
	[self layoutAndRenderInContext:pdfContext];
	CGContextEndPage(pdfContext);
	CGPDFContextClose(pdfContext);

	CPTPopCGContext();

	CGContextRelease(pdfContext);
	CGDataConsumerRelease(dataConsumer);

	return [pdfData autorelease];
}

#pragma mark -
#pragma mark Responder Chain and User interaction

/** @brief Informs the receiver that a pinch gesture occurred
 *  @param pinchGestureRecognizer The pinch gesture itself.
 *  @param interactionPoint The coordinates of the gesture's centroid.
 *  @param interactionScale The scale of the pinching gesture.
 *  @return                 YES should be returned if the gesture was handled (exclusively) by the receiver, NO otherwise.
 **/
-(BOOL)recognizer:(id)pinchGestureRecognizer atPoint:(CGPoint)interactionPoint withScale:(CGFloat)interactionScale
{
	return NO;
}

/**	@brief Abstraction of Mac and iPhone event handling. Handles mouse or finger down event.
 *  @param event Native event object of device.
 *	@param interactionPoint The coordinates of the event in the host view.
 *  @return Whether the event was handled or not.
 **/
-(BOOL)pointingDeviceDownEvent:(id)event atPoint:(CGPoint)interactionPoint
{
	return NO;
}

/**	@brief Abstraction of Mac and iPhone event handling. Handles mouse or finger up event.
 *  @param event Native event object of device.
 *	@param interactionPoint The coordinates of the event in the host view.
 *  @return Whether the event was handled or not.
 **/
-(BOOL)pointingDeviceUpEvent:(id)event atPoint:(CGPoint)interactionPoint
{
	return NO;
}

/**	@brief Abstraction of Mac and iPhone event handling. Handles mouse or finger dragged event.
 *  @param event Native event object of device.
 *	@param interactionPoint The coordinates of the event in the host view.
 *  @return Whether the event was handled or not.
 **/
-(BOOL)pointingDeviceDraggedEvent:(id)event atPoint:(CGPoint)interactionPoint
{
	return NO;
}

/**	@brief Abstraction of Mac and iPhone event handling. Mouse or finger event cancelled.
 *  @param event Native event object of device.
 *  @return Whether the event was handled or not.
 **/
-(BOOL)pointingDeviceCancelledEvent:(id)event
{
	return NO;
}

#pragma mark -
#pragma mark Layout

/**
 *	@brief Align the receiver's position with pixel boundaries.
 **/
-(void)pixelAlign
{
	CGFloat scale			= self.contentsScale;
	CGPoint currentPosition = self.position;

	CGPoint newPosition;

	if ( scale == 1.0 ) {
		newPosition.x = round(currentPosition.x);
		newPosition.y = round(currentPosition.y);
	}
	else {
		newPosition.x = round(currentPosition.x * scale) / scale;
		newPosition.y = round(currentPosition.y * scale) / scale;
	}

	if ( CATransform3DIsIdentity(self.transform) ) {
		CGSize currentSize = self.bounds.size;
		CGPoint anchor	   = self.anchorPoint;

		newPosition.x += (currentSize.width * anchor.x) - round(currentSize.width * anchor.x);
		newPosition.y += (currentSize.height * anchor.y) - round(currentSize.height * anchor.y);
	}

	self.position = newPosition;
}

-(void)setPaddingLeft:(CGFloat)newPadding
{
	if ( newPadding != paddingLeft ) {
		paddingLeft = newPadding;
		[self setNeedsLayout];
	}
}

-(void)setPaddingRight:(CGFloat)newPadding
{
	if ( newPadding != paddingRight ) {
		paddingRight = newPadding;
		[self setNeedsLayout];
	}
}

-(void)setPaddingTop:(CGFloat)newPadding
{
	if ( newPadding != paddingTop ) {
		paddingTop = newPadding;
		[self setNeedsLayout];
	}
}

-(void)setPaddingBottom:(CGFloat)newPadding
{
	if ( newPadding != paddingBottom ) {
		paddingBottom = newPadding;
		[self setNeedsLayout];
	}
}

-(void)layoutSublayers
{
	// This is where we do our custom replacement for the Mac-only layout manager and autoresizing mask
	// Subclasses should override to lay out their own sublayers
	// Sublayers fill the super layer's bounds minus any padding by default
	CGFloat leftPadding, topPadding, rightPadding, bottomPadding;

	[self sublayerMarginLeft:&leftPadding top:&topPadding right:&rightPadding bottom:&bottomPadding];

	CGRect selfBounds	= self.bounds;
	CGSize subLayerSize = selfBounds.size;
<<<<<<< HEAD
	subLayerSize.width -= leftPadding + rightPadding;
	subLayerSize.width = MAX(subLayerSize.width, (CGFloat)0.0);
	subLayerSize.width = round(subLayerSize.width);
	subLayerSize.height -= topPadding + bottomPadding;
	subLayerSize.height = MAX(subLayerSize.height, (CGFloat)0.0);
	subLayerSize.height = round(subLayerSize.height);
	
	CGRect subLayerFrame;
	subLayerFrame.origin = CGPointMake(round(leftPadding), round(bottomPadding));
	subLayerFrame.size = subLayerSize;
	
    NSSet *excludedSublayers = [self sublayersExcludedFromAutomaticLayout];
	for (CALayer *subLayer in self.sublayers) {
		if (![excludedSublayers containsObject:subLayer] && [subLayer isKindOfClass:[CPTLayer class]]) {
            subLayer.frame = subLayerFrame;
=======
	subLayerSize.width	-= leftPadding + rightPadding;
	subLayerSize.width	 = MAX(subLayerSize.width, (CGFloat)0.0);
	subLayerSize.height -= topPadding + bottomPadding;
	subLayerSize.height	 = MAX(subLayerSize.height, (CGFloat)0.0);

	NSSet *excludedSublayers = [self sublayersExcludedFromAutomaticLayout];
	for ( CALayer *subLayer in self.sublayers ) {
		if ( ![excludedSublayers containsObject:subLayer] && [subLayer isKindOfClass:[CPTLayer class]] ) {
			subLayer.frame = CGRectMake(leftPadding, bottomPadding, subLayerSize.width, subLayerSize.height);
>>>>>>> d83d5c73
			[subLayer setNeedsLayout];
			[subLayer setNeedsDisplay];
		}
	}
}

-(NSSet *)sublayersExcludedFromAutomaticLayout
{
	return [NSSet set];
}

/**	@brief Returns the margins that should be left between the bounds of the receiver and all sublayers.
 *	@param left The left margin.
 *	@param top The top margin.
 *	@param right The right margin.
 *	@param bottom The bottom margin.
 **/
-(void)sublayerMarginLeft:(CGFloat *)left top:(CGFloat *)top right:(CGFloat *)right bottom:(CGFloat *)bottom
{
	*left	= self.paddingLeft;
	*top	= self.paddingTop;
	*right	= self.paddingRight;
	*bottom = self.paddingBottom;
}

#pragma mark -
#pragma mark Sublayers

-(void)setSublayers:(NSArray *)sublayers
{
	[super setSublayers:sublayers];

	Class layerClass = [CPTLayer class];
	CGFloat scale	 = self.contentsScale;
	for ( CALayer *layer in sublayers ) {
		if ( [layer isKindOfClass:layerClass] ) {
			( (CPTLayer *)layer ).contentsScale = scale;
		}
	}
}

-(void)addSublayer:(CALayer *)layer
{
	[super addSublayer:layer];

	if ( [layer isKindOfClass:[CPTLayer class]] ) {
		( (CPTLayer *)layer ).contentsScale = self.contentsScale;
	}
}

-(void)insertSublayer:(CALayer *)layer atIndex:(unsigned)idx
{
	[super insertSublayer:layer atIndex:idx];

	if ( [layer isKindOfClass:[CPTLayer class]] ) {
		( (CPTLayer *)layer ).contentsScale = self.contentsScale;
	}
}

-(void)insertSublayer:(CALayer *)layer below:(CALayer *)sibling
{
	[super insertSublayer:layer below:sibling];

	if ( [layer isKindOfClass:[CPTLayer class]] ) {
		( (CPTLayer *)layer ).contentsScale = self.contentsScale;
	}
}

-(void)insertSublayer:(CALayer *)layer above:(CALayer *)sibling
{
	[super insertSublayer:layer above:sibling];

	if ( [layer isKindOfClass:[CPTLayer class]] ) {
		( (CPTLayer *)layer ).contentsScale = self.contentsScale;
	}
}

-(void)replaceSublayer:(CALayer *)layer with:(CALayer *)layer2
{
	[super replaceSublayer:layer with:layer2];

	if ( [layer2 isKindOfClass:[CPTLayer class]] ) {
		( (CPTLayer *)layer2 ).contentsScale = self.contentsScale;
	}
}

#pragma mark -
#pragma mark Masking

// default path is the rounded rect layer bounds
-(CGPathRef)maskingPath
{
	if ( self.masksToBounds ) {
		CGPathRef path = self.outerBorderPath;
		if ( path ) {
			return path;
		}

		CGRect selfBounds = self.bounds;

		if ( self.cornerRadius > 0.0 ) {
			CGFloat radius = MIN(MIN(self.cornerRadius, selfBounds.size.width / (CGFloat)2.0), selfBounds.size.height / (CGFloat)2.0);
			path				 = CreateRoundedRectPath(selfBounds, radius);
			self.outerBorderPath = path;
			CGPathRelease(path);
		}
		else {
			CGMutablePathRef mutablePath = CGPathCreateMutable();
			CGPathAddRect(mutablePath, NULL, selfBounds);
			self.outerBorderPath = mutablePath;
			CGPathRelease(mutablePath);
		}

		return self.outerBorderPath;
	}
	else {
		return NULL;
	}
}

-(CGPathRef)sublayerMaskingPath
{
	return self.innerBorderPath;
}

/**	@brief Recursively sets the clipping path of the given graphics context to the sublayer masking paths of its superlayers.
 *
 *	The clipping path is built by recursively climbing the layer tree and combining the sublayer masks from
 *	each super layer. The tree traversal stops when a layer is encountered that is not a CPTLayer.
 *
 *	@param context The graphics context to clip.
 *	@param sublayer The sublayer that called this method.
 *	@param offset The cumulative position offset between the receiver and the first layer in the recursive calling chain.
 **/
-(void)applySublayerMaskToContext:(CGContextRef)context forSublayer:(CPTLayer *)sublayer withOffset:(CGPoint)offset
{
	CGPoint sublayerBoundsOrigin = sublayer.bounds.origin;
	CGPoint layerOffset			 = offset;

	if ( !self.renderingRecursively ) {
		CGPoint convertedOffset = [self convertPoint:sublayerBoundsOrigin fromLayer:sublayer];
		layerOffset.x += convertedOffset.x;
		layerOffset.y += convertedOffset.y;
	}

	CGAffineTransform sublayerTransform = CATransform3DGetAffineTransform(sublayer.transform);
	CGContextConcatCTM( context, CGAffineTransformInvert(sublayerTransform) );

	CALayer *superlayer = self.superlayer;
	if ( [superlayer isKindOfClass:[CPTLayer class]] ) {
		[(CPTLayer *) superlayer applySublayerMaskToContext:context forSublayer:self withOffset:layerOffset];
	}

	CGPathRef maskPath = self.sublayerMaskingPath;
	if ( maskPath ) {
		//		CGAffineTransform transform = CATransform3DGetAffineTransform(self.transform);
		//		CGAffineTransform sublayerTransform = CATransform3DGetAffineTransform(self.sublayerTransform);

		CGContextTranslateCTM(context, -layerOffset.x, -layerOffset.y);
		//		CGContextConcatCTM(context, CGAffineTransformInvert(transform));
		//		CGContextConcatCTM(context, CGAffineTransformInvert(sublayerTransform));

		CGContextAddPath(context, maskPath);
		CGContextClip(context);

		//		CGContextConcatCTM(context, sublayerTransform);
		//		CGContextConcatCTM(context, transform);
		CGContextTranslateCTM(context, layerOffset.x, layerOffset.y);
	}

	CGContextConcatCTM(context, sublayerTransform);
}

/**	@brief Sets the clipping path of the given graphics context to mask the content.
 *
 *	The clipping path is built by recursively climbing the layer tree and combining the sublayer masks from
 *	each super layer. The tree traversal stops when a layer is encountered that is not a CPTLayer.
 *
 *	@param context The graphics context to clip.
 **/
-(void)applyMaskToContext:(CGContextRef)context
{
	if ( [self.superlayer isKindOfClass:[CPTLayer class]] ) {
		[(CPTLayer *)self.superlayer applySublayerMaskToContext:context forSublayer:self withOffset:CGPointZero];
	}

	CGPathRef maskPath = self.maskingPath;
	if ( maskPath ) {
		CGContextAddPath(context, maskPath);
		CGContextClip(context);
	}
}

-(void)setNeedsLayout
{
	[super setNeedsLayout];
	if ( self.graph ) {
		[[NSNotificationCenter defaultCenter] postNotificationName:CPTGraphNeedsRedrawNotification object:self.graph];
	}
}

-(void)setNeedsDisplay
{
	[super setNeedsDisplay];
	if ( self.graph ) {
		[[NSNotificationCenter defaultCenter] postNotificationName:CPTGraphNeedsRedrawNotification object:self.graph];
	}
}

#pragma mark -
#pragma mark Line style delegate

-(void)lineStyleDidChange:(CPTLineStyle *)lineStyle
{
	[self setNeedsDisplay];
}

#pragma mark -
#pragma mark Accessors

-(void)setPosition:(CGPoint)newPosition;
{
	[super setPosition:newPosition];
	if ( COREPLOT_LAYER_POSITION_CHANGE_ENABLED() ) {
		CGRect currentFrame = self.frame;
		if ( !CGRectEqualToRect( currentFrame, CGRectIntegral(self.frame) ) ) {
			COREPLOT_LAYER_POSITION_CHANGE( (char *)class_getName([self class]),
											(int)ceil(currentFrame.origin.x * 1000.0),
											(int)ceil(currentFrame.origin.y * 1000.0),
											(int)ceil(currentFrame.size.width * 1000.0),
											(int)ceil(currentFrame.size.height * 1000.0) );
		}
	}
}

-(void)setHidden:(BOOL)newHidden
{
	if ( newHidden != self.hidden ) {
		[super setHidden:newHidden];
		if ( !newHidden ) {
			[self setNeedsDisplay];
		}
	}
}

-(void)setContentsScale:(CGFloat)newContentsScale
{
	NSParameterAssert(newContentsScale > 0.0);

	if ( self.contentsScale != newContentsScale ) {
		if ( [CALayer instancesRespondToSelector:@selector(setContentsScale:)] ) {
			super.contentsScale = newContentsScale;
			[self setNeedsDisplay];

			Class layerClass = [CPTLayer class];
			for ( CALayer *subLayer in self.sublayers ) {
				if ( [subLayer isKindOfClass:layerClass] ) {
					( (CPTLayer *)subLayer ).contentsScale = newContentsScale;
				}
			}
		}
	}
}

-(CGFloat)contentsScale
{
	CGFloat scale = 1.0;

	if ( [CALayer instancesRespondToSelector:@selector(contentsScale)] ) {
		scale = super.contentsScale;
	}

	return scale;
}

-(void)setShadow:(CPTShadow *)newShadow
{
	if ( newShadow != shadow ) {
		[shadow release];
		shadow = [newShadow copy];
		[self setNeedsDisplay];
	}
}

-(void)setOuterBorderPath:(CGPathRef)newPath
{
	if ( newPath != outerBorderPath ) {
		CGPathRelease(outerBorderPath);
		outerBorderPath = CGPathRetain(newPath);
	}
}

-(void)setInnerBorderPath:(CGPathRef)newPath
{
	if ( newPath != innerBorderPath ) {
		CGPathRelease(innerBorderPath);
		innerBorderPath = CGPathRetain(newPath);
	}
}

-(void)setBounds:(CGRect)newBounds
{
	[super setBounds:newBounds];
	self.outerBorderPath = NULL;
	self.innerBorderPath = NULL;
}

-(void)setCornerRadius:(CGFloat)newRadius
{
	if ( newRadius != self.cornerRadius ) {
		super.cornerRadius = newRadius;
		[self setNeedsDisplay];

		self.outerBorderPath = NULL;
		self.innerBorderPath = NULL;
	}
}

#pragma mark -
#pragma mark Description

-(NSString *)description
{
	return [NSString stringWithFormat:@"<%@ bounds: %@>", [super description], CPTStringFromRect(self.bounds)];
}

/**	@brief Logs this layer and all of its sublayers.
 **/
-(void)logLayers
{
	NSLog(@"Layer tree:\n%@", [self subLayersAtIndex:0]);
}

-(NSString *)subLayersAtIndex:(NSUInteger)index
{
	NSMutableString *result = [NSMutableString string];
	
	for ( NSUInteger i = 0; i < index; i++ ) {
		[result appendString:@"    "];
	}
	[result appendString:[self description]];
	
	for ( CPTLayer *sublayer in self.sublayers ) {
		[result appendString:@"\n"];
		[result appendString:[sublayer subLayersAtIndex:index + 1]];
	}
	
	return result;
}

@end<|MERGE_RESOLUTION|>--- conflicted
+++ resolved
@@ -515,33 +515,21 @@
 
 	CGRect selfBounds	= self.bounds;
 	CGSize subLayerSize = selfBounds.size;
-<<<<<<< HEAD
-	subLayerSize.width -= leftPadding + rightPadding;
-	subLayerSize.width = MAX(subLayerSize.width, (CGFloat)0.0);
-	subLayerSize.width = round(subLayerSize.width);
-	subLayerSize.height -= topPadding + bottomPadding;
-	subLayerSize.height = MAX(subLayerSize.height, (CGFloat)0.0);
-	subLayerSize.height = round(subLayerSize.height);
-	
-	CGRect subLayerFrame;
-	subLayerFrame.origin = CGPointMake(round(leftPadding), round(bottomPadding));
-	subLayerFrame.size = subLayerSize;
-	
-    NSSet *excludedSublayers = [self sublayersExcludedFromAutomaticLayout];
-	for (CALayer *subLayer in self.sublayers) {
-		if (![excludedSublayers containsObject:subLayer] && [subLayer isKindOfClass:[CPTLayer class]]) {
-            subLayer.frame = subLayerFrame;
-=======
 	subLayerSize.width	-= leftPadding + rightPadding;
 	subLayerSize.width	 = MAX(subLayerSize.width, (CGFloat)0.0);
+	subLayerSize.width	 = round(subLayerSize.width);
 	subLayerSize.height -= topPadding + bottomPadding;
 	subLayerSize.height	 = MAX(subLayerSize.height, (CGFloat)0.0);
+	subLayerSize.height	 = round(subLayerSize.height);
+
+	CGRect subLayerFrame;
+	subLayerFrame.origin = CGPointMake( round(leftPadding), round(bottomPadding) );
+	subLayerFrame.size	 = subLayerSize;
 
 	NSSet *excludedSublayers = [self sublayersExcludedFromAutomaticLayout];
 	for ( CALayer *subLayer in self.sublayers ) {
 		if ( ![excludedSublayers containsObject:subLayer] && [subLayer isKindOfClass:[CPTLayer class]] ) {
-			subLayer.frame = CGRectMake(leftPadding, bottomPadding, subLayerSize.width, subLayerSize.height);
->>>>>>> d83d5c73
+			subLayer.frame = subLayerFrame;
 			[subLayer setNeedsLayout];
 			[subLayer setNeedsDisplay];
 		}
@@ -868,7 +856,8 @@
 	return [NSString stringWithFormat:@"<%@ bounds: %@>", [super description], CPTStringFromRect(self.bounds)];
 }
 
-/**	@brief Logs this layer and all of its sublayers.
+/**
+ *	@brief Logs this layer and all of its sublayers.
  **/
 -(void)logLayers
 {
@@ -878,17 +867,17 @@
 -(NSString *)subLayersAtIndex:(NSUInteger)index
 {
 	NSMutableString *result = [NSMutableString string];
-	
+
 	for ( NSUInteger i = 0; i < index; i++ ) {
 		[result appendString:@"    "];
 	}
 	[result appendString:[self description]];
-	
+
 	for ( CPTLayer *sublayer in self.sublayers ) {
 		[result appendString:@"\n"];
 		[result appendString:[sublayer subLayersAtIndex:index + 1]];
 	}
-	
+
 	return result;
 }
 
