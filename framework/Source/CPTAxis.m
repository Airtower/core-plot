--- conflicted
+++ resolved
@@ -602,25 +602,15 @@
         title                       = theLayer->title;
         attributedTitle             = theLayer->attributedTitle;
         titleOffset                 = theLayer->titleOffset;
-<<<<<<< HEAD
-        axisLineStyle               = [theLayer->axisLineStyle retain];
-        majorTickLineStyle          = [theLayer->majorTickLineStyle retain];
-        minorTickLineStyle          = [theLayer->minorTickLineStyle retain];
-        tickLabelDirection          = theLayer->tickLabelDirection;
-        minorTickLabelDirection     = theLayer->minorTickLabelDirection;
-        majorGridLineStyle          = [theLayer->majorGridLineStyle retain];
-        minorGridLineStyle          = [theLayer->minorGridLineStyle retain];
-        axisLineCapMin              = [theLayer->axisLineCapMin retain];
-        axisLineCapMax              = [theLayer->axisLineCapMax retain];
-=======
         axisLineStyle               = theLayer->axisLineStyle;
         majorTickLineStyle          = theLayer->majorTickLineStyle;
         minorTickLineStyle          = theLayer->minorTickLineStyle;
+        tickLabelDirection          = theLayer->tickLabelDirection;
+        minorTickLabelDirection     = theLayer->minorTickLabelDirection;
         majorGridLineStyle          = theLayer->majorGridLineStyle;
         minorGridLineStyle          = theLayer->minorGridLineStyle;
         axisLineCapMin              = theLayer->axisLineCapMin;
         axisLineCapMax              = theLayer->axisLineCapMax;
->>>>>>> 474fe1bb
         labelingOrigin              = theLayer->labelingOrigin;
         majorIntervalLength         = theLayer->majorIntervalLength;
         minorTicksPerInterval       = theLayer->minorTicksPerInterval;
