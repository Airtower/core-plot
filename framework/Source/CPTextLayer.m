
#import "CPTextLayer.h"
#import "CPTextStyle.h"
#import "CPPlatformSpecificFunctions.h"
#import "CPColor.h"
#import "CPColorSpace.h"
#import "CPPlatformSpecificCategories.h"

CGFloat kCPTextLayerMarginWidth = 1.0f;

@implementation CPTextLayer

@synthesize text;
@synthesize textStyle;

#pragma mark -
#pragma mark Initialization and teardown

-(id)initWithText:(NSString *)newText style:(CPTextStyle *)newStyle
{
	if (self = [super initWithFrame:CGRectZero]) {	
		self.needsDisplayOnBoundsChange = NO;
		self.textStyle = newStyle;
		self.text = newText;
		[self sizeToFit];
	}
	
	return self;
}

-(id)initWithText:(NSString *)newText
{
	return [self initWithText:newText style:[self.class defaultTextStyle]];
}

-(void)dealloc 
{
	[textStyle release];
	[text release];
	[super dealloc];
}

#pragma mark -
#pragma mark Accessors

+(CPTextStyle *)defaultTextStyle
{
	static CPTextStyle *textStyle = nil;
	if ( textStyle == nil ) {
		textStyle = [[CPTextStyle alloc] init];
		textStyle.fontName = @"Helvetica";
		textStyle.fontSize = 12.0f;
		textStyle.color = [CPColor blackColor];
	}
	return textStyle;
}

-(void)setText:(NSString *)newValue
{
	if ( text == newValue ) return;	
	[text release];
	text = [newValue copy];
	[self sizeToFit];
}

-(void)setTextStyle:(CPTextStyle *)newStyle 
{
	if ( newStyle != textStyle ) {
		[textStyle release];
		textStyle = [newStyle copy];
		[self sizeToFit];
		[self setNeedsDisplay];
	}
}

#pragma mark -
#pragma mark Layout

-(void)sizeToFit
{	
<<<<<<< HEAD
#if defined(TARGET_IPHONE_SIMULATOR) || defined(TARGET_OS_IPHONE)
	UIFont *theFont = [UIFont fontWithName:self.fontName size:self.fontSize];
	CGSize textSize = [self.text sizeWithFont:theFont];
#else
	NSFont *theFont = [NSFont fontWithName:self.fontName size:self.fontSize];
	CGSize textSize;
	if (theFont) {
		textSize = NSSizeToCGSize([self.text sizeWithAttributes:[NSDictionary dictionaryWithObject:theFont forKey:NSFontAttributeName]]);
	} else {
		textSize = CGSizeZero;
	}
#endif
=======
	if ( self.text == nil ) return;
	CGSize textSize = [self.text sizeWithStyle:textStyle];

>>>>>>> 3e9591ed
	// Add small margin
	textSize.width += 2 * kCPTextLayerMarginWidth;
	textSize.height += 2 * kCPTextLayerMarginWidth;
	
	CGRect newBounds = self.bounds;
	newBounds.size = textSize;
	self.bounds = newBounds;
	[self setNeedsDisplay];
}

#pragma mark -
#pragma mark Drawing of text

-(void)renderAsVectorInContext:(CGContextRef)context
{
<<<<<<< HEAD
	if (!self.fontColor) {
		return;
	}
	
	CGColorRef textColor = self.fontColor.cgColor;
	
	CGContextSetStrokeColorWithColor(context, textColor);	
	CGContextSetFillColorWithColor(context, textColor);
	CGContextSetAllowsAntialiasing(context, true);
	
#if defined(USECROSSPLATFORMUNICODETEXTRENDERING)
	// Cross-platform text drawing, with Unicode support
	CPPushCGContext(context);
	
=======
>>>>>>> 3e9591ed
#if defined(TARGET_IPHONE_SIMULATOR) || defined(TARGET_OS_IPHONE)
	CGContextSaveGState(context);
	CGContextTranslateCTM(context, 0.0f, self.bounds.size.height);
	CGContextScaleCTM(context, 1.0f, -1.0f);
#endif
<<<<<<< HEAD
	
	CPPopCGContext();
	
#else
	// Pure Quartz drawing:
	CGContextSelectFont(context, STANDARDLABELFONTNAME, (self.fontSize * scale), kCGEncodingMacRoman);
	CGContextSetTextDrawingMode(context, kCGTextFill);
	CGContextSetTextPosition(context, 0.0f, round(self.fontSize / 4.0f));
	CGContextShowText(context, [self.text UTF8String], strlen([self.text UTF8String]));
	
	CGContextSetShadowWithColor(context, CGSizeZero, 5.0f, textColor);
#endif

//	CGContextStrokeRectWithWidth(context, self.bounds, 1.0f);
	CGContextSetAllowsAntialiasing(context, false);
=======
	[self.text drawAtPoint:CGPointMake(kCPTextLayerMarginWidth, kCPTextLayerMarginWidth) withStyle:self.textStyle inContext:context];
#if defined(TARGET_IPHONE_SIMULATOR) || defined(TARGET_OS_IPHONE)
	CGContextRestoreGState(context);
#endif
>>>>>>> 3e9591ed
}

@end<|MERGE_RESOLUTION|>--- conflicted
+++ resolved
@@ -78,24 +78,9 @@
 
 -(void)sizeToFit
 {	
-<<<<<<< HEAD
-#if defined(TARGET_IPHONE_SIMULATOR) || defined(TARGET_OS_IPHONE)
-	UIFont *theFont = [UIFont fontWithName:self.fontName size:self.fontSize];
-	CGSize textSize = [self.text sizeWithFont:theFont];
-#else
-	NSFont *theFont = [NSFont fontWithName:self.fontName size:self.fontSize];
-	CGSize textSize;
-	if (theFont) {
-		textSize = NSSizeToCGSize([self.text sizeWithAttributes:[NSDictionary dictionaryWithObject:theFont forKey:NSFontAttributeName]]);
-	} else {
-		textSize = CGSizeZero;
-	}
-#endif
-=======
 	if ( self.text == nil ) return;
 	CGSize textSize = [self.text sizeWithStyle:textStyle];
 
->>>>>>> 3e9591ed
 	// Add small margin
 	textSize.width += 2 * kCPTextLayerMarginWidth;
 	textSize.height += 2 * kCPTextLayerMarginWidth;
@@ -111,50 +96,15 @@
 
 -(void)renderAsVectorInContext:(CGContextRef)context
 {
-<<<<<<< HEAD
-	if (!self.fontColor) {
-		return;
-	}
-	
-	CGColorRef textColor = self.fontColor.cgColor;
-	
-	CGContextSetStrokeColorWithColor(context, textColor);	
-	CGContextSetFillColorWithColor(context, textColor);
-	CGContextSetAllowsAntialiasing(context, true);
-	
-#if defined(USECROSSPLATFORMUNICODETEXTRENDERING)
-	// Cross-platform text drawing, with Unicode support
-	CPPushCGContext(context);
-	
-=======
->>>>>>> 3e9591ed
 #if defined(TARGET_IPHONE_SIMULATOR) || defined(TARGET_OS_IPHONE)
 	CGContextSaveGState(context);
 	CGContextTranslateCTM(context, 0.0f, self.bounds.size.height);
 	CGContextScaleCTM(context, 1.0f, -1.0f);
 #endif
-<<<<<<< HEAD
-	
-	CPPopCGContext();
-	
-#else
-	// Pure Quartz drawing:
-	CGContextSelectFont(context, STANDARDLABELFONTNAME, (self.fontSize * scale), kCGEncodingMacRoman);
-	CGContextSetTextDrawingMode(context, kCGTextFill);
-	CGContextSetTextPosition(context, 0.0f, round(self.fontSize / 4.0f));
-	CGContextShowText(context, [self.text UTF8String], strlen([self.text UTF8String]));
-	
-	CGContextSetShadowWithColor(context, CGSizeZero, 5.0f, textColor);
-#endif
-
-//	CGContextStrokeRectWithWidth(context, self.bounds, 1.0f);
-	CGContextSetAllowsAntialiasing(context, false);
-=======
 	[self.text drawAtPoint:CGPointMake(kCPTextLayerMarginWidth, kCPTextLayerMarginWidth) withStyle:self.textStyle inContext:context];
 #if defined(TARGET_IPHONE_SIMULATOR) || defined(TARGET_OS_IPHONE)
 	CGContextRestoreGState(context);
 #endif
->>>>>>> 3e9591ed
 }
 
 @end