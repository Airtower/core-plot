#import "CPTImage.h"

#import "CPTDefinitions.h"
#import "NSCoderExtensions.h"

/// @cond
// for MacOS 10.6 SDK compatibility
#if TARGET_IPHONE_SIMULATOR || TARGET_OS_IPHONE
#else
#if MAC_OS_X_VERSION_MAX_ALLOWED < 1070
@interface NSScreen(CPTExtensions)

@property (readonly) CGFloat backingScaleFactor;

@end
#endif
#endif

@interface CPTImage()

@property (nonatomic, readwrite, assign) CGFloat lastDrawnScale;

@end

/// @endcond

#pragma mark -

/** @brief A bitmap image.
 *
 *  If initialized from a file or
 *  @if MacOnly NSImage, @endif
 *  @if iOSOnly UIImage, @endif
 *  and an @2x version of the image file is available, the image will be rendered correctly on
 *  Retina and non-Retina displays.
 **/

@implementation CPTImage

/** @property CPTNativeImage *nativeImage
 *  @brief A platform-native representation of the image.
 **/
@synthesize nativeImage;

/** @property CGImageRef image
 *  @brief The image drawn into a @ref CGImageRef.
 **/
@synthesize image;

/** @property CGFloat scale
 *  @brief The image scale. Must be greater than zero.
 **/
@synthesize scale;

/** @property CGFloat lastDrawnScale
 *  The scale factor used the last time the image was rendered into @ref image.
 **/
@synthesize lastDrawnScale;

/** @property BOOL tiled
 *  @brief Draw as a tiled image?
 *
 *  If @YES, the image is drawn repeatedly to fill the current clip region.
 *  Otherwise, the image is drawn one time only in the provided rectangle.
 *  The default value is @NO.
 **/
@synthesize tiled;

/** @property BOOL tileAnchoredToContext
 *  @brief Anchor the tiled image to the context origin?
 *
 *  If @YES, the origin of the tiled image is anchored to the origin of the drawing context.
 *  If @NO, the origin of the tiled image is set to the origin of the rectangle passed to
 *  @link CPTImage::drawInRect:inContext: -drawInRect:inContext: @endlink.
 *  The default value is @YES.
 *  If @ref tiled is @NO, this property has no effect.
 **/
@synthesize tileAnchoredToContext;

/** @property BOOL opaque
 *  @brief If @YES, the image is completely opaque.
 */
@dynamic opaque;

#pragma mark -
#pragma mark Init/Dealloc

/** @brief Initializes a CPTImage instance with the provided platform-native image.
 *
 *  @param anImage The platform-native image.
 *  @return A CPTImage instance initialized with the provided image.
 **/
-(id)initWithNativeImage:(CPTNativeImage *)anImage
{
#if TARGET_IPHONE_SIMULATOR || TARGET_OS_IPHONE
    if ( (self = [self initWithCGImage:NULL scale:anImage.scale]) ) {
        nativeImage = anImage;
    }
#else
    if ( (self = [self init]) ) {
        nativeImage = anImage;
    }
#endif

    return self;
}

/** @brief Initializes a CPTImage instance with the contents of a file.
 *
 *  @param path The full or partial path to the image file.
 *  @return A CPTImage instance initialized from the file at the given path.
 **/
-(id)initWithContentsOfFile:(NSString *)path
{
    return [self initWithNativeImage:[[CPTNativeImage alloc] initWithContentsOfFile:path]];
}

/** @brief Initializes a CPTImage instance with the provided @ref CGImageRef.
 *
 *  This is the designated initializer.
 *
 *  @param anImage The image to wrap.
 *  @param newScale The image scale. Must be greater than zero.
 *  @return A CPTImage instance initialized with the provided @ref CGImageRef.
 **/
-(id)initWithCGImage:(CGImageRef)anImage scale:(CGFloat)newScale
{
    NSParameterAssert(newScale > 0.0);

    if ( (self = [super init]) ) {
        CGImageRetain(anImage);
        nativeImage           = nil;
        image                 = anImage;
        scale                 = newScale;
        lastDrawnScale        = newScale;
        tiled                 = NO;
        tileAnchoredToContext = YES;
    }
    return self;
}

/** @brief Initializes a CPTImage instance with the provided @ref CGImageRef and scale @num{1.0}.
 *  @param anImage The image to wrap.
 *  @return A CPTImage instance initialized with the provided @ref CGImageRef.
 **/
-(id)initWithCGImage:(CGImageRef)anImage
{
    return [self initWithCGImage:anImage scale:CPTFloat(1.0)];
}

/// @name Initialization
/// @{

/** @brief Initializes a newly allocated CPTImage object with a @NULL image.
 *  @return The initialized object.
 **/
-(id)init
{
    return [self initWithCGImage:NULL];
}

/// @}

/** @brief Initializes a CPTImage instance with the contents of a PNG file.
 *
 *  On systems that support hi-dpi or @quote{Retina} displays, this method will look for a
 *  double-resolution image with the given name followed by @quote{@2x}. If the @quote{@2x} image
 *  is not available, the named image file will be loaded.
 *
 *  @param path The file system path of the file.
 *  @return A CPTImage instance initialized with the contents of the PNG file.
 **/
-(id)initForPNGFile:(NSString *)path
{
    CGFloat imageScale = CPTFloat(1.0);

    // Try to load @2x file if the system supports hi-dpi display
#if TARGET_IPHONE_SIMULATOR || TARGET_OS_IPHONE
    CGDataProviderRef dataProvider = NULL;
    CGImageRef cgImage             = NULL;

    for ( UIScreen *screen in [UIScreen screens] ) {
        imageScale = MAX(imageScale, screen.scale);
    }
    if ( imageScale > 1.0 ) {
        NSMutableString *hiDpiPath = [path mutableCopy];
        NSUInteger replaceCount    = [hiDpiPath replaceOccurrencesOfString:@".png"
                                                                withString:@"@2x.png"
                                                                   options:NSCaseInsensitiveSearch | NSBackwardsSearch | NSAnchoredSearch
                                                                     range:NSMakeRange(hiDpiPath.length - 4, 4)];
        if ( replaceCount == 1 ) {
            dataProvider = CGDataProviderCreateWithFilename([hiDpiPath cStringUsingEncoding:NSUTF8StringEncoding]);
        }
        if ( !dataProvider ) {
            imageScale = CPTFloat(1.0);
        }
    }

    // if hi-dpi display or @2x image not available, load the 1x image at the original path
    if ( !dataProvider ) {
        dataProvider = CGDataProviderCreateWithFilename([path cStringUsingEncoding:NSUTF8StringEncoding]);
    }
    if ( dataProvider ) {
        cgImage = CGImageCreateWithPNGDataProvider(dataProvider, NULL, YES, kCGRenderingIntentDefault);
    }

    if ( cgImage ) {
        self = [self initWithCGImage:cgImage scale:imageScale];
    }
    else {
        self = nil;
    }
    CGImageRelease(cgImage);
    CGDataProviderRelease(dataProvider);
    return self;

#else
    NSImage *newNativeImage = nil;
    NSImageRep *imageRep    = nil;

    // backingScaleFactor property is available in MacOS 10.7 and later
    if ( [NSScreen instancesRespondToSelector:@selector(backingScaleFactor)] ) {
        for ( NSScreen *screen in [NSScreen screens] ) {
            imageScale = MAX(imageScale, screen.backingScaleFactor);
        }
    }

    if ( imageScale > 1.0 ) {
        NSMutableString *hiDpiPath = [path mutableCopy];
        NSUInteger replaceCount    = [hiDpiPath replaceOccurrencesOfString:@".png"
                                                                withString:@"@2x.png"
                                                                   options:NSCaseInsensitiveSearch | NSBackwardsSearch | NSAnchoredSearch
                                                                     range:NSMakeRange(hiDpiPath.length - 4, 4)];
        if ( replaceCount == 1 ) {
            imageRep = [NSImageRep imageRepWithContentsOfFile:path];
            if ( imageRep ) {
                NSSize size = imageRep.size;
                size.width   *= 0.5;
                size.height  *= 0.5;
                imageRep.size = size;
                [newNativeImage addRepresentation:imageRep];
            }
        }
    }

    imageRep = [NSImageRep imageRepWithContentsOfFile:path];
    if ( imageRep ) {
        [newNativeImage addRepresentation:imageRep];
    }

    return [self initWithNativeImage:newNativeImage];
#endif
}

/// @cond

-(void)dealloc
{
    CGImageRelease(image);
}

/// @endcond

#pragma mark -
#pragma mark NSCoding Methods

/// @cond

-(void)encodeWithCoder:(NSCoder *)coder
{
    [coder encodeObject:self.nativeImage forKey:@"CPTImage.nativeImage"];
    [coder encodeCGImage:self.image forKey:@"CPTImage.image"];
    [coder encodeCGFloat:self.scale forKey:@"CPTImage.scale"];
    [coder encodeCGFloat:self.lastDrawnScale forKey:@"CPTImage.lastDrawnScale"];
    [coder encodeBool:self.tiled forKey:@"CPTImage.tiled"];
    [coder encodeBool:self.tileAnchoredToContext forKey:@"CPTImage.tileAnchoredToContext"];

    // lastDrawnScale
}

-(id)initWithCoder:(NSCoder *)coder
{
    if ( (self = [super init]) ) {
        nativeImage           = [[coder decodeObjectForKey:@"CPTImage.nativeImage"] copy];
        image                 = [coder newCGImageDecodeForKey:@"CPTImage.image"];
        scale                 = [coder decodeCGFloatForKey:@"CPTImage.scale"];
        lastDrawnScale        = [coder decodeCGFloatForKey:@"CPTImage.lastDrawnScale"];
        tiled                 = [coder decodeBoolForKey:@"CPTImage.tiled"];
        tileAnchoredToContext = [coder decodeBoolForKey:@"CPTImage.tileAnchoredToContext"];
    }
    return self;
}

/// @endcond

#pragma mark -
#pragma mark NSCopying Methods

/// @cond

-(id)copyWithZone:(NSZone *)zone
{
    CPTImage *copy = [[[self class] allocWithZone:zone] init];

    CPTNativeImage *theNativeImage = self.nativeImage;

    if ( theNativeImage ) {
        copy.nativeImage = theNativeImage;
    }
    else {
        CGImageRef imageCopy = CGImageCreateCopy(self.image);
        self.image = imageCopy;
        CGImageRelease(imageCopy);
    }
    copy.scale                 = self.scale;
    copy.lastDrawnScale        = self.lastDrawnScale;
    copy.tiled                 = self.tiled;
    copy.tileAnchoredToContext = self.tileAnchoredToContext;

    return copy;
}

/// @endcond

#pragma mark -
#pragma mark Factory Methods

/** @brief Initializes a CPTImage instance with the named image.
 *
 *  @param name The name of the image to load.
 *  @return A new CPTImage instance initialized with the named image.
 **/
+(CPTImage *)imageNamed:(NSString *)name
{
    return [self imageWithNativeImage:[CPTNativeImage imageNamed:name]];
}

/** @brief Initializes a CPTImage instance with the provided platform-native image.
 *
 *  @param anImage The platform-native image.
 *  @return A new CPTImage instance initialized with the provided image.
 **/
+(CPTImage *)imageWithNativeImage:(CPTNativeImage *)anImage
{
    return [[self alloc] initWithNativeImage:anImage];
}

/** @brief Initializes a CPTImage instance with the contents of a file.
 *
 *  @param path The full or partial path to the image file.
 *  @return A new CPTImage instance initialized from the file at the given path.
 **/
+(CPTImage *)imageWithContentsOfFile:(NSString *)path
{
    return [[self alloc] initWithContentsOfFile:path];
}

/** @brief Creates and returns a new CPTImage instance initialized with the provided @ref CGImageRef.
 *  @param anImage The image to wrap.
 *  @param newScale The image scale.
 *  @return A new CPTImage instance initialized with the provided @ref CGImageRef.
 **/
+(CPTImage *)imageWithCGImage:(CGImageRef)anImage scale:(CGFloat)newScale
{
    return [[self alloc] initWithCGImage:anImage scale:newScale];
}

/** @brief Creates and returns a new CPTImage instance initialized with the provided @ref CGImageRef and scale @num{1.0}.
 *  @param anImage The image to wrap.
 *  @return A new CPTImage instance initialized with the provided @ref CGImageRef.
 **/
+(CPTImage *)imageWithCGImage:(CGImageRef)anImage
{
    return [[self alloc] initWithCGImage:anImage];
}

/** @brief Creates and returns a new CPTImage instance initialized with the contents of a PNG file.
 *
 *  On systems that support hi-dpi or @quote{Retina} displays, this method will look for a
 *  double-resolution image with the given name followed by @quote{@2x}. If the @quote{@2x} image
 *  is not available, the named image file will be loaded.
 *
 *  @param path The file system path of the file.
 *  @return A new CPTImage instance initialized with the contents of the PNG file.
 **/
+(CPTImage *)imageForPNGFile:(NSString *)path
{
    return [[self alloc] initForPNGFile:path];
}

#pragma mark -
#pragma mark Image comparison

/// @name Comparison
/// @{

/** @brief Returns a boolean value that indicates whether the received is equal to the given object.
 *  Images are equal if they have the same @ref scale, @ref tiled, @ref tileAnchoredToContext, image size, color space, bit depth, and image data.
 *  @param object The object to be compared with the receiver.
 *  @return @YES if @par{object} is equal to the receiver, @NO otherwise.
 **/
-(BOOL)isEqual:(id)object
{
    if ( self == object ) {
        return YES;
    }
    else if ( [object isKindOfClass:[self class]] ) {
        CPTImage *otherImage = (CPTImage *)object;

        BOOL equalImages = (self.scale == otherImage.scale) &&
                           (self.tiled == otherImage.tiled) &&
                           (self.tileAnchoredToContext == otherImage.tileAnchoredToContext);

        CGImageRef selfCGImage  = self.image;
        CGImageRef otherCGImage = otherImage.image;

        CGColorSpaceRef selfColorSpace  = CGImageGetColorSpace(selfCGImage);
        CGColorSpaceRef otherColorSpace = CGImageGetColorSpace(otherCGImage);

        if ( equalImages ) {
            equalImages = ( CGImageGetWidth(selfCGImage) == CGImageGetWidth(otherCGImage) );
        }

        if ( equalImages ) {
            equalImages = ( CGImageGetHeight(selfCGImage) == CGImageGetHeight(otherCGImage) );
        }

        if ( equalImages ) {
            equalImages = ( CGImageGetBitsPerComponent(selfCGImage) == CGImageGetBitsPerComponent(otherCGImage) );
        }

        if ( equalImages ) {
            equalImages = ( CGImageGetBitsPerPixel(selfCGImage) == CGImageGetBitsPerPixel(otherCGImage) );
        }

        if ( equalImages ) {
            equalImages = ( CGImageGetBytesPerRow(selfCGImage) == CGImageGetBytesPerRow(otherCGImage) );
        }

        if ( equalImages ) {
            equalImages = ( CGImageGetBitmapInfo(selfCGImage) == CGImageGetBitmapInfo(otherCGImage) );
        }

        if ( equalImages ) {
            equalImages = ( CGImageGetShouldInterpolate(selfCGImage) == CGImageGetShouldInterpolate(otherCGImage) );
        }

        if ( equalImages ) {
            equalImages = ( CGImageGetRenderingIntent(selfCGImage) == CGImageGetRenderingIntent(otherCGImage) );
        }

        // decode array
        if ( equalImages ) {
            const CGFloat *selfDecodeArray  = CGImageGetDecode(selfCGImage);
            const CGFloat *otherDecodeArray = CGImageGetDecode(otherCGImage);

            if ( selfDecodeArray && otherDecodeArray ) {
                size_t numberOfComponentsSelf  = CGColorSpaceGetNumberOfComponents(selfColorSpace) * 2;
                size_t numberOfComponentsOther = CGColorSpaceGetNumberOfComponents(otherColorSpace) * 2;

                if ( numberOfComponentsSelf == numberOfComponentsOther ) {
                    for ( size_t i = 0; i < numberOfComponentsSelf; i++ ) {
                        if ( selfDecodeArray[i] != otherDecodeArray[i] ) {
                            equalImages = NO;
                            break;
                        }
                    }
                }
                else {
                    equalImages = NO;
                }
            }
            else if ( (selfDecodeArray && !otherDecodeArray) || (!selfDecodeArray && otherDecodeArray) ) {
                equalImages = NO;
            }
        }

        // color space
        if ( equalImages ) {
            equalImages = ( CGColorSpaceGetModel(selfColorSpace) == CGColorSpaceGetModel(otherColorSpace) ) &&
                          ( CGColorSpaceGetNumberOfComponents(selfColorSpace) == CGColorSpaceGetNumberOfComponents(otherColorSpace) );
        }

        // data provider
        if ( equalImages ) {
            CGDataProviderRef selfProvider  = CGImageGetDataProvider(selfCGImage);
            CFDataRef selfProviderData      = CGDataProviderCopyData(selfProvider);
            CGDataProviderRef otherProvider = CGImageGetDataProvider(otherCGImage);
            CFDataRef otherProviderData     = CGDataProviderCopyData(otherProvider);

            if ( selfProviderData && otherProviderData ) {
<<<<<<< HEAD
                equalImages = [(NSData *)selfProviderData isEqualToData : (NSData *)otherProviderData];
=======
                equalImages = [(__bridge NSData *) selfProviderData isEqualToData:(__bridge NSData *)otherProviderData];
>>>>>>> fd327145
            }
            else {
                equalImages = (selfProviderData == otherProviderData);
            }

            if ( selfProviderData ) {
                CFRelease(selfProviderData);
            }
            if ( otherProviderData ) {
                CFRelease(otherProviderData);
            }
        }

        return equalImages;
    }
    else {
        return NO;
    }
}

/// @}

/// @cond

-(NSUInteger)hash
{
    // Equal objects must hash the same.
    CGImageRef selfCGImage = self.image;

    return ( CGImageGetWidth(selfCGImage) * CGImageGetHeight(selfCGImage) ) +
           CGImageGetBitsPerComponent(selfCGImage) +
           CGImageGetBitsPerPixel(selfCGImage) +
           CGImageGetBytesPerRow(selfCGImage) +
           CGImageGetBitmapInfo(selfCGImage) +
           CGImageGetShouldInterpolate(selfCGImage) +
           CGImageGetRenderingIntent(selfCGImage) * (NSUInteger)self.scale;
}

/// @endcond

#pragma mark -
#pragma mark Opacity

-(BOOL)isOpaque
{
    BOOL opaqueImage           = NO;
    CGImageAlphaInfo alphaInfo = CGImageGetAlphaInfo(self.image);

    switch ( alphaInfo ) {
        case kCGImageAlphaNone:
        case kCGImageAlphaNoneSkipFirst:
        case kCGImageAlphaNoneSkipLast:
            opaqueImage = YES;
            break;

        default:
            break;
    }
    return opaqueImage;
}

#pragma mark -
#pragma mark Accessors

/// @cond

-(void)setImage:(CGImageRef)newImage
{
    if ( newImage != image ) {
        CGImageRetain(newImage);
        CGImageRelease(image);
        image = newImage;

        self.nativeImage = nil;
    }
}

-(void)setNativeImage:(CPTNativeImage *)newImage
{
    if ( newImage != nativeImage ) {
        self.image = NULL;

        if ( newImage ) {
            nativeImage = [newImage copy];
        }
    }
}

-(CPTNativeImage *)nativeImage
{
    if ( !nativeImage ) {
        CGImageRef imageRef = self.image;

#if TARGET_IPHONE_SIMULATOR || TARGET_OS_IPHONE
        CGFloat theScale = self.scale;

        if ( imageRef && ( theScale > CPTFloat(0.0) ) ) {
            nativeImage = [UIImage imageWithCGImage:imageRef
                                              scale:theScale
                                        orientation:UIImageOrientationUp];
        }
#else
        if ( [NSImage instancesRespondToSelector:@selector(initWithCGImage:size:)] ) {
            nativeImage = [[NSImage alloc] initWithCGImage:imageRef size:NSZeroSize];
        }
        else {
            CGSize imageSize = CGSizeMake( CGImageGetWidth(imageRef), CGImageGetHeight(imageRef) );

            NSBitmapImageRep *imageRep = [[NSBitmapImageRep alloc] initWithBitmapDataPlanes:NULL
                                                                                 pixelsWide:(NSInteger)imageSize.width
                                                                                 pixelsHigh:(NSInteger)imageSize.height
                                                                              bitsPerSample:8
                                                                            samplesPerPixel:4
                                                                                   hasAlpha:YES
                                                                                   isPlanar:NO
                                                                             colorSpaceName:NSCalibratedRGBColorSpace
                                                                                bytesPerRow:(NSInteger)imageSize.width * 4
                                                                               bitsPerPixel:32];

            NSGraphicsContext *bitmapContext = [NSGraphicsContext graphicsContextWithBitmapImageRep:imageRep];
            CGContextRef context             = (CGContextRef)[bitmapContext graphicsPort];

            CGContextDrawImage(context, CPTRectMake(0.0, 0.0, imageSize.width, imageSize.height), imageRef);

            nativeImage = [[NSImage alloc] initWithSize:NSSizeFromCGSize(imageSize)];
            [nativeImage addRepresentation:imageRep];
        }
#endif
    }

    return nativeImage;
}

-(void)setScale:(CGFloat)newScale
{
    NSParameterAssert(newScale > 0.0);

    if ( newScale != scale ) {
        scale = newScale;
    }
}

/// @endcond

#pragma mark -
#pragma mark Drawing

/** @brief Draws the image into the given graphics context.
 *
 *  If the tiled property is @YES, the image is repeatedly drawn to fill the clipping region, otherwise the image is
 *  scaled to fit in @par{rect}.
 *
 *  @param rect The rectangle to draw into.
 *  @param context The graphics context to draw into.
 **/
-(void)drawInRect:(CGRect)rect inContext:(CGContextRef)context
{
    CPTNativeImage *theNativeImage = self.nativeImage;
    CGImageRef theImage            = self.image;

    // compute drawing scale
    CGFloat lastScale    = self.lastDrawnScale;
    CGFloat contextScale = CPTFloat(1.0);

    if ( rect.size.height != CPTFloat(0.0) ) {
        CGRect deviceRect = CGContextConvertRectToDeviceSpace(context, rect);
        contextScale = deviceRect.size.height / rect.size.height;
    }

    // generate a Core Graphics image if needed
    if ( theNativeImage && ( !theImage || (contextScale != lastScale) ) ) {
#if TARGET_IPHONE_SIMULATOR || TARGET_OS_IPHONE
        theImage   = theNativeImage.CGImage;
        self.scale = theNativeImage.scale;
#else
        NSSize imageSize   = theNativeImage.size;
        NSRect drawingRect = NSMakeRect(0.0, 0.0, imageSize.width, imageSize.height);
        theImage = [theNativeImage CGImageForProposedRect:&drawingRect
                                                  context:[NSGraphicsContext graphicsContextWithGraphicsPort:context flipped:NO]
                                                    hints:nil];
        self.scale = contextScale;
#endif
        self.image = theImage;
    }

    // draw the image
    if ( theImage ) {
        CGFloat imageScale = self.scale;
        CGFloat scaleRatio = contextScale / imageScale;

        CGContextSaveGState(context);

        if ( self.isTiled ) {
            CGContextClipToRect(context, rect);
            if ( !self.tileAnchoredToContext ) {
                CGContextTranslateCTM(context, rect.origin.x, rect.origin.y);
            }
            CGContextScaleCTM(context, scaleRatio, scaleRatio);

            CGRect imageBounds = CPTRectMake(0.0, 0.0, CGImageGetWidth(theImage) / imageScale, CGImageGetHeight(theImage) / imageScale);

            CGContextDrawTiledImage(context, imageBounds, theImage);
        }
        else {
            CGContextScaleCTM(context, scaleRatio, scaleRatio);
            CGContextDrawImage(context, rect, theImage);
        }

        CGContextRestoreGState(context);

        self.lastDrawnScale = contextScale;
    }
}

@end<|MERGE_RESOLUTION|>--- conflicted
+++ resolved
@@ -182,6 +182,7 @@
     for ( UIScreen *screen in [UIScreen screens] ) {
         imageScale = MAX(imageScale, screen.scale);
     }
+
     if ( imageScale > 1.0 ) {
         NSMutableString *hiDpiPath = [path mutableCopy];
         NSUInteger replaceCount    = [hiDpiPath replaceOccurrencesOfString:@".png"
@@ -309,7 +310,7 @@
     }
     else {
         CGImageRef imageCopy = CGImageCreateCopy(self.image);
-        self.image = imageCopy;
+        copy.image = imageCopy;
         CGImageRelease(imageCopy);
     }
     copy.scale                 = self.scale;
@@ -489,11 +490,7 @@
             CFDataRef otherProviderData     = CGDataProviderCopyData(otherProvider);
 
             if ( selfProviderData && otherProviderData ) {
-<<<<<<< HEAD
-                equalImages = [(NSData *)selfProviderData isEqualToData : (NSData *)otherProviderData];
-=======
-                equalImages = [(__bridge NSData *) selfProviderData isEqualToData:(__bridge NSData *)otherProviderData];
->>>>>>> fd327145
+                equalImages = [(__bridge NSData *)selfProviderData isEqualToData : (__bridge NSData *)otherProviderData];
             }
             else {
                 equalImages = (selfProviderData == otherProviderData);
