--- conflicted
+++ resolved
@@ -1,30 +1,24 @@
 #import "CPTPlotRange.h"
 
-<<<<<<< HEAD
+#import "CPTDefinitions.h"
 #import "CPTMutablePlotRange.h"
-=======
-#import "CPTDefinitions.h"
->>>>>>> d83d5c73
 #import "CPTPlatformSpecificCategories.h"
 #import "CPTUtilities.h"
 #import "NSCoderExtensions.h"
 #import "NSDecimalNumberExtensions.h"
 
-<<<<<<< HEAD
 /**	@cond */
-@interface CPTPlotRange ()
+@interface CPTPlotRange()
 
 @property (nonatomic, readwrite) NSDecimal location;
 @property (nonatomic, readwrite) NSDecimal length;
 
 @end
+
 /**	@endcond */
 
-/** @brief Defines an immutable range of plot data.
-=======
 /**
- *	@brief Defines a range of plot data
->>>>>>> d83d5c73
+ *	@brief Defines an immutable range of plot data.
  **/
 @implementation CPTPlotRange
 
@@ -232,36 +226,29 @@
 #pragma mark -
 #pragma mark NSMutableCopying
 
--(id)mutableCopyWithZone:(NSZone *)zone 
-{
-    CPTPlotRange *newRange = [[CPTMutablePlotRange allocWithZone:zone] init];
+-(id)mutableCopyWithZone:(NSZone *)zone
+{
+	CPTPlotRange *newRange = [[CPTMutablePlotRange allocWithZone:zone] init];
+
 	if ( newRange ) {
-		newRange->location = self->location;
-		newRange->length = self->length;
+		newRange->location		 = self->location;
+		newRange->length		 = self->length;
 		newRange->locationDouble = self->locationDouble;
-		newRange->lengthDouble = self->lengthDouble;
-	}
-    return newRange;
+		newRange->lengthDouble	 = self->lengthDouble;
+	}
+	return newRange;
 }
 
 #pragma mark -
 #pragma mark NSCoding
 
-<<<<<<< HEAD
--(void)encodeWithCoder:(NSCoder *)encoder 
-=======
 -(void)encodeWithCoder:(NSCoder *)encoder
->>>>>>> d83d5c73
 {
 	[encoder encodeDecimal:self.location forKey:@"CPTPlotRange.location"];
 	[encoder encodeDecimal:self.length forKey:@"CPTPlotRange.length"];
 }
 
-<<<<<<< HEAD
--(id)initWithCoder:(NSCoder *)decoder 
-=======
 -(id)initWithCoder:(NSCoder *)decoder
->>>>>>> d83d5c73
 {
 	if ( (self = [super init]) ) {
 		self.location = [decoder decodeDecimalForKey:@"CPTPlotRange.location"];
@@ -359,146 +346,6 @@
 }
 
 #pragma mark -
-<<<<<<< HEAD
-=======
-#pragma mark Combining ranges
-
-/** @brief Extends the range to include another range. The sign of <code>length</code> is unchanged.
- *  @param other The other plot range.
- **/
--(void)unionPlotRange:(CPTPlotRange *)other
-{
-	if ( !other ) {
-		return;
-	}
-
-	NSDecimal min1	  = self.minLimit;
-	NSDecimal min2	  = other.minLimit;
-	NSDecimal minimum = CPTDecimalLessThan(min1, min2) ? min1 : min2;
-
-	NSDecimal max1	  = self.maxLimit;
-	NSDecimal max2	  = other.maxLimit;
-	NSDecimal maximum = CPTDecimalGreaterThan(max1, max2) ? max1 : max2;
-
-	NSDecimal newLocation, newLength;
-	if ( CPTDecimalGreaterThanOrEqualTo( self.length, CPTDecimalFromInteger(0) ) ) {
-		newLocation = minimum;
-		newLength	= CPTDecimalSubtract(maximum, minimum);
-	}
-	else {
-		newLocation = maximum;
-		newLength	= CPTDecimalSubtract(minimum, maximum);
-	}
-
-	self.location = newLocation;
-	self.length	  = newLength;
-}
-
-/** @brief Sets the messaged object to the intersection with another range. The sign of <code>length</code> is unchanged.
- *  @param other The other plot range.
- **/
--(void)intersectionPlotRange:(CPTPlotRange *)other
-{
-	if ( !other ) {
-		return;
-	}
-
-	NSDecimal min1	  = self.minLimit;
-	NSDecimal min2	  = other.minLimit;
-	NSDecimal minimum = CPTDecimalGreaterThan(min1, min2) ? min1 : min2;
-
-	NSDecimal max1	  = self.maxLimit;
-	NSDecimal max2	  = other.maxLimit;
-	NSDecimal maximum = CPTDecimalLessThan(max1, max2) ? max1 : max2;
-
-	if ( CPTDecimalGreaterThanOrEqualTo(maximum, minimum) ) {
-		NSDecimal newLocation, newLength;
-		if ( CPTDecimalGreaterThanOrEqualTo( self.length, CPTDecimalFromInteger(0) ) ) {
-			newLocation = minimum;
-			newLength	= CPTDecimalSubtract(maximum, minimum);
-		}
-		else {
-			newLocation = maximum;
-			newLength	= CPTDecimalSubtract(minimum, maximum);
-		}
-
-		self.location = newLocation;
-		self.length	  = newLength;
-	}
-	else {
-		self.length = CPTDecimalFromInteger(0);
-	}
-}
-
-#pragma mark -
-#pragma mark Expanding/Contracting ranges
-
-/** @brief Extends/contracts the range by a factor.
- *  @param factor Factor used. A value of 1.0 gives no change.
- *	Less than 1.0 is a contraction, and greater than 1.0 is expansion.
- **/
--(void)expandRangeByFactor:(NSDecimal)factor
-{
-	NSDecimal oldLength		 = self.length;
-	NSDecimal newLength		 = CPTDecimalMultiply(oldLength, factor);
-	NSDecimal locationOffset = CPTDecimalDivide( CPTDecimalSubtract(oldLength, newLength), CPTDecimalFromInteger(2) );
-	NSDecimal newLocation	 = CPTDecimalAdd(self.location, locationOffset);
-
-	self.location = newLocation;
-	self.length	  = newLength;
-}
-
-#pragma mark -
-#pragma mark Shifting Range
-
-/** @brief Moves the whole range so that the location fits in other range.
- *  @param otherRange Other range.
- *	The minimum possible shift is made. The range length is unchanged.
- **/
--(void)shiftLocationToFitInRange:(CPTPlotRange *)otherRange
-{
-	NSParameterAssert(otherRange);
-
-	switch ( [otherRange compareToNumber:[NSDecimalNumber decimalNumberWithDecimal:self.location]] ) {
-		case CPTPlotRangeComparisonResultNumberBelowRange:
-			self.location = otherRange.minLimit;
-			break;
-
-		case CPTPlotRangeComparisonResultNumberAboveRange:
-			self.location = otherRange.maxLimit;
-			break;
-
-		default:
-			// in range--do nothing
-			break;
-	}
-}
-
-/** @brief Moves the whole range so that the end point fits in other range.
- *  @param otherRange Other range.
- *	The minimum possible shift is made. The range length is unchanged.
- **/
--(void)shiftEndToFitInRange:(CPTPlotRange *)otherRange
-{
-	NSParameterAssert(otherRange);
-
-	switch ( [otherRange compareToNumber:[NSDecimalNumber decimalNumberWithDecimal:self.end]] ) {
-		case CPTPlotRangeComparisonResultNumberBelowRange:
-			self.location = CPTDecimalSubtract(otherRange.minLimit, self.length);
-			break;
-
-		case CPTPlotRangeComparisonResultNumberAboveRange:
-			self.location = CPTDecimalSubtract(otherRange.maxLimit, self.length);
-			break;
-
-		default:
-			// in range--do nothing
-			break;
-	}
-}
-
-#pragma mark -
->>>>>>> d83d5c73
 #pragma mark Description
 
 -(NSString *)description
