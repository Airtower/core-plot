--- conflicted
+++ resolved
@@ -1,11 +1,7 @@
+#import "CPTDefinitions.h"
 #import "CPTResponder.h"
 #import <Foundation/Foundation.h>
 #import <QuartzCore/QuartzCore.h>
-<<<<<<< HEAD
-#import "CPTResponder.h"
-#import "CPTDefinitions.h"
-=======
->>>>>>> d83d5c73
 
 @class CPTGraph;
 @class CPTShadow;
@@ -20,11 +16,7 @@
 	CPTShadow *shadow;
 	BOOL renderingRecursively;
 	BOOL useFastRendering;
-<<<<<<< HEAD
-    __cpt_weak CPTGraph *graph;
-=======
-	__weak CPTGraph *graph;
->>>>>>> d83d5c73
+	__cpt_weak CPTGraph *graph;
 	CGPathRef outerBorderPath;
 	CGPathRef innerBorderPath;
 }
@@ -104,4 +96,5 @@
 @end
 #endif
 #endif
+
 /**	@endcond */