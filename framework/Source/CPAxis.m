
#import "CPAxis.h"
#import "CPAxisLabel.h"
#import "CPAxisSet.h"
#import "CPAxisTitle.h"
#import "CPGridLines.h"
#import "CPLineStyle.h"
#import "CPPlotRange.h"
#import "CPPlotSpace.h"
#import "CPPlottingArea.h"
#import "CPTextLayer.h"
#import "CPTextStyle.h"
#import "CPUtilities.h"
#import "CPPlatformSpecificCategories.h"
#import "CPUtilities.h"
#import "NSDecimalNumberExtensions.h"

///	@cond
@interface CPAxis ()

@property (nonatomic, readwrite, assign) BOOL needsRelabel;
@property (nonatomic, readwrite, retain) CPGridLines *minorGridLines;
@property (nonatomic, readwrite, retain) CPGridLines *majorGridLines;

-(void)tickLocationsBeginningAt:(NSDecimal)beginNumber increasing:(BOOL)increasing majorTickLocations:(NSSet **)newMajorLocations minorTickLocations:(NSSet **)newMinorLocations;
-(NSDecimal)nextLocationFromCoordinateValue:(NSDecimal)coord increasing:(BOOL)increasing interval:(NSDecimal)interval;
-(NSSet *)filteredTickLocations:(NSSet *)allLocations;

@end
///	@endcond

/**	@brief An abstract axis class.
 **/
@implementation CPAxis

/// @defgroup CPAxis CPAxis
/// @{

// Axis

/**	@property axisLineStyle
 *  @brief The line style for the axis line.
 *	If nil, the line is not drawn.
 **/
@synthesize axisLineStyle;

/**	@property coordinate
 *	@brief The axis coordinate.
 **/
@synthesize coordinate;

/**	@property labelingOrigin
 *	@brief The origin used for axis labels.
 *  The default value is 0. It is only used when the axis labeling
 *  policy is CPAxisLabelingPolicyFixedInterval. The origin is
 *  a reference point used to being labeling. Labels are added
 *	at the origin, as well as at fixed intervals above and below
 *  the origin.
 **/
@synthesize labelingOrigin;

/**	@property tickDirection
 *	@brief The tick direction.
 *  The direction is given as the sign that ticks extend along
 *  the axis (eg positive, or negative).
 **/
@synthesize tickDirection;

// Title

/**	@property axisTitleTextStyle
 *  @brief  The text style used to draw the axis title text.
 **/

@synthesize titleTextStyle;

/**	@property axisTitle
 *  @brief The axis title.
 *	If nil, no title is drawn.
 **/

@synthesize axisTitle;

/**	@property axisTitleOffset
 *	@brief The offset distance between the axis title and the axis line.
 **/

@synthesize titleOffset;

/**	@property title
 *	@brief A convenience property for setting the text title of the axis.
 **/

@synthesize title;

/**	@property axisTitlePosition
 *	@brief The position along the axis where the axis title should be centered.
 *  If NaN, just place the axis title at the middle of the axis range
 **/

@synthesize titleLocation;

// Plot space

/**	@property plotSpace
 *	@brief The plot space for the axis.
 **/
@synthesize plotSpace;

// Labels

/**	@property axisLabelingPolicy
 *	@brief The axis labeling policy.
 **/
@synthesize labelingPolicy;

/**	@property axisLabelOffset
 *	@brief The offset distance between the tick marks and labels.
 **/
@synthesize labelOffset;

/**	@property axisLabelRotation
 *	@brief The rotation of the axis labels in radians.
 *  Set this property to M_PI/2.0 to have labels read up the screen, for example.
 **/
@synthesize labelRotation;

/**	@property axisLabelTextStyle
 *	@brief The text style used to draw the label text.
 **/
@synthesize labelTextStyle;

/**	@property axisLabelFormatter
 *	@brief The number formatter used to format the label text.
 *  If you need a non-numerical label, such as a date, you can use a formatter than turns
 *  the numerical plot coordinate into a string (eg 'Jan 10, 2010'). 
 *  The CPTimeFormatter is useful for this purpose.
 **/
@synthesize labelFormatter;

/**	@property axisLabels
 *	@brief The set of axis labels.
 **/
@synthesize axisLabels;

/**	@property needsRelabel
 *	@brief If YES, the axis needs to be relabeled before the layer content is drawn.
 **/
@synthesize needsRelabel;

/**	@property labelExclusionRanges
 *	@brief An array of CPPlotRange objects. Any tick marks and labels falling inside any of the ranges in the array will not be drawn.
 **/
@synthesize labelExclusionRanges;

/**	@property delegate
 *	@brief The axis delegate.
 **/
@synthesize delegate;

// Major ticks

/**	@property majorIntervalLength
 *	@brief The distance between major tick marks expressed in data coordinates.
 **/
@synthesize majorIntervalLength;

/**	@property majorTickLineStyle
 *  @brief The line style for the major tick marks.
 *	If nil, the major ticks are not drawn.
 **/
@synthesize majorTickLineStyle;

/**	@property majorTickLength
 *	@brief The length of the major tick marks.
 **/
@synthesize majorTickLength;

/**	@property majorTickLocations
 *	@brief A set of axis coordinates for all major tick marks.
 **/
@synthesize majorTickLocations;

/**	@property preferredNumberOfMajorTicks
 *	@brief The number of ticks that should be targeted when autogenerating positions.
 *  This property only applies when the CPAxisLabelingPolicyAutomatic policy is in use.
 **/
@synthesize preferredNumberOfMajorTicks;

// Minor ticks

/**	@property minorTicksPerInterval
 *	@brief The number of minor tick marks drawn in each major tick interval.
 **/
@synthesize minorTicksPerInterval;

/**	@property minorTickLineStyle
 *  @brief The line style for the minor tick marks.
 *	If nil, the minor ticks are not drawn.
 **/
@synthesize minorTickLineStyle;

/**	@property minorTickLength
 *	@brief The length of the minor tick marks.
 **/
@synthesize minorTickLength;

/**	@property minorTickLocations
 *	@brief A set of axis coordinates for all minor tick marks.
 **/
@synthesize minorTickLocations;

// Grid Lines

/**	@property majorGridLineStyle
 *  @brief The line style for the major grid lines.
 *	If nil, the major grid lines are not drawn.
 **/
@synthesize majorGridLineStyle;

/**	@property minorGridLineStyle
 *  @brief The line style for the minor grid lines.
 *	If nil, the minor grid lines are not drawn.
 **/
@synthesize minorGridLineStyle;

// Layers

/**	@property plottingArea
 *  @brief The plotting area that the axis belongs to.
 **/
@synthesize plottingArea;

/**	@property minorGridLines
 *  @brief The layer that draws the minor grid lines.
 **/
@synthesize minorGridLines;

/**	@property majorGridLines
 *  @brief The layer that draws the major grid lines.
 **/
@synthesize majorGridLines;

/**	@property axisSet
 *  @brief The axis set that the axis belongs to.
 **/
@dynamic axisSet;

/**	@property gridLineClass
 *  @brief The Class used to draw the major and minor grid lines.
 **/
@dynamic gridLineClass;

#pragma mark -
#pragma mark Init/Dealloc

-(id)initWithFrame:(CGRect)newFrame
{
	if ( self = [super initWithFrame:newFrame] ) {
		plotSpace = nil;
		majorTickLocations = [[NSArray array] retain];
		minorTickLocations = [[NSArray array] retain];
        preferredNumberOfMajorTicks = 5;
		minorTickLength = 3.0;
		majorTickLength = 5.0;
		labelOffset = 2.0;
        labelRotation = 0.0;
		titleOffset = 30.0;
		axisLineStyle = [[CPLineStyle alloc] init];
		majorTickLineStyle = [[CPLineStyle alloc] init];
		minorTickLineStyle = [[CPLineStyle alloc] init];
		majorGridLineStyle = nil;
		minorGridLineStyle = nil;
		labelingOrigin = [[NSDecimalNumber zero] decimalValue];
		majorIntervalLength = [[NSDecimalNumber one] decimalValue];
		minorTicksPerInterval = 1;
		coordinate = CPCoordinateX;
		labelingPolicy = CPAxisLabelingPolicyFixedInterval;
		labelTextStyle = [[CPTextStyle alloc] init];
		NSNumberFormatter *newFormatter = [[NSNumberFormatter alloc] init];
		newFormatter.minimumIntegerDigits = 1;
		newFormatter.maximumFractionDigits = 1; 
        newFormatter.minimumFractionDigits = 1;
        labelFormatter = newFormatter;
		axisLabels = [[NSSet set] retain];
        tickDirection = CPSignNone;
		axisTitle = nil;
		titleTextStyle = [[CPTextStyle alloc] init];
<<<<<<< HEAD
		titleLocation = [[NSDecimalNumber zero] decimalValue];
        needsRelabel = YES;
		labelExclusionRanges = nil;
		delegate = nil;
		plottingArea = nil;
		minorGridLines = nil;
		majorGridLines = nil;
=======
		titleLocation = CPDecimalFromInt(0);
        needsRelabel = YES;
		labelExclusionRanges = nil;
		delegate = nil;
		
		self.needsDisplayOnBoundsChange = YES;
>>>>>>> b2e2c1c5
	}
	return self;
}

-(void)dealloc
{
	[plotSpace release];	
	[majorTickLocations release];
	[minorTickLocations release];
	[axisLineStyle release];
	[majorTickLineStyle release];
	[minorTickLineStyle release];
    [majorGridLineStyle release];
    [minorGridLineStyle release];
	[labelFormatter release];
	[axisLabels release];
	[labelTextStyle release];
	[titleTextStyle release];
	[labelExclusionRanges release];
	[plottingArea release];
	[minorGridLines release];
	[majorGridLines release];
	
	[super dealloc];
}

#pragma mark -
#pragma mark Ticks

-(NSDecimal)nextLocationFromCoordinateValue:(NSDecimal)coord increasing:(BOOL)increasing interval:(NSDecimal)interval
{
	if ( increasing ) {
		return CPDecimalAdd(coord, interval);
	} else {
		return CPDecimalSubtract(coord, interval);
	}
}

-(void)tickLocationsBeginningAt:(NSDecimal)beginNumber increasing:(BOOL)increasing majorTickLocations:(NSSet **)newMajorLocations minorTickLocations:(NSSet **)newMinorLocations
{
	NSMutableSet *majorLocations = [NSMutableSet set];
	NSMutableSet *minorLocations = [NSMutableSet set];
	NSDecimal majorInterval = self.majorIntervalLength;
	NSDecimal coord = beginNumber;
	CPPlotRange *range = [self.plotSpace plotRangeForCoordinate:self.coordinate];
	
	while ( range &&
    		(increasing && CPDecimalLessThanOrEqualTo(coord, range.end)) || 
    		(!increasing && CPDecimalGreaterThanOrEqualTo(coord, range.location)) ) {
		
		// Major tick
		if ( CPDecimalLessThanOrEqualTo(coord, range.end) && CPDecimalGreaterThanOrEqualTo(coord, range.location) ) {
			[majorLocations addObject:[NSDecimalNumber decimalNumberWithDecimal:coord]];
		}
		
		// Minor ticks
		if ( self.minorTicksPerInterval > 0 ) {
			NSDecimal minorInterval = CPDecimalDivide(majorInterval, CPDecimalFromInt(self.minorTicksPerInterval+1));
			NSDecimal minorCoord = [self nextLocationFromCoordinateValue:coord increasing:increasing interval:minorInterval];
			
			for ( NSUInteger minorTickIndex = 0; minorTickIndex < self.minorTicksPerInterval; minorTickIndex++) {
				if ( CPDecimalLessThanOrEqualTo(minorCoord, range.end) && CPDecimalGreaterThanOrEqualTo(minorCoord, range.location)) {
					[minorLocations addObject:[NSDecimalNumber decimalNumberWithDecimal:minorCoord]];
				}
				minorCoord = [self nextLocationFromCoordinateValue:minorCoord increasing:increasing interval:minorInterval];
			}
		}
		
		coord = [self nextLocationFromCoordinateValue:coord increasing:increasing interval:majorInterval];
	}
	*newMajorLocations = majorLocations;
	*newMinorLocations = minorLocations;
}

-(void)autoGenerateMajorTickLocations:(NSSet **)newMajorLocations minorTickLocations:(NSSet **)newMinorLocations 
{
    NSMutableSet *majorLocations = [NSMutableSet setWithCapacity:self.preferredNumberOfMajorTicks];
    NSMutableSet *minorLocations = [NSMutableSet setWithCapacity:(self.preferredNumberOfMajorTicks + 1) * self.minorTicksPerInterval];
    
    if ( self.preferredNumberOfMajorTicks == 0 ) {
    	*newMajorLocations = majorLocations;
        *newMinorLocations = minorLocations;
        return;
    }
    
    // Determine starting interval
    NSUInteger numTicks = self.preferredNumberOfMajorTicks;
    CPPlotRange *range = [self.plotSpace plotRangeForCoordinate:self.coordinate];
    NSUInteger numIntervals = MAX( 1, (NSInteger)numTicks - 1 );
    NSDecimalNumber *rangeLength = [NSDecimalNumber decimalNumberWithDecimal:range.length];
    NSDecimalNumber *interval = [rangeLength decimalNumberByDividingBy:
    	(NSDecimalNumber *)[NSDecimalNumber numberWithUnsignedInteger:numIntervals]];
    
    // Determine round number using the NSString with scientific format of numbers
    NSString *intervalString = [NSString stringWithFormat:@"%e", [interval doubleValue]];
    NSScanner *numberScanner = [NSScanner scannerWithString:intervalString];
	NSInteger firstDigit;
    [numberScanner scanInteger:&firstDigit];
    
    // Ignore decimal part of scientific number
    [numberScanner scanUpToString:@"e" intoString:nil];
    [numberScanner scanString:@"e" intoString:nil];
    
    // Scan the exponent
    NSInteger exponent;
    [numberScanner scanInteger:&exponent];
    
    // Set interval which has been rounded. Make sure it is not zero.
    interval = [NSDecimalNumber decimalNumberWithMantissa:MAX(1,firstDigit) exponent:exponent isNegative:NO];
    
    // Determine how many points there should be now
    NSDecimalNumber *numPointsDecimal = [rangeLength decimalNumberByDividingBy:interval];
    NSInteger numPoints = [numPointsDecimal integerValue];
    
    // Find first location
    NSDecimalNumber *rangeLocation = [NSDecimalNumber decimalNumberWithDecimal:range.location];
    NSInteger firstPointMultiple = [[rangeLocation decimalNumberByDividingBy:interval] integerValue];
    NSDecimalNumber *pointLocation = [interval decimalNumberByMultiplyingBy:(NSDecimalNumber *)[NSDecimalNumber numberWithInteger:firstPointMultiple]];
    if ( firstPointMultiple >= 0 && ![rangeLocation isEqualToNumber:pointLocation] ) {
        firstPointMultiple++;
        pointLocation = [interval decimalNumberByMultiplyingBy:(NSDecimalNumber *)[NSDecimalNumber numberWithInteger:firstPointMultiple]];
    }    
    
    // Determine all locations
    NSInteger majorIndex;
    NSDecimalNumber *minorInterval = nil;
    if ( self.minorTicksPerInterval > 0 ) {
		minorInterval = [interval decimalNumberByDividingBy:(NSDecimalNumber *)[NSDecimalNumber numberWithInteger:self.minorTicksPerInterval+1]];
	}
    for ( majorIndex = 0; majorIndex < numPoints; majorIndex++ ) {
    	// Major ticks
        [majorLocations addObject:pointLocation];
        pointLocation = [pointLocation decimalNumberByAdding:interval];
        
        // Minor ticks
        if ( !minorInterval ) continue;
        NSInteger minorIndex;
        NSDecimalNumber *minorLocation = [pointLocation decimalNumberByAdding:minorInterval];
        for ( minorIndex = 0; minorIndex < self.minorTicksPerInterval; minorIndex++ ) {
            [minorLocations addObject:minorLocation];
            minorLocation = [minorLocation decimalNumberByAdding:minorInterval];
        }
    }
    
    *newMajorLocations = majorLocations;
    *newMinorLocations = minorLocations;
}

#pragma mark -
#pragma mark Labels

/**	@brief Creates new axis labels at the given locations.
 *	@param locations An array of NSDecimalNumber label locations.
 *	@return An array of CPAxisLabels positioned at the given locations.
 **/
-(NSArray *)newAxisLabelsAtLocations:(NSArray *)locations
{
    NSMutableArray *newLabels = [[NSMutableArray alloc] initWithCapacity:locations.count];
	for ( NSDecimalNumber *tickLocation in locations ) {
        NSString *labelString = [self.labelFormatter stringForObjectValue:tickLocation];
        CPAxisLabel *newLabel = [[CPAxisLabel alloc] initWithText:labelString textStyle:self.labelTextStyle];
        newLabel.tickLocation = [tickLocation decimalValue];
        newLabel.rotation = self.labelRotation;
		switch ( self.tickDirection ) {
			case CPSignNone:
				newLabel.offset = self.labelOffset + self.majorTickLength / 2.0;
				break;
			case CPSignPositive:
			case CPSignNegative:
				newLabel.offset = self.labelOffset + self.majorTickLength;
				break;
		}
        [newLabels addObject:newLabel];
        [newLabel release];
	}
	return newLabels;
}

/**	@brief Marks the receiver as needing to update the labels before the content is next drawn.
 **/
-(void)setNeedsRelabel
{
    self.needsRelabel = YES;
}

/**	@brief Updates the axis labels.
 **/
-(void)relabel
{
    if (!self.needsRelabel) return;
	if (!self.plotSpace) return;
	if ( self.delegate && ![self.delegate axisShouldRelabel:self] ) {
        self.needsRelabel = NO;
        return;
    }
	
	NSMutableSet *allNewMajorLocations = [NSMutableSet set];
	NSMutableSet *allNewMinorLocations = [NSMutableSet set];
	NSSet *newMajorLocations, *newMinorLocations;
	
	switch (self.labelingPolicy) {
		case CPAxisLabelingPolicyNone:
        case CPAxisLabelingPolicyLocationsProvided:
            // Assume locations are set by user
            allNewMajorLocations = [[self.majorTickLocations mutableCopy] autorelease];
            allNewMinorLocations = [[self.minorTickLocations mutableCopy] autorelease];
			break;
		case CPAxisLabelingPolicyFixedInterval:
			// Add ticks in negative direction
			[self tickLocationsBeginningAt:self.labelingOrigin increasing:NO majorTickLocations:&newMajorLocations minorTickLocations:&newMinorLocations];
			[allNewMajorLocations unionSet:newMajorLocations];  
			[allNewMinorLocations unionSet:newMinorLocations];  
			
			// Add ticks in positive direction
			[self tickLocationsBeginningAt:self.labelingOrigin increasing:YES majorTickLocations:&newMajorLocations minorTickLocations:&newMinorLocations];
			[allNewMajorLocations unionSet:newMajorLocations];
			[allNewMinorLocations unionSet:newMinorLocations];
			
			break;
        case CPAxisLabelingPolicyAutomatic:
			[self autoGenerateMajorTickLocations:&newMajorLocations minorTickLocations:&newMinorLocations];
            [allNewMajorLocations unionSet:newMajorLocations];
			[allNewMinorLocations unionSet:newMinorLocations];
			break;
		case CPAxisLabelingPolicyLogarithmic:
			// TODO: logarithmic labeling policy
			break;
	}
	
    if ( self.labelingPolicy != CPAxisLabelingPolicyNone &&
    	 self.labelingPolicy != CPAxisLabelingPolicyLocationsProvided ) {
        // Filter and set tick locations	
        self.majorTickLocations = [self filteredMajorTickLocations:allNewMajorLocations];
        self.minorTickLocations = [self filteredMinorTickLocations:allNewMinorLocations];
    }
        
    if ( self.labelingPolicy != CPAxisLabelingPolicyNone ) {
        // Label ticks
        NSArray *newLabels = [self newAxisLabelsAtLocations:self.majorTickLocations.allObjects];
        self.axisLabels = [NSSet setWithArray:newLabels];
        [newLabels release];
    }

    self.needsRelabel = NO;
	
	[self.delegate axisDidRelabel:self];
}

-(NSSet *)filteredTickLocations:(NSSet *)allLocations 
{
	NSMutableSet *filteredLocations = [allLocations mutableCopy];
	for ( CPPlotRange *range in self.labelExclusionRanges ) {
		for ( NSDecimalNumber *location in allLocations ) {
			if ( [range contains:[location decimalValue]] ) [filteredLocations removeObject:location];
		}
	}
	return [filteredLocations autorelease];
}

/**	@brief Removes any major ticks falling inside the label exclusion ranges from the set of tick locations.
 *	@param allLocations A set of major tick locations.
 *	@return The filtered set.
 **/
-(NSSet *)filteredMajorTickLocations:(NSSet *)allLocations
{
	return [self filteredTickLocations:allLocations];
}

/**	@brief Removes any minor ticks falling inside the label exclusion ranges from the set of tick locations.
 *	@param allLocations A set of minor tick locations.
 *	@return The filtered set.
 **/
-(NSSet *)filteredMinorTickLocations:(NSSet *)allLocations
{
	return [self filteredTickLocations:allLocations];
}

#pragma mark -
#pragma mark Layout

+(CGFloat)defaultZPosition 
{
	return CPDefaultZPositionAxis;
}

-(void)layoutSublayers
{
    for ( CPAxisLabel *label in self.axisLabels ) {
        CGPoint tickBasePoint = [self viewPointForCoordinateDecimalNumber:label.tickLocation];
        [label positionRelativeToViewPoint:tickBasePoint forCoordinate:CPOrthogonalCoordinate(self.coordinate) inDirection:self.tickDirection];
    }

	[self.axisTitle positionRelativeToViewPoint:[self viewPointForCoordinateDecimalNumber:self.titleLocation] forCoordinate:CPOrthogonalCoordinate(self.coordinate) inDirection:self.tickDirection];
}

#pragma mark -
#pragma mark Accessors

-(void)setAxisLabels:(NSSet *)newLabels 
{
    if ( newLabels != axisLabels ) {
        for ( CPAxisLabel *label in axisLabels ) {
            [label.contentLayer removeFromSuperlayer];
        }
		
		[newLabels retain];
        [axisLabels release];
        axisLabels = newLabels;
		
		CPAxisLabelGroup *axisLabelGroup = self.plottingArea.axisLabelGroup;
		
        for ( CPAxisLabel *label in axisLabels ) {
			label.axis = self;
			CPLayer *content = label.contentLayer;
			if ( content ) {
				[axisLabelGroup addSublayer:content];
			}
        }
		
		[self setNeedsLayout];		
	}
}

-(void)setLabelTextStyle:(CPTextStyle *)newStyle 
{
	if ( newStyle != labelTextStyle ) {
		[labelTextStyle release];
		labelTextStyle = [newStyle copy];
		
		for ( CPAxisLabel *axisLabel in self.axisLabels ) {
			CPLayer *contentLayer = axisLabel.contentLayer;
			if ( [contentLayer isKindOfClass:[CPTextLayer class]] ) {
				[(CPTextLayer *)contentLayer setTextStyle:labelTextStyle];
			}
		}
		
		[self setNeedsLayout];
	}
}

-(void)setAxisTitle:(CPAxisTitle *)newTitle;
{
	if ( newTitle != axisTitle ) {
		[axisTitle.contentLayer removeFromSuperlayer];
		[axisTitle release];
		axisTitle = [newTitle retain];
		axisTitle.axis = self;
		axisTitle.offset = self.titleOffset;
		CPLayer *content = axisTitle.contentLayer;
		if ( content ) {
			[self.plottingArea.axisTitleGroup addSublayer:content];
		}
		
		[self setNeedsLayout];
	}
}

-(void)setTitleTextStyle:(CPTextStyle *)newStyle 
{
	if ( newStyle != titleTextStyle ) {
		[titleTextStyle release];
		titleTextStyle = [newStyle copy];

		CPLayer *contentLayer = self.axisTitle.contentLayer;
		if ( [contentLayer isKindOfClass:[CPTextLayer class]] ) {
			[(CPTextLayer *)contentLayer setTextStyle:titleTextStyle];
		}
		
		[self setNeedsLayout];
	}
}

-(void)setTitleOffset:(CGFloat)newOffset 
{
    if ( newOffset != titleOffset ) {
        titleOffset = newOffset;
		self.axisTitle.offset = titleOffset;
		[self setNeedsLayout];
    }
}

- (void)setTitle:(NSString *)newTitle
{
	if (newTitle != title) {
		[title release];
		title = [newTitle retain];
		if ( axisTitle == nil ) {
			CPAxisTitle *newAxisTitle = [[CPAxisTitle alloc] initWithText:title textStyle:self.titleTextStyle];
			self.axisTitle = newAxisTitle;
			[newAxisTitle release];
		}
		else {
			[(CPTextLayer *)self.axisTitle.contentLayer setText:title];
		}
		[self setNeedsLayout];	}
}

-(void)setLabelExclusionRanges:(NSArray *)ranges 
{
	if ( ranges != labelExclusionRanges ) {
		[labelExclusionRanges release];
		labelExclusionRanges = [ranges retain];
		[self setNeedsRelabel];
	}
}

-(void)setNeedsRelabel:(BOOL)newNeedsRelabel 
{
    if (newNeedsRelabel != needsRelabel) {
        needsRelabel = newNeedsRelabel;
        if ( needsRelabel ) {
            [self setNeedsLayout];
        }
    }
}

-(void)setMajorTickLocations:(NSSet *)newLocations 
{
    if ( newLocations != majorTickLocations ) {
        [majorTickLocations release];
        majorTickLocations = [newLocations retain];
		[self setNeedsDisplay];
		[self.majorGridLines setNeedsDisplay];
        self.needsRelabel = YES;
    }
}

-(void)setMinorTickLocations:(NSSet *)newLocations 
{
    if ( newLocations != majorTickLocations ) {
        [minorTickLocations release];
        minorTickLocations = [newLocations retain];
		[self setNeedsDisplay];		
		[self.minorGridLines setNeedsDisplay];
        self.needsRelabel = YES;
    }
}

-(void)setMajorTickLength:(CGFloat)newLength 
{
    if ( newLength != majorTickLength ) {
        majorTickLength = newLength;
        [self setNeedsDisplay];
        self.needsRelabel = YES;
    }
}

-(void)setMinorTickLength:(CGFloat)newLength 
{
    if ( newLength != minorTickLength ) {
        minorTickLength = newLength;
        [self setNeedsDisplay];
    }
}

-(void)setLabelOffset:(CGFloat)newOffset 
{
    if ( newOffset != labelOffset ) {
        labelOffset = newOffset;
		[self setNeedsLayout];
        self.needsRelabel = YES;
    }
}

-(void)setLabelRotation:(CGFloat)newRotation 
{
    if ( newRotation != labelRotation ) {
        labelRotation = newRotation;
		[self setNeedsLayout];
        self.needsRelabel = YES;
    }
}

-(void)setPlotSpace:(CPPlotSpace *)newSpace 
{
    if ( newSpace != plotSpace ) {
        [plotSpace release];
        plotSpace = [newSpace retain];
        self.needsRelabel = YES;
    }
}

-(void)setCoordinate:(CPCoordinate)newCoordinate 
{
    if (newCoordinate != coordinate) {
        coordinate = newCoordinate;
        self.needsRelabel = YES;
    }
}

-(void)setAxisLineStyle:(CPLineStyle *)newLineStyle 
{
    if ( newLineStyle != axisLineStyle ) {
        [axisLineStyle release];
        axisLineStyle = [newLineStyle copy];
		[self setNeedsDisplay];			
    }
}

-(void)setMajorTickLineStyle:(CPLineStyle *)newLineStyle 
{
    if ( newLineStyle != majorTickLineStyle ) {
        [majorTickLineStyle release];
        majorTickLineStyle = [newLineStyle copy];
        [self setNeedsDisplay];
    }
}

-(void)setMinorTickLineStyle:(CPLineStyle *)newLineStyle 
{
    if ( newLineStyle != minorTickLineStyle ) {
        [minorTickLineStyle release];
        minorTickLineStyle = [newLineStyle copy];
        [self setNeedsDisplay];
    }
}

-(void)setMajorGridLineStyle:(CPLineStyle *)newLineStyle 
{
    if ( newLineStyle != majorGridLineStyle ) {
        [majorGridLineStyle release];
        majorGridLineStyle = [newLineStyle copy];
        [self.majorGridLines setNeedsDisplay];
    }
}

-(void)setMinorGridLineStyle:(CPLineStyle *)newLineStyle 
{
    if ( newLineStyle != minorGridLineStyle ) {
        [minorGridLineStyle release];
        minorGridLineStyle = [newLineStyle copy];
        [self.minorGridLines setNeedsDisplay];
    }
}

-(void)setLabelingOrigin:(NSDecimal)newLabelingOrigin
{
	if (CPDecimalEquals(labelingOrigin, newLabelingOrigin)) {
		return;
	}
	labelingOrigin = newLabelingOrigin;
	self.needsRelabel = YES;
}

-(void)setMajorIntervalLength:(NSDecimal)newIntervalLength 
{
	if (CPDecimalEquals(majorIntervalLength, newIntervalLength)) {
		return;
	}
	majorIntervalLength = newIntervalLength;
	self.needsRelabel = YES;
}

-(void)setMinorTicksPerInterval:(NSUInteger)newMinorTicksPerInterval 
{
    if (newMinorTicksPerInterval != minorTicksPerInterval) {
        minorTicksPerInterval = newMinorTicksPerInterval;
        self.needsRelabel = YES;
    }
}

-(void)setLabelingPolicy:(CPAxisLabelingPolicy)newPolicy 
{
    if (newPolicy != labelingPolicy) {
        labelingPolicy = newPolicy;
        self.needsRelabel = YES;
    }
}

-(void)setLabelFormatter:(NSNumberFormatter *)newTickLabelFormatter 
{
    if ( newTickLabelFormatter != labelFormatter ) {
        [labelFormatter release];
        labelFormatter = [newTickLabelFormatter retain];
        self.needsRelabel = YES;
    }
}

-(void)setTickDirection:(CPSign)newDirection 
{
    if (newDirection != tickDirection) {
        tickDirection = newDirection;
		[self setNeedsLayout];
        self.needsRelabel = YES;
    }
}

-(void)setPlottingArea:(CPPlottingArea *)newPlottingArea
{
	if ( newPlottingArea != plottingArea ) {
		[plottingArea release];
		plottingArea = [newPlottingArea retain];

		CPGridLines *gridLines = [[self.gridLineClass alloc] init];
		gridLines.axis = self;
		gridLines.major = NO;
		self.minorGridLines = gridLines;
		[gridLines release];
		
		gridLines = [[self.gridLineClass alloc] init];
		gridLines.axis = self;
		gridLines.major = YES;
		self.majorGridLines = gridLines;
		[gridLines release];
	}	
}

-(void)setMinorGridLines:(CPGridLines *)newGridLines
{
	if ( newGridLines != minorGridLines ) {
		[minorGridLines removeFromSuperlayer];
		[minorGridLines release];
		minorGridLines = [newGridLines retain];
		if ( minorGridLines ) {
			[self.plottingArea.minorGridLineGroup addSublayer:minorGridLines];
		}
        [minorGridLines setNeedsLayout];
	}	
}

-(void)setMajorGridLines:(CPGridLines *)newGridLines
{
	if ( newGridLines != majorGridLines ) {
		[majorGridLines removeFromSuperlayer];
		[majorGridLines release];
		majorGridLines = [newGridLines retain];
		if ( majorGridLines ) {
			[self.plottingArea.majorGridLineGroup addSublayer:majorGridLines];
		}
        [majorGridLines setNeedsLayout];
	}	
}

-(CPAxisSet *)axisSet
{
	return self.plottingArea.axisSet;
}

-(Class)gridLineClass
{
	return [CPGridLines class];
}

///	@}

@end

#pragma mark -

///	@brief CPAxis abstract methods—must be overridden by subclasses
@implementation CPAxis(AbstractMethods)

/// @addtogroup CPAxis
/// @{

/**	@brief Converts a position on the axis to drawing coordinates.
 *	@param coordinateDecimalNumber The axis value in data coordinate space.
 *	@return The drawing coordinates of the point.
 **/
-(CGPoint)viewPointForCoordinateDecimalNumber:(NSDecimal)coordinateDecimalNumber
{
	return CGPointZero;
}

///	@}

@end<|MERGE_RESOLUTION|>--- conflicted
+++ resolved
@@ -286,22 +286,13 @@
         tickDirection = CPSignNone;
 		axisTitle = nil;
 		titleTextStyle = [[CPTextStyle alloc] init];
-<<<<<<< HEAD
-		titleLocation = [[NSDecimalNumber zero] decimalValue];
+		titleLocation = CPDecimalFromInt(0);
         needsRelabel = YES;
 		labelExclusionRanges = nil;
 		delegate = nil;
 		plottingArea = nil;
 		minorGridLines = nil;
 		majorGridLines = nil;
-=======
-		titleLocation = CPDecimalFromInt(0);
-        needsRelabel = YES;
-		labelExclusionRanges = nil;
-		delegate = nil;
-		
-		self.needsDisplayOnBoundsChange = YES;
->>>>>>> b2e2c1c5
 	}
 	return self;
 }
