--- conflicted
+++ resolved
@@ -468,13 +468,9 @@
 	if ( xValueData.numberOfSamples != yValueData.numberOfSamples ) {
 		[NSException raise:CPTException format:@"Number of x and y values do not match"];
 	}
-<<<<<<< HEAD
-	
+
 	[super renderAsVectorInContext:theContext];
-	
-=======
-
->>>>>>> d83d5c73
+
 	// Calculate view points, and align to user space
 	CGPointError *viewPoints = malloc( dataCount * sizeof(CGPointError) );
 	BOOL *drawPointFlags	 = malloc( dataCount * sizeof(BOOL) );
