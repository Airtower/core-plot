#import "CPTXYPlotSpace.h"

#import "CPTAnimation.h"
#import "CPTAnimationOperation.h"
#import "CPTAnimationPeriod.h"
#import "CPTAxisSet.h"
#import "CPTExceptions.h"
#import "CPTGraph.h"
#import "CPTGraphHostingView.h"
#import "CPTMutablePlotRange.h"
#import "CPTPlot.h"
#import "CPTPlotArea.h"
#import "CPTPlotAreaFrame.h"
#import "CPTUtilities.h"
#import <tgmath.h>

static const CGFloat kCPTMomentumTime = CPTFloat(0.25); // Deceleration time in seconds for momentum scrolling
static const CGFloat kCPTBounceTime   = CPTFloat(0.5);  // Bounce-back time in seconds when scrolled past the global range

/// @cond
@interface CPTXYPlotSpace()

-(CGFloat)viewCoordinateForViewLength:(CGFloat)viewLength linearPlotRange:(CPTPlotRange *)range plotCoordinateValue:(NSDecimal)plotCoord;
-(CGFloat)viewCoordinateForViewLength:(CGFloat)viewLength linearPlotRange:(CPTPlotRange *)range doublePrecisionPlotCoordinateValue:(double)plotCoord;

-(CGFloat)viewCoordinateForViewLength:(CGFloat)viewLength logPlotRange:(CPTPlotRange *)range doublePrecisionPlotCoordinateValue:(double)plotCoord;

-(NSDecimal)plotCoordinateForViewLength:(CGFloat)viewLength linearPlotRange:(CPTPlotRange *)range boundsLength:(CGFloat)boundsLength;
-(double)doublePrecisionPlotCoordinateForViewLength:(CGFloat)viewLength linearPlotRange:(CPTPlotRange *)range boundsLength:(CGFloat)boundsLength;

-(double)doublePrecisionPlotCoordinateForViewLength:(CGFloat)viewLength logPlotRange:(CPTPlotRange *)range boundsLength:(CGFloat)boundsLength;

-(CPTPlotRange *)constrainRange:(CPTPlotRange *)existingRange toGlobalRange:(CPTPlotRange *)globalRange;
-(void)animateRange:(CPTPlotRange *)oldRange property:(NSString *)property globalRange:(CPTPlotRange *)globalRange shift:(NSDecimal)shift;
-(CPTPlotRange *)shiftRange:(CPTPlotRange *)oldRange by:(NSDecimal)shift inGlobalRange:(CPTPlotRange *)globalRange elastic:(BOOL)elastic withDisplacement:(CGFloat *)displacement;

@property (nonatomic, readwrite) BOOL isDragging;
@property (nonatomic, readwrite) CGPoint lastDragPoint;
@property (nonatomic, readwrite) CGPoint lastDisplacement;
@property (nonatomic, readwrite) NSTimeInterval lastDragTime;
@property (nonatomic, readwrite) NSTimeInterval lastDeltaTime;
@property (nonatomic, readwrite, retain) NSMutableArray *animations;

@end

/// @endcond

#pragma mark -

/**
 *  @brief A plot space using a two-dimensional cartesian coordinate system.
 *
 *  The @ref xRange and @ref yRange determine the mapping between data coordinates
 *  and the screen coordinates in the plot area. The @quote{end} of a range is
 *  the location plus its length. Note that the length of a plot range can be negative, so
 *  the end point can have a lesser value than the starting location.
 *
 *  The global ranges constrain the values of the @ref xRange and @ref yRange.
 *  Whenever the global range is set (non-@nil), the corresponding plot
 *  range will be adjusted so that it fits in the global range. When a new
 *  range is set to the plot range, it will be adjusted as needed to fit
 *  in the global range. This is useful for constraining scrolling, for
 *  instance.
 **/
@implementation CPTXYPlotSpace

/** @property CPTPlotRange *xRange
 *  @brief The range of the x coordinate. Defaults to a range with @link CPTPlotRange::location location @endlink zero (@num{0})
 *  and a @link CPTPlotRange::length length @endlink of one (@num{1}).
 *
 *  The @link CPTPlotRange::location location @endlink of the @ref xRange
 *  defines the data coordinate associated with the left edge of the plot area.
 *  Similarly, the @link CPTPlotRange::end end @endlink of the @ref xRange
 *  defines the data coordinate associated with the right edge of the plot area.
 **/
@synthesize xRange;

/** @property CPTPlotRange *yRange
 *  @brief The range of the y coordinate. Defaults to a range with @link CPTPlotRange::location location @endlink zero (@num{0})
 *  and a @link CPTPlotRange::length length @endlink of one (@num{1}).
 *
 *  The @link CPTPlotRange::location location @endlink of the @ref yRange
 *  defines the data coordinate associated with the bottom edge of the plot area.
 *  Similarly, the @link CPTPlotRange::end end @endlink of the @ref yRange
 *  defines the data coordinate associated with the top edge of the plot area.
 **/
@synthesize yRange;

/** @property CPTPlotRange *globalXRange
 *  @brief The global range of the x coordinate to which the @ref xRange is constrained.
 *
 *  If non-@nil, the @ref xRange and any changes to it will
 *  be adjusted so that it always fits within the @ref globalXRange.
 *  If @nil (the default), there is no constraint on x.
 **/
@synthesize globalXRange;

/** @property CPTPlotRange *globalYRange
 *  @brief The global range of the y coordinate to which the @ref yRange is constrained.
 *
 *  If non-@nil, the @ref yRange and any changes to it will
 *  be adjusted so that it always fits within the @ref globalYRange.
 *  If @nil (the default), there is no constraint on y.
 **/
@synthesize globalYRange;

/** @property CPTScaleType xScaleType
 *  @brief The scale type of the x coordinate. Defaults to #CPTScaleTypeLinear.
 **/
@synthesize xScaleType;

/** @property CPTScaleType yScaleType
 *  @brief The scale type of the y coordinate. Defaults to #CPTScaleTypeLinear.
 **/
@synthesize yScaleType;

/** @property BOOL allowsMomentum
 *  @brief If @YES, plot space scrolling slows down gradually rather than stopping abruptly. Defaults to @NO.
 **/
@synthesize allowsMomentum;

/** @property BOOL elasticGlobalXRange
 *  @brief If @YES, the plot space can scroll beyond the bounds set by the @ref globalXRange,
 *  and will bounce back to the @ref globalXRange when released. Defaults to @NO.
 **/
@synthesize elasticGlobalXRange;

/** @property BOOL elasticGlobalYRange
 *  @brief If @YES, the plot space can scroll beyond the bounds set by the @ref globalYRange,
 *  and will bounce back to the @ref globalYRange when released. Defaults to @NO.
 **/
@synthesize elasticGlobalYRange;

@dynamic isDragging;
@synthesize lastDragPoint;
@synthesize lastDisplacement;
@synthesize lastDragTime;
@synthesize lastDeltaTime;
@synthesize animations;

#pragma mark -
#pragma mark Init/Dealloc

/// @name Initialization
/// @{

/** @brief Initializes a newly allocated CPTXYPlotSpace object.
 *
 *  The initialized object will have the following properties:
 *  - @ref xRange = [@num{0}, @num{1}]
 *  - @ref yRange = [@num{0}, @num{1}]
 *  - @ref globalXRange = @nil
 *  - @ref globalYRange = @nil
 *  - @ref xScaleType = #CPTScaleTypeLinear
 *  - @ref yScaleType = #CPTScaleTypeLinear
 *  - @ref allowsMomentum = @NO
 *  - @ref elasticGlobalXRange = @NO
 *  - @ref elasticGlobalYRange = @NO
 *
 *  @return The initialized object.
 **/
-(instancetype)init
{
    if ( (self = [super init]) ) {
        xRange           = [[CPTPlotRange alloc] initWithLocation:CPTDecimalFromInteger(0) length:CPTDecimalFromInteger(1)];
        yRange           = [[CPTPlotRange alloc] initWithLocation:CPTDecimalFromInteger(0) length:CPTDecimalFromInteger(1)];
        globalXRange     = nil;
        globalYRange     = nil;
        xScaleType       = CPTScaleTypeLinear;
        yScaleType       = CPTScaleTypeLinear;
        lastDragPoint    = CGPointZero;
        lastDisplacement = CGPointZero;
        lastDragTime     = 0.0;
        lastDeltaTime    = 0.0;
        animations       = [[NSMutableArray alloc] init];

        allowsMomentum      = NO;
        elasticGlobalXRange = NO;
        elasticGlobalYRange = NO;
    }
    return self;
}

/// @}

#pragma mark -
#pragma mark NSCoding Methods

/// @cond

-(void)encodeWithCoder:(NSCoder *)coder
{
    [super encodeWithCoder:coder];

    [coder encodeObject:self.xRange forKey:@"CPTXYPlotSpace.xRange"];
    [coder encodeObject:self.yRange forKey:@"CPTXYPlotSpace.yRange"];
    [coder encodeObject:self.globalXRange forKey:@"CPTXYPlotSpace.globalXRange"];
    [coder encodeObject:self.globalYRange forKey:@"CPTXYPlotSpace.globalYRange"];
    [coder encodeInteger:self.xScaleType forKey:@"CPTXYPlotSpace.xScaleType"];
    [coder encodeInteger:self.yScaleType forKey:@"CPTXYPlotSpace.yScaleType"];
    [coder encodeBool:self.allowsMomentum forKey:@"CPTXYPlotSpace.allowsMomentum"];
    [coder encodeBool:self.elasticGlobalXRange forKey:@"CPTXYPlotSpace.elasticGlobalXRange"];
    [coder encodeBool:self.elasticGlobalYRange forKey:@"CPTXYPlotSpace.elasticGlobalYRange"];

    // No need to archive these properties:
    // lastDragPoint
    // lastDisplacement
    // lastDragTime
    // lastDeltaTime
    // animations
}

-(instancetype)initWithCoder:(NSCoder *)coder
{
    if ( (self = [super initWithCoder:coder]) ) {
        xRange       = [[coder decodeObjectForKey:@"CPTXYPlotSpace.xRange"] copy];
        yRange       = [[coder decodeObjectForKey:@"CPTXYPlotSpace.yRange"] copy];
        globalXRange = [[coder decodeObjectForKey:@"CPTXYPlotSpace.globalXRange"] copy];
        globalYRange = [[coder decodeObjectForKey:@"CPTXYPlotSpace.globalYRange"] copy];
        xScaleType   = (CPTScaleType)[coder decodeIntegerForKey : @"CPTXYPlotSpace.xScaleType"];
        yScaleType   = (CPTScaleType)[coder decodeIntegerForKey : @"CPTXYPlotSpace.yScaleType"];

        allowsMomentum      = [coder decodeBoolForKey:@"CPTXYPlotSpace.allowsMomentum"];
        elasticGlobalXRange = [coder decodeBoolForKey:@"CPTXYPlotSpace.elasticGlobalXRange"];
        elasticGlobalYRange = [coder decodeBoolForKey:@"CPTXYPlotSpace.elasticGlobalYRange"];

        lastDragPoint    = CGPointZero;
        lastDisplacement = CGPointZero;
        lastDragTime     = 0.0;
        lastDeltaTime    = 0.0;
        animations       = [[NSMutableArray alloc] init];
    }
    return self;
}

/// @endcond

#pragma mark -
#pragma mark Ranges

/// @cond

-(void)setPlotRange:(CPTPlotRange *)newRange forCoordinate:(CPTCoordinate)coordinate
{
    switch ( coordinate ) {
        case CPTCoordinateX:
            self.xRange = newRange;
            break;

        case CPTCoordinateY:
            self.yRange = newRange;
            break;

        default:
            // invalid coordinate--do nothing
            break;
    }
}

-(CPTPlotRange *)plotRangeForCoordinate:(CPTCoordinate)coordinate
{
    CPTPlotRange *theRange = nil;

    switch ( coordinate ) {
        case CPTCoordinateX:
            theRange = self.xRange;
            break;

        case CPTCoordinateY:
            theRange = self.yRange;
            break;

        default:
            // invalid coordinate
            break;
    }

    return theRange;
}

-(void)setScaleType:(CPTScaleType)newType forCoordinate:(CPTCoordinate)coordinate
{
    switch ( coordinate ) {
        case CPTCoordinateX:
            self.xScaleType = newType;
            break;

        case CPTCoordinateY:
            self.yScaleType = newType;
            break;

        default:
            // invalid coordinate--do nothing
            break;
    }
}

-(CPTScaleType)scaleTypeForCoordinate:(CPTCoordinate)coordinate
{
    CPTScaleType theScaleType = CPTScaleTypeLinear;

    switch ( coordinate ) {
        case CPTCoordinateX:
            theScaleType = self.xScaleType;
            break;

        case CPTCoordinateY:
            theScaleType = self.yScaleType;
            break;

        default:
            // invalid coordinate
            break;
    }

    return theScaleType;
}

-(void)setXRange:(CPTPlotRange *)range
{
    NSParameterAssert(range);

    if ( ![range isEqualToRange:xRange] ) {
        CPTPlotRange *constrainedRange;

        if ( self.elasticGlobalXRange ) {
            constrainedRange = range;
        }
        else {
            constrainedRange = [self constrainRange:range toGlobalRange:self.globalXRange];
        }

        id<CPTPlotSpaceDelegate> theDelegate = self.delegate;
        if ( [theDelegate respondsToSelector:@selector(plotSpace:willChangePlotRangeTo:forCoordinate:)] ) {
            constrainedRange = [theDelegate plotSpace:self willChangePlotRangeTo:constrainedRange forCoordinate:CPTCoordinateX];
        }

        if ( ![constrainedRange isEqualToRange:xRange] ) {
            xRange = [constrainedRange copy];

            [[NSNotificationCenter defaultCenter] postNotificationName:CPTPlotSpaceCoordinateMappingDidChangeNotification
                                                                object:self];

            if ( [theDelegate respondsToSelector:@selector(plotSpace:didChangePlotRangeForCoordinate:)] ) {
                [theDelegate plotSpace:self didChangePlotRangeForCoordinate:CPTCoordinateX];
            }

            CPTGraph *theGraph = self.graph;
            if ( theGraph ) {
                [[NSNotificationCenter defaultCenter] postNotificationName:CPTGraphNeedsRedrawNotification
                                                                    object:theGraph];
            }
        }
    }
}

-(void)setYRange:(CPTPlotRange *)range
{
    NSParameterAssert(range);

    if ( ![range isEqualToRange:yRange] ) {
        CPTPlotRange *constrainedRange;

        if ( self.elasticGlobalYRange ) {
            constrainedRange = range;
        }
        else {
            constrainedRange = [self constrainRange:range toGlobalRange:self.globalYRange];
        }

        id<CPTPlotSpaceDelegate> theDelegate = self.delegate;
        if ( [theDelegate respondsToSelector:@selector(plotSpace:willChangePlotRangeTo:forCoordinate:)] ) {
            constrainedRange = [theDelegate plotSpace:self willChangePlotRangeTo:constrainedRange forCoordinate:CPTCoordinateY];
        }

        if ( ![constrainedRange isEqualToRange:yRange] ) {
            yRange = [constrainedRange copy];

            [[NSNotificationCenter defaultCenter] postNotificationName:CPTPlotSpaceCoordinateMappingDidChangeNotification
                                                                object:self];

            if ( [theDelegate respondsToSelector:@selector(plotSpace:didChangePlotRangeForCoordinate:)] ) {
                [theDelegate plotSpace:self didChangePlotRangeForCoordinate:CPTCoordinateY];
            }

            CPTGraph *theGraph = self.graph;
            if ( theGraph ) {
                [[NSNotificationCenter defaultCenter] postNotificationName:CPTGraphNeedsRedrawNotification
                                                                    object:theGraph];
            }
        }
    }
}

-(CPTPlotRange *)constrainRange:(CPTPlotRange *)existingRange toGlobalRange:(CPTPlotRange *)globalRange
{
    if ( !globalRange ) {
        return existingRange;
    }
    if ( !existingRange ) {
        return nil;
    }

    if ( CPTDecimalGreaterThanOrEqualTo(existingRange.length, globalRange.length) ) {
        return [globalRange copy];
    }
    else {
        CPTMutablePlotRange *newRange = [existingRange mutableCopy];
        [newRange shiftEndToFitInRange:globalRange];
        [newRange shiftLocationToFitInRange:globalRange];
        return newRange;
    }
}

-(void)animateRange:(CPTPlotRange *)oldRange property:(NSString *)property globalRange:(CPTPlotRange *)globalRange shift:(NSDecimal)shift
{
    NSMutableArray *animationArray = self.animations;
    CPTAnimationOperation *op;

    CPTMutablePlotRange *newRange = [oldRange mutableCopy];

    BOOL hasShift = !CPTDecimalEquals( shift, CPTDecimalFromInteger(0) );

    if ( hasShift ) {
        newRange.location = CPTDecimalAdd(newRange.location, shift);

        op = [CPTAnimation animate:self
                          property:property
                     fromPlotRange:oldRange
                       toPlotRange:newRange
                          duration:kCPTMomentumTime
                    animationCurve:CPTAnimationCurveQuadraticOut
                          delegate:nil];
        [animationArray addObject:op];
    }

    if ( globalRange ) {
        CPTPlotRange *constrainedRange = [self constrainRange:newRange toGlobalRange:globalRange];

        if ( ![newRange isEqualToRange:constrainedRange] ) {
            op = [CPTAnimation animate:self
                              property:property
                         fromPlotRange:newRange
                           toPlotRange:constrainedRange
                              duration:kCPTBounceTime
                             withDelay:(hasShift ? kCPTMomentumTime : 0.0)
                        animationCurve:CPTAnimationCurveElasticOut
                              delegate:nil];
            [animationArray addObject:op];
        }
    }
}

-(void)setGlobalXRange:(CPTPlotRange *)newRange
{
    if ( ![newRange isEqualToRange:globalXRange] ) {
        globalXRange = [newRange copy];
        self.xRange  = [self constrainRange:self.xRange toGlobalRange:globalXRange];
    }
}

-(void)setGlobalYRange:(CPTPlotRange *)newRange
{
    if ( ![newRange isEqualToRange:globalYRange] ) {
        globalYRange = [newRange copy];
        self.yRange  = [self constrainRange:self.yRange toGlobalRange:globalYRange];
    }
}

-(void)scaleToFitPlots:(NSArray *)plots
{
    if ( plots.count == 0 ) {
        return;
    }

    // Determine union of ranges
    CPTMutablePlotRange *unionXRange = nil;
    CPTMutablePlotRange *unionYRange = nil;
    for ( CPTPlot *plot in plots ) {
        CPTPlotRange *currentXRange = [plot plotRangeForCoordinate:CPTCoordinateX];
        CPTPlotRange *currentYRange = [plot plotRangeForCoordinate:CPTCoordinateY];
        if ( !unionXRange ) {
            unionXRange = [currentXRange mutableCopy];
        }
        if ( !unionYRange ) {
            unionYRange = [currentYRange mutableCopy];
        }
        [unionXRange unionPlotRange:currentXRange];
        [unionYRange unionPlotRange:currentYRange];
    }

    // Set range
    NSDecimal zero = CPTDecimalFromInteger(0);
    if ( unionXRange ) {
        if ( CPTDecimalEquals(unionXRange.length, zero) ) {
            [unionXRange unionPlotRange:self.xRange];
        }
        self.xRange = unionXRange;
    }
    if ( unionYRange ) {
        if ( CPTDecimalEquals(unionYRange.length, zero) ) {
            [unionYRange unionPlotRange:self.yRange];
        }
        self.yRange = unionYRange;
    }
}

-(void)setXScaleType:(CPTScaleType)newScaleType
{
    if ( newScaleType != xScaleType ) {
        xScaleType = newScaleType;

        [[NSNotificationCenter defaultCenter] postNotificationName:CPTPlotSpaceCoordinateMappingDidChangeNotification
                                                            object:self];

        CPTGraph *theGraph = self.graph;
        if ( theGraph ) {
            [[NSNotificationCenter defaultCenter] postNotificationName:CPTGraphNeedsRedrawNotification
                                                                object:theGraph];
        }
    }
}

-(void)setYScaleType:(CPTScaleType)newScaleType
{
    if ( newScaleType != yScaleType ) {
        yScaleType = newScaleType;

        [[NSNotificationCenter defaultCenter] postNotificationName:CPTPlotSpaceCoordinateMappingDidChangeNotification
                                                            object:self];
        CPTGraph *theGraph = self.graph;
        if ( theGraph ) {
            [[NSNotificationCenter defaultCenter] postNotificationName:CPTGraphNeedsRedrawNotification
                                                                object:theGraph];
        }
    }
}

/// @endcond

#pragma mark -
#pragma mark Point Conversion (private utilities)

/// @cond

// Linear
-(CGFloat)viewCoordinateForViewLength:(CGFloat)viewLength linearPlotRange:(CPTPlotRange *)range plotCoordinateValue:(NSDecimal)plotCoord
{
    if ( !range ) {
        return CPTFloat(0.0);
    }

    NSDecimal factor = CPTDecimalDivide(CPTDecimalSubtract(plotCoord, range.location), range.length);
    if ( NSDecimalIsNotANumber(&factor) ) {
        factor = CPTDecimalFromInteger(0);
    }

    CGFloat viewCoordinate = viewLength * CPTDecimalCGFloatValue(factor);

    return viewCoordinate;
}

-(CGFloat)viewCoordinateForViewLength:(CGFloat)viewLength linearPlotRange:(CPTPlotRange *)range doublePrecisionPlotCoordinateValue:(double)plotCoord
{
    if ( !range || (range.lengthDouble == 0.0) ) {
        return CPTFloat(0.0);
    }
    return viewLength * (CGFloat)( (plotCoord - range.locationDouble) / range.lengthDouble );
}

-(NSDecimal)plotCoordinateForViewLength:(CGFloat)viewLength linearPlotRange:(CPTPlotRange *)range boundsLength:(CGFloat)boundsLength
{
    if ( boundsLength == 0.0 ) {
        return CPTDecimalFromInteger(0);
    }

    NSDecimal vLength = CPTDecimalFromDouble(viewLength);
    NSDecimal bLength = CPTDecimalFromDouble(boundsLength);

    NSDecimal location = range.location;
    NSDecimal length   = range.length;

    NSDecimal coordinate;
    NSDecimalDivide(&coordinate, &vLength, &bLength, NSRoundPlain);
    NSDecimalMultiply(&coordinate, &coordinate, &(length), NSRoundPlain);
    NSDecimalAdd(&coordinate, &coordinate, &(location), NSRoundPlain);

    return coordinate;
}

-(double)doublePrecisionPlotCoordinateForViewLength:(CGFloat)viewLength linearPlotRange:(CPTPlotRange *)range boundsLength:(CGFloat)boundsLength
{
    if ( boundsLength == 0.0 ) {
        return 0.0;
    }

    double coordinate = viewLength / boundsLength;
    coordinate *= range.lengthDouble;
    coordinate += range.locationDouble;

    return coordinate;
}

// Log (only one version since there are no transcendental functions for NSDecimal)
-(CGFloat)viewCoordinateForViewLength:(CGFloat)viewLength logPlotRange:(CPTPlotRange *)range doublePrecisionPlotCoordinateValue:(double)plotCoord
{
    if ( (range.minLimitDouble <= 0.0) || (range.maxLimitDouble <= 0.0) || (plotCoord <= 0.0) ) {
        return CPTFloat(0.0);
    }

    double logLoc   = log10(range.locationDouble);
    double logCoord = log10(plotCoord);
    double logEnd   = log10(range.endDouble);

    return viewLength * (CGFloat)( (logCoord - logLoc) / (logEnd - logLoc) );
}

-(double)doublePrecisionPlotCoordinateForViewLength:(CGFloat)viewLength logPlotRange:(CPTPlotRange *)range boundsLength:(CGFloat)boundsLength
{
    if ( boundsLength == 0.0 ) {
        return 0.0;
    }

    double logLoc = log10(range.locationDouble);
    double logEnd = log10(range.endDouble);

    double coordinate = viewLength * (logEnd - logLoc) / boundsLength + logLoc;

    return pow(10.0, coordinate);
}

/// @endcond

#pragma mark -
#pragma mark Point Conversion

/// @cond

-(NSUInteger)numberOfCoordinates
{
    return 2;
}

// Plot area view point for plot point
-(CGPoint)plotAreaViewPointForPlotPoint:(NSDecimal *)plotPoint numberOfCoordinates:(NSUInteger)count
{
    CGPoint viewPoint = [super plotAreaViewPointForPlotPoint:plotPoint numberOfCoordinates:count];

    CGSize layerSize;
    CPTGraph *theGraph    = self.graph;
    CPTPlotArea *plotArea = theGraph.plotAreaFrame.plotArea;

    if ( plotArea ) {
        layerSize = plotArea.bounds.size;
    }
    else {
        return viewPoint;
    }

    switch ( self.xScaleType ) {
        case CPTScaleTypeLinear:
            viewPoint.x = [self viewCoordinateForViewLength:layerSize.width linearPlotRange:self.xRange plotCoordinateValue:plotPoint[CPTCoordinateX]];
            break;

        case CPTScaleTypeLog:
        {
            double x = CPTDecimalDoubleValue(plotPoint[CPTCoordinateX]);
            viewPoint.x = [self viewCoordinateForViewLength:layerSize.width logPlotRange:self.xRange doublePrecisionPlotCoordinateValue:x];
        }
        break;

        default:
            [NSException raise:CPTException format:@"Scale type not supported in CPTXYPlotSpace"];
    }

    switch ( self.yScaleType ) {
        case CPTScaleTypeLinear:
            viewPoint.y = [self viewCoordinateForViewLength:layerSize.height linearPlotRange:self.yRange plotCoordinateValue:plotPoint[CPTCoordinateY]];
            break;

        case CPTScaleTypeLog:
        {
            double y = CPTDecimalDoubleValue(plotPoint[CPTCoordinateY]);
            viewPoint.y = [self viewCoordinateForViewLength:layerSize.height logPlotRange:self.yRange doublePrecisionPlotCoordinateValue:y];
        }
        break;

        default:
            [NSException raise:CPTException format:@"Scale type not supported in CPTXYPlotSpace"];
    }

    return viewPoint;
}

-(CGPoint)plotAreaViewPointForDoublePrecisionPlotPoint:(double *)plotPoint numberOfCoordinates:(NSUInteger)count
{
    CGPoint viewPoint = [super plotAreaViewPointForDoublePrecisionPlotPoint:plotPoint numberOfCoordinates:count];

    CGSize layerSize;
    CPTGraph *theGraph    = self.graph;
    CPTPlotArea *plotArea = theGraph.plotAreaFrame.plotArea;

    if ( plotArea ) {
        layerSize = plotArea.bounds.size;
    }
    else {
        return viewPoint;
    }

    switch ( self.xScaleType ) {
        case CPTScaleTypeLinear:
            viewPoint.x = [self viewCoordinateForViewLength:layerSize.width linearPlotRange:self.xRange doublePrecisionPlotCoordinateValue:plotPoint[CPTCoordinateX]];
            break;

        case CPTScaleTypeLog:
            viewPoint.x = [self viewCoordinateForViewLength:layerSize.width logPlotRange:self.xRange doublePrecisionPlotCoordinateValue:plotPoint[CPTCoordinateX]];
            break;

        default:
            [NSException raise:CPTException format:@"Scale type not supported in CPTXYPlotSpace"];
    }

    switch ( self.yScaleType ) {
        case CPTScaleTypeLinear:
            viewPoint.y = [self viewCoordinateForViewLength:layerSize.height linearPlotRange:self.yRange doublePrecisionPlotCoordinateValue:plotPoint[CPTCoordinateY]];
            break;

        case CPTScaleTypeLog:
            viewPoint.y = [self viewCoordinateForViewLength:layerSize.height logPlotRange:self.yRange doublePrecisionPlotCoordinateValue:plotPoint[CPTCoordinateY]];
            break;

        default:
            [NSException raise:CPTException format:@"Scale type not supported in CPTXYPlotSpace"];
    }

    return viewPoint;
}

// Plot point for view point
-(void)plotPoint:(NSDecimal *)plotPoint numberOfCoordinates:(NSUInteger)count forPlotAreaViewPoint:(CGPoint)point
{
    [super plotPoint:plotPoint numberOfCoordinates:count forPlotAreaViewPoint:point];

    CGSize boundsSize;
    CPTGraph *theGraph    = self.graph;
    CPTPlotArea *plotArea = theGraph.plotAreaFrame.plotArea;

    if ( plotArea ) {
        boundsSize = plotArea.bounds.size;
    }
    else {
        NSDecimal zero = CPTDecimalFromInteger(0);
        plotPoint[CPTCoordinateX] = zero;
        plotPoint[CPTCoordinateY] = zero;
        return;
    }

    switch ( self.xScaleType ) {
        case CPTScaleTypeLinear:
            plotPoint[CPTCoordinateX] = [self plotCoordinateForViewLength:point.x linearPlotRange:self.xRange boundsLength:boundsSize.width];
            break;

        case CPTScaleTypeLog:
            plotPoint[CPTCoordinateX] = CPTDecimalFromDouble([self doublePrecisionPlotCoordinateForViewLength:point.x logPlotRange:self.xRange boundsLength:boundsSize.width]);
            break;

        default:
            [NSException raise:CPTException format:@"Scale type not supported in CPTXYPlotSpace"];
    }

    switch ( self.yScaleType ) {
        case CPTScaleTypeLinear:
            plotPoint[CPTCoordinateY] = [self plotCoordinateForViewLength:point.y linearPlotRange:self.yRange boundsLength:boundsSize.height];
            break;

        case CPTScaleTypeLog:
            plotPoint[CPTCoordinateY] = CPTDecimalFromDouble([self doublePrecisionPlotCoordinateForViewLength:point.y logPlotRange:self.yRange boundsLength:boundsSize.height]);
            break;

        default:
            [NSException raise:CPTException format:@"Scale type not supported in CPTXYPlotSpace"];
    }
}

-(void)doublePrecisionPlotPoint:(double *)plotPoint numberOfCoordinates:(NSUInteger)count forPlotAreaViewPoint:(CGPoint)point
{
    [super doublePrecisionPlotPoint:plotPoint numberOfCoordinates:count forPlotAreaViewPoint:point];

    CGSize boundsSize;
    CPTGraph *theGraph    = self.graph;
    CPTPlotArea *plotArea = theGraph.plotAreaFrame.plotArea;

    if ( plotArea ) {
        boundsSize = plotArea.bounds.size;
    }
    else {
        plotPoint[CPTCoordinateX] = 0.0;
        plotPoint[CPTCoordinateY] = 0.0;
        return;
    }

    switch ( self.xScaleType ) {
        case CPTScaleTypeLinear:
            plotPoint[CPTCoordinateX] = [self doublePrecisionPlotCoordinateForViewLength:point.x linearPlotRange:self.xRange boundsLength:boundsSize.width];
            break;

        case CPTScaleTypeLog:
            plotPoint[CPTCoordinateX] = [self doublePrecisionPlotCoordinateForViewLength:point.x logPlotRange:self.xRange boundsLength:boundsSize.width];
            break;

        default:
            [NSException raise:CPTException format:@"Scale type not supported in CPTXYPlotSpace"];
    }

    switch ( self.yScaleType ) {
        case CPTScaleTypeLinear:
            plotPoint[CPTCoordinateY] = [self doublePrecisionPlotCoordinateForViewLength:point.y linearPlotRange:self.yRange boundsLength:boundsSize.height];
            break;

        case CPTScaleTypeLog:
            plotPoint[CPTCoordinateY] = [self doublePrecisionPlotCoordinateForViewLength:point.y logPlotRange:self.yRange boundsLength:boundsSize.height];
            break;

        default:
            [NSException raise:CPTException format:@"Scale type not supported in CPTXYPlotSpace"];
    }
}

// Plot area view point for event
-(CGPoint)plotAreaViewPointForEvent:(CPTNativeEvent *)event
{
    CGPoint plotAreaViewPoint = CGPointZero;

    CPTGraph *theGraph                  = self.graph;
    CPTGraphHostingView *theHostingView = theGraph.hostingView;
    CPTPlotArea *thePlotArea            = theGraph.plotAreaFrame.plotArea;

    if ( theHostingView && thePlotArea ) {
#if TARGET_IPHONE_SIMULATOR || TARGET_OS_IPHONE
        CGPoint interactionPoint = [[[event touchesForView:theHostingView] anyObject] locationInView:theHostingView];
        if ( theHostingView.collapsesLayers ) {
            plotAreaViewPoint.x = interactionPoint.x;
            plotAreaViewPoint.y = theHostingView.frame.size.height - interactionPoint.y;
        }
        else {
            plotAreaViewPoint = [theHostingView.layer convertPoint:interactionPoint toLayer:thePlotArea];
        }
#else
        CGPoint interactionPoint = NSPointToCGPoint([theHostingView convertPoint:[event locationInWindow] fromView:nil]);
        plotAreaViewPoint = [theHostingView.layer convertPoint:interactionPoint toLayer:thePlotArea];
#endif
    }

    return plotAreaViewPoint;
}

// Plot point for event
-(void)plotPoint:(NSDecimal *)plotPoint numberOfCoordinates:(NSUInteger)count forEvent:(CPTNativeEvent *)event
{
    [self plotPoint:plotPoint numberOfCoordinates:count forPlotAreaViewPoint:[self plotAreaViewPointForEvent:event]];
}

-(void)doublePrecisionPlotPoint:(double *)plotPoint numberOfCoordinates:(NSUInteger)count forEvent:(CPTNativeEvent *)event
{
    [self doublePrecisionPlotPoint:plotPoint numberOfCoordinates:count forPlotAreaViewPoint:[self plotAreaViewPointForEvent:event]];
}

/// @endcond

#pragma mark -
#pragma mark Scaling

/// @cond

-(void)scaleBy:(CGFloat)interactionScale aboutPoint:(CGPoint)plotAreaPoint
{
    CPTGraph *theGraph    = self.graph;
    CPTPlotArea *plotArea = theGraph.plotAreaFrame.plotArea;

    if ( !plotArea || (interactionScale <= 1.e-6) ) {
        return;
    }
    if ( ![plotArea containsPoint:plotAreaPoint] ) {
        return;
    }

    // Ask the delegate if it is OK
    id<CPTPlotSpaceDelegate> theDelegate = self.delegate;

    BOOL shouldScale = YES;
    if ( [theDelegate respondsToSelector:@selector(plotSpace:shouldScaleBy:aboutPoint:)] ) {
        shouldScale = [theDelegate plotSpace:self shouldScaleBy:interactionScale aboutPoint:plotAreaPoint];
    }
    if ( !shouldScale ) {
        return;
    }

    // Determine point in plot coordinates
    NSDecimal const decimalScale = CPTDecimalFromCGFloat(interactionScale);
    NSDecimal plotInteractionPoint[2];
    [self plotPoint:plotInteractionPoint numberOfCoordinates:2 forPlotAreaViewPoint:plotAreaPoint];

    // Cache old ranges
    CPTPlotRange *oldRangeX = self.xRange;
    CPTPlotRange *oldRangeY = self.yRange;

    // Lengths are scaled by the pinch gesture inverse proportional
    NSDecimal newLengthX = CPTDecimalDivide(oldRangeX.length, decimalScale);
    NSDecimal newLengthY = CPTDecimalDivide(oldRangeY.length, decimalScale);

    // New locations
    NSDecimal newLocationX;
    if ( CPTDecimalGreaterThanOrEqualTo( oldRangeX.length, CPTDecimalFromInteger(0) ) ) {
        NSDecimal oldFirstLengthX = CPTDecimalSubtract(plotInteractionPoint[CPTCoordinateX], oldRangeX.minLimit); // x - minX
        NSDecimal newFirstLengthX = CPTDecimalDivide(oldFirstLengthX, decimalScale);                              // (x - minX) / scale
        newLocationX = CPTDecimalSubtract(plotInteractionPoint[CPTCoordinateX], newFirstLengthX);
    }
    else {
        NSDecimal oldSecondLengthX = CPTDecimalSubtract(oldRangeX.maxLimit, plotInteractionPoint[0]); // maxX - x
        NSDecimal newSecondLengthX = CPTDecimalDivide(oldSecondLengthX, decimalScale);                // (maxX - x) / scale
        newLocationX = CPTDecimalAdd(plotInteractionPoint[CPTCoordinateX], newSecondLengthX);
    }

    NSDecimal newLocationY;
    if ( CPTDecimalGreaterThanOrEqualTo( oldRangeY.length, CPTDecimalFromInteger(0) ) ) {
        NSDecimal oldFirstLengthY = CPTDecimalSubtract(plotInteractionPoint[CPTCoordinateY], oldRangeY.minLimit); // y - minY
        NSDecimal newFirstLengthY = CPTDecimalDivide(oldFirstLengthY, decimalScale);                              // (y - minY) / scale
        newLocationY = CPTDecimalSubtract(plotInteractionPoint[CPTCoordinateY], newFirstLengthY);
    }
    else {
        NSDecimal oldSecondLengthY = CPTDecimalSubtract(oldRangeY.maxLimit, plotInteractionPoint[1]); // maxY - y
        NSDecimal newSecondLengthY = CPTDecimalDivide(oldSecondLengthY, decimalScale);                // (maxY - y) / scale
        newLocationY = CPTDecimalAdd(plotInteractionPoint[CPTCoordinateY], newSecondLengthY);
    }

    // New ranges
    CPTPlotRange *newRangeX = [[CPTPlotRange alloc] initWithLocation:newLocationX length:newLengthX];
    CPTPlotRange *newRangeY = [[CPTPlotRange alloc] initWithLocation:newLocationY length:newLengthY];

    BOOL oldElasticGlobalXRange = self.elasticGlobalXRange;
    BOOL oldElasticGlobalYRange = self.elasticGlobalYRange;
    self.elasticGlobalXRange = NO;
    self.elasticGlobalYRange = NO;

    self.xRange = newRangeX;
    self.yRange = newRangeY;

    self.elasticGlobalXRange = oldElasticGlobalXRange;
    self.elasticGlobalYRange = oldElasticGlobalYRange;
}

/// @endcond

#pragma mark -
#pragma mark Interaction

/// @name User Interaction
/// @{

/**
 *  @brief Informs the receiver that the user has
 *  @if MacOnly pressed the mouse button. @endif
 *  @if iOSOnly touched the screen. @endif
 *
 *
 *  If the receiver has a @ref delegate and the delegate handles the event,
 *  this method always returns @YES.
 *  If @ref allowsUserInteraction is @NO
 *  or the graph does not have a @link CPTPlotAreaFrame::plotArea plotArea @endlink layer,
 *  this method always returns @NO.
 *  Otherwise, if the @par{interactionPoint} is within the bounds of the
 *  @link CPTPlotAreaFrame::plotArea plotArea @endlink, a drag operation starts and
 *  this method returns @YES.
 *
 *  @param event The OS event.
 *  @param interactionPoint The coordinates of the interaction.
 *  @return Whether the event was handled or not.
 **/
-(BOOL)pointingDeviceDownEvent:(CPTNativeEvent *)event atPoint:(CGPoint)interactionPoint
{
    BOOL handledByDelegate = [super pointingDeviceDownEvent:event atPoint:interactionPoint];

    if ( handledByDelegate ) {
        self.isDragging = NO;
        return YES;
    }

    CPTGraph *theGraph    = self.graph;
    CPTPlotArea *plotArea = theGraph.plotAreaFrame.plotArea;
    if ( !self.allowsUserInteraction || !plotArea ) {
        return NO;
    }

    CGPoint pointInPlotArea = [theGraph convertPoint:interactionPoint toLayer:plotArea];
    if ( [plotArea containsPoint:pointInPlotArea] ) {
        // Handle event
        self.lastDragPoint    = pointInPlotArea;
        self.lastDisplacement = CGPointZero;
        self.lastDragTime     = event.timestamp;
        self.lastDeltaTime    = 0.0;
        self.isDragging       = YES;

        // Clear any previous animations
        for ( CPTAnimationOperation *op in self.animations ) {
            [[CPTAnimation sharedInstance] removeAnimationOperation:op];
        }

        return YES;
    }

    return NO;
}

/**
 *  @brief Informs the receiver that the user has
 *  @if MacOnly released the mouse button. @endif
 *  @if iOSOnly lifted their finger off the screen. @endif
 *
 *
 *  If the receiver has a @ref delegate and the delegate handles the event,
 *  this method always returns @YES.
 *  If @ref allowsUserInteraction is @NO
 *  or the graph does not have a @link CPTPlotAreaFrame::plotArea plotArea @endlink layer,
 *  this method always returns @NO.
 *  Otherwise, if a drag operation is in progress, it ends and
 *  this method returns @YES.
 *
 *  @param event The OS event.
 *  @param interactionPoint The coordinates of the interaction.
 *  @return Whether the event was handled or not.
 **/
-(BOOL)pointingDeviceUpEvent:(CPTNativeEvent *)event atPoint:(CGPoint)interactionPoint
{
    BOOL handledByDelegate = [super pointingDeviceUpEvent:event atPoint:interactionPoint];

    if ( handledByDelegate ) {
        return YES;
    }

    CPTGraph *theGraph    = self.graph;
    CPTPlotArea *plotArea = theGraph.plotAreaFrame.plotArea;
    if ( !self.allowsUserInteraction || !plotArea ) {
        return NO;
    }

    if ( self.isDragging ) {
        self.isDragging = NO;

        if ( self.allowsMomentum ) {
<<<<<<< HEAD
            NSTimeInterval deltaT     = event.timestamp - self.lastDragTime;
            NSTimeInterval lastDeltaT = self.lastDeltaTime;

            if ( (deltaT > 0.0) && (lastDeltaT > 0.0) ) {
                CGPoint pointInPlotArea = [self.graph convertPoint:interactionPoint toLayer:plotArea];
=======
            NSTimeInterval deltaT = event.timestamp - self.lastDragTime;
            if ( deltaT > 0.0 ) {
                CGPoint pointInPlotArea = [theGraph convertPoint:interactionPoint toLayer:plotArea];
>>>>>>> 964de713
                CGPoint displacement    = self.lastDisplacement;

                CGFloat speed            = sqrt(displacement.x * displacement.x + displacement.y * displacement.y) / CPTFloat(lastDeltaT);
                CGFloat acceleration     = speed / kCPTMomentumTime;
                CGFloat distanceTraveled = speed * kCPTMomentumTime - CPTFloat(0.5) * acceleration * kCPTMomentumTime * kCPTMomentumTime;
                distanceTraveled = MAX( distanceTraveled, CPTFloat(0.0) );
                CGFloat theta = atan2(displacement.y, displacement.x);

                NSDecimal lastPoint[2], newPoint[2];
                [self plotPoint:lastPoint numberOfCoordinates:2 forPlotAreaViewPoint:pointInPlotArea];
                [self plotPoint:newPoint numberOfCoordinates:2 forPlotAreaViewPoint:CGPointMake( pointInPlotArea.x + distanceTraveled * cos(theta), pointInPlotArea.y + distanceTraveled * sin(theta) )];

                // X range
                NSDecimal shiftX = CPTDecimalSubtract(lastPoint[CPTCoordinateX], newPoint[CPTCoordinateX]);
                [self animateRange:self.xRange property:@"xRange" globalRange:self.globalXRange shift:shiftX];

                // Y range
                NSDecimal shiftY = CPTDecimalSubtract(lastPoint[CPTCoordinateY], newPoint[CPTCoordinateY]);
                [self animateRange:self.yRange property:@"yRange" globalRange:self.globalYRange shift:shiftY];
            }
        }
        else {
            [self animateRange:self.xRange property:@"xRange" globalRange:self.globalXRange shift:CPTDecimalFromInteger(0)];
            [self animateRange:self.yRange property:@"yRange" globalRange:self.globalYRange shift:CPTDecimalFromInteger(0)];
        }

        return YES;
    }

    return NO;
}

/**
 *  @brief Informs the receiver that the user has moved
 *  @if MacOnly the mouse with the button pressed. @endif
 *  @if iOSOnly their finger while touching the screen. @endif
 *
 *
 *  If the receiver has a @ref delegate and the delegate handles the event,
 *  this method always returns @YES.
 *  If @ref allowsUserInteraction is @NO
 *  or the graph does not have a @link CPTPlotAreaFrame::plotArea plotArea @endlink layer,
 *  this method always returns @NO.
 *  Otherwise, if a drag operation is in progress, the @ref xRange
 *  and @ref yRange are shifted to follow the drag and
 *  this method returns @YES.
 *
 *  @param event The OS event.
 *  @param interactionPoint The coordinates of the interaction.
 *  @return Whether the event was handled or not.
 **/
-(BOOL)pointingDeviceDraggedEvent:(CPTNativeEvent *)event atPoint:(CGPoint)interactionPoint
{
    BOOL handledByDelegate = [super pointingDeviceDraggedEvent:event atPoint:interactionPoint];

    if ( handledByDelegate ) {
        return YES;
    }

    CPTGraph *theGraph    = self.graph;
    CPTPlotArea *plotArea = theGraph.plotAreaFrame.plotArea;
    if ( !self.allowsUserInteraction || !plotArea ) {
        return NO;
    }

    if ( self.isDragging ) {
        CGPoint lastDraggedPoint = self.lastDragPoint;

        CGPoint pointInPlotArea = [theGraph convertPoint:interactionPoint toLayer:plotArea];
        CGPoint displacement    = CPTPointMake(pointInPlotArea.x - lastDraggedPoint.x, pointInPlotArea.y - lastDraggedPoint.y);
        CGPoint pointToUse      = pointInPlotArea;

        id<CPTPlotSpaceDelegate> theDelegate = self.delegate;

        // Allow delegate to override
        if ( [theDelegate respondsToSelector:@selector(plotSpace:willDisplaceBy:)] ) {
            displacement = [theDelegate plotSpace:self willDisplaceBy:displacement];
            pointToUse   = CPTPointMake(lastDraggedPoint.x + displacement.x, lastDraggedPoint.y + displacement.y);
        }

        NSDecimal lastPoint[2], newPoint[2];
        [self plotPoint:lastPoint numberOfCoordinates:2 forPlotAreaViewPoint:lastDraggedPoint];
        [self plotPoint:newPoint numberOfCoordinates:2 forPlotAreaViewPoint:pointToUse];

        // X range
        NSDecimal shiftX        = CPTDecimalSubtract(lastPoint[CPTCoordinateX], newPoint[CPTCoordinateX]);
        CPTPlotRange *newRangeX = [self shiftRange:self.xRange
                                                 by:shiftX
                                      inGlobalRange:self.globalXRange
                                            elastic:self.elasticGlobalXRange
                                   withDisplacement:&displacement.x];

        // Y range
        NSDecimal shiftY        = CPTDecimalSubtract(lastPoint[CPTCoordinateY], newPoint[CPTCoordinateY]);
        CPTPlotRange *newRangeY = [self shiftRange:self.yRange
                                                 by:shiftY
                                      inGlobalRange:self.globalYRange
                                            elastic:self.elasticGlobalYRange
                                   withDisplacement:&displacement.y];

        self.xRange = newRangeX;
        self.yRange = newRangeY;

        self.lastDragPoint    = pointInPlotArea;
        self.lastDisplacement = displacement;

        NSTimeInterval currentTime = event.timestamp;
        self.lastDeltaTime = currentTime - self.lastDragTime;
        self.lastDragTime  = currentTime;

        return YES;
    }

    return NO;
}

-(CPTPlotRange *)shiftRange:(CPTPlotRange *)oldRange by:(NSDecimal)shift inGlobalRange:(CPTPlotRange *)globalRange elastic:(BOOL)elastic withDisplacement:(CGFloat *)displacement
{
    CPTMutablePlotRange *newRange = [oldRange mutableCopy];

    newRange.location = CPTDecimalAdd(newRange.location, shift);

    if ( globalRange ) {
        CPTPlotRange *constrainedRange = [self constrainRange:newRange toGlobalRange:globalRange];

        if ( elastic ) {
            if ( ![newRange isEqualToRange:constrainedRange] ) {
                // reduce the shift as we get farther outside the global range
                NSDecimal rangeLength = newRange.length;

                if ( !CPTDecimalEquals( rangeLength, CPTDecimalFromInteger(0) ) ) {
                    NSDecimal diff = CPTDecimalDivide(CPTDecimalSubtract(constrainedRange.location, newRange.location), rangeLength);
                    diff = CPTDecimalMax( CPTDecimalMin( CPTDecimalMultiply( diff, CPTDecimalFromDouble(2.5) ), CPTDecimalFromInteger(1) ), CPTDecimalFromInteger(-1) );

                    newRange.location = CPTDecimalSubtract( newRange.location, CPTDecimalMultiply( shift, CPTDecimalAbs(diff) ) );

                    *displacement = *displacement * ( CPTFloat(1.0) - ABS( CPTDecimalCGFloatValue(diff) ) );
                }
            }
        }
        else {
            newRange = (CPTMutablePlotRange *)constrainedRange;
        }
    }

    return newRange;
}

/// @}

@end<|MERGE_RESOLUTION|>--- conflicted
+++ resolved
@@ -1047,17 +1047,11 @@
         self.isDragging = NO;
 
         if ( self.allowsMomentum ) {
-<<<<<<< HEAD
             NSTimeInterval deltaT     = event.timestamp - self.lastDragTime;
             NSTimeInterval lastDeltaT = self.lastDeltaTime;
 
             if ( (deltaT > 0.0) && (lastDeltaT > 0.0) ) {
-                CGPoint pointInPlotArea = [self.graph convertPoint:interactionPoint toLayer:plotArea];
-=======
-            NSTimeInterval deltaT = event.timestamp - self.lastDragTime;
-            if ( deltaT > 0.0 ) {
                 CGPoint pointInPlotArea = [theGraph convertPoint:interactionPoint toLayer:plotArea];
->>>>>>> 964de713
                 CGPoint displacement    = self.lastDisplacement;
 
                 CGFloat speed            = sqrt(displacement.x * displacement.x + displacement.y * displacement.y) / CPTFloat(lastDeltaT);
