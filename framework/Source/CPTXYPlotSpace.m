#import "CPTXYPlotSpace.h"

#import "CPTAxisSet.h"
#import "CPTExceptions.h"
#import "CPTGraph.h"
#import "CPTPlot.h"
#import "CPTPlotArea.h"
#import "CPTPlotAreaFrame.h"
<<<<<<< HEAD
#import "CPTMutablePlotRange.h"
#import "CPTPlotArea.h"
#import "CPTGraph.h"
=======
#import "CPTPlotRange.h"
#import "CPTUtilities.h"
#import "CPTXYAxis.h"
#import "CPTXYAxisSet.h"
>>>>>>> f4b6bf44
#import "NSNumberExtensions.h"

/**	@cond */
@interface CPTXYPlotSpace()

-(CGFloat)viewCoordinateForViewLength:(CGFloat)viewLength linearPlotRange:(CPTPlotRange *)range plotCoordinateValue:(NSDecimal)plotCoord;
-(CGFloat)viewCoordinateForViewLength:(CGFloat)viewLength linearPlotRange:(CPTPlotRange *)range doublePrecisionPlotCoordinateValue:(double)plotCoord;

-(CGFloat)viewCoordinateForViewLength:(CGFloat)viewLength logPlotRange:(CPTPlotRange *)range doublePrecisionPlotCoordinateValue:(double)plotCoord;

-(CPTPlotRange *)constrainRange:(CPTPlotRange *)existingRange toGlobalRange:(CPTPlotRange *)globalRange;

@end

/**	@endcond */

#pragma mark -

/**
 *	@brief A plot space using a two-dimensional cartesian coordinate system.
 **/
@implementation CPTXYPlotSpace

/** @property xRange
 *	@brief The range of the x coordinate.
 **/
@synthesize xRange;

/** @property yRange
 *	@brief The range of the y coordinate.
 **/
@synthesize yRange;

/** @property globalXRange
 *	@brief The global range of the x coordinate to which the plot range is constrained.
 *  If nil, there is no constraint on x.
 **/
@synthesize globalXRange;

/** @property globalYRange
 *	@brief The global range of the y coordinate to which the plot range is constrained.
 *  If nil, there is no constraint on y.
 **/
@synthesize globalYRange;

/** @property xScaleType
 *	@brief The scale type of the x coordinate.
 **/
@synthesize xScaleType;

/** @property yScaleType
 *	@brief The scale type of the y coordinate.
 **/
@synthesize yScaleType;

#pragma mark -
#pragma mark Initialize/Deallocate

-(id)init
{
	if ( (self = [super init]) ) {
		xRange		  = [[CPTPlotRange alloc] initWithLocation:CPTDecimalFromInteger(0) length:CPTDecimalFromInteger(1)];
		yRange		  = [[CPTPlotRange alloc] initWithLocation:CPTDecimalFromInteger(0) length:CPTDecimalFromInteger(1)];
		globalXRange  = nil;
		globalYRange  = nil;
		xScaleType	  = CPTScaleTypeLinear;
		yScaleType	  = CPTScaleTypeLinear;
		lastDragPoint = CGPointZero;
		isDragging	  = NO;
	}
	return self;
}

-(void)dealloc
{
	[xRange release];
	[yRange release];
	[globalXRange release];
	[globalYRange release];
	[super dealloc];
}

#pragma mark -
#pragma mark NSCoding methods

-(void)encodeWithCoder:(NSCoder *)coder
{
	[super encodeWithCoder:coder];

	[coder encodeObject:self.xRange forKey:@"CPTXYPlotSpace.xRange"];
	[coder encodeObject:self.yRange forKey:@"CPTXYPlotSpace.yRange"];
	[coder encodeObject:self.globalXRange forKey:@"CPTXYPlotSpace.globalXRange"];
	[coder encodeObject:self.globalYRange forKey:@"CPTXYPlotSpace.globalYRange"];
	[coder encodeInteger:self.xScaleType forKey:@"CPTXYPlotSpace.xScaleType"];
	[coder encodeInteger:self.yScaleType forKey:@"CPTXYPlotSpace.yScaleType"];

	// No need to archive these properties:
	// lastDragPoint
	// isDragging
}

-(id)initWithCoder:(NSCoder *)coder
{
	if ( (self = [super initWithCoder:coder]) ) {
		xRange		 = [[coder decodeObjectForKey:@"CPTXYPlotSpace.xRange"] copy];
		yRange		 = [[coder decodeObjectForKey:@"CPTXYPlotSpace.yRange"] copy];
		globalXRange = [[coder decodeObjectForKey:@"CPTXYPlotSpace.globalXRange"] copy];
		globalYRange = [[coder decodeObjectForKey:@"CPTXYPlotSpace.globalYRange"] copy];
		xScaleType	 = [coder decodeIntegerForKey:@"CPTXYPlotSpace.xScaleType"];
		yScaleType	 = [coder decodeIntegerForKey:@"CPTXYPlotSpace.yScaleType"];

		lastDragPoint = CGPointZero;
		isDragging	  = NO;
	}
	return self;
}

#pragma mark -
#pragma mark Ranges

-(void)setPlotRange:(CPTPlotRange *)newRange forCoordinate:(CPTCoordinate)coordinate
{
	switch ( coordinate ) {
		case CPTCoordinateX:
			self.xRange = newRange;
			break;

		case CPTCoordinateY:
			self.yRange = newRange;
			break;

		default:
			// invalid coordinate--do nothing
			break;
	}
}

-(CPTPlotRange *)plotRangeForCoordinate:(CPTCoordinate)coordinate
{
	CPTPlotRange *theRange = nil;

	switch ( coordinate ) {
		case CPTCoordinateX:
			theRange = self.xRange;
			break;

		case CPTCoordinateY:
			theRange = self.yRange;
			break;

		default:
			// invalid coordinate
			break;
	}

	return theRange;
}

-(void)setScaleType:(CPTScaleType)newType forCoordinate:(CPTCoordinate)coordinate
{
	switch ( coordinate ) {
		case CPTCoordinateX:
			self.xScaleType = newType;
			break;

		case CPTCoordinateY:
			self.yScaleType = newType;
			break;

		default:
			// invalid coordinate--do nothing
			break;
	}
}

-(CPTScaleType)scaleTypeForCoordinate:(CPTCoordinate)coordinate
{
	CPTScaleType theScaleType = CPTScaleTypeLinear;

	switch ( coordinate ) {
		case CPTCoordinateX:
			theScaleType = self.xScaleType;
			break;

		case CPTCoordinateY:
			theScaleType = self.yScaleType;
			break;

		default:
			// invalid coordinate
			break;
	}

	return theScaleType;
}

-(void)setXRange:(CPTPlotRange *)range
{
	NSParameterAssert(range);
	if ( ![range isEqualToRange:xRange] ) {
		CPTPlotRange *constrainedRange = [self constrainRange:range toGlobalRange:self.globalXRange];
		[xRange release];
		xRange = [constrainedRange copy];
		[[NSNotificationCenter defaultCenter] postNotificationName:CPTPlotSpaceCoordinateMappingDidChangeNotification object:self];
		if ( [self.delegate respondsToSelector:@selector(plotSpace:didChangePlotRangeForCoordinate:)] ) {
			[self.delegate plotSpace:self didChangePlotRangeForCoordinate:CPTCoordinateX];
		}
		if ( self.graph ) {
			[[NSNotificationCenter defaultCenter] postNotificationName:CPTGraphNeedsRedrawNotification object:self.graph];
		}
	}
}

-(void)setYRange:(CPTPlotRange *)range
{
	NSParameterAssert(range);
	if ( ![range isEqualToRange:yRange] ) {
		CPTPlotRange *constrainedRange = [self constrainRange:range toGlobalRange:self.globalYRange];
		[yRange release];
		yRange = [constrainedRange copy];
		[[NSNotificationCenter defaultCenter] postNotificationName:CPTPlotSpaceCoordinateMappingDidChangeNotification object:self];
		if ( [self.delegate respondsToSelector:@selector(plotSpace:didChangePlotRangeForCoordinate:)] ) {
			[self.delegate plotSpace:self didChangePlotRangeForCoordinate:CPTCoordinateY];
		}
		if ( self.graph ) {
			[[NSNotificationCenter defaultCenter] postNotificationName:CPTGraphNeedsRedrawNotification object:self.graph];
		}
	}
}

-(CPTPlotRange *)constrainRange:(CPTPlotRange *)existingRange toGlobalRange:(CPTPlotRange *)globalRange
{
	if ( !globalRange ) {
		return existingRange;
	}
	if ( !existingRange ) {
		return nil;
	}

	if ( CPTDecimalGreaterThanOrEqualTo(existingRange.length, globalRange.length) ) {
		return [[globalRange copy] autorelease];
	}
	else {
		CPTMutablePlotRange *newRange = [[existingRange mutableCopy] autorelease];
		[newRange shiftEndToFitInRange:globalRange];
		[newRange shiftLocationToFitInRange:globalRange];
		return newRange;
	}
}

-(void)setGlobalXRange:(CPTPlotRange *)newRange
{
	if ( ![newRange isEqualToRange:globalXRange] ) {
		[globalXRange release];
		globalXRange = [newRange copy];
		self.xRange	 = [self constrainRange:self.xRange toGlobalRange:globalXRange];
	}
}

-(void)setGlobalYRange:(CPTPlotRange *)newRange
{
	if ( ![newRange isEqualToRange:globalYRange] ) {
		[globalYRange release];
		globalYRange = [newRange copy];
		self.yRange	 = [self constrainRange:self.yRange toGlobalRange:globalYRange];
	}
}

-(void)scaleToFitPlots:(NSArray *)plots
{
	if ( plots.count == 0 ) {
		return;
	}

	// Determine union of ranges
<<<<<<< HEAD
	CPTMutablePlotRange *unionXRange = nil;
    CPTMutablePlotRange *unionYRange = nil;
    for ( CPTPlot *plot in plots ) {
    	CPTPlotRange *currentXRange = [plot plotRangeForCoordinate:CPTCoordinateX];
        CPTPlotRange *currentYRange = [plot plotRangeForCoordinate:CPTCoordinateY];
        if ( !unionXRange ) unionXRange = [currentXRange mutableCopy];
        if ( !unionYRange ) unionYRange = [currentYRange mutableCopy];
    	[unionXRange unionPlotRange:currentXRange];
        [unionYRange unionPlotRange:currentYRange];
    }
    
    // Set range
    NSDecimal zero = CPTDecimalFromInteger(0);
    if ( unionXRange && !CPTDecimalEquals(unionXRange.length, zero) ) self.xRange = unionXRange;
    if ( unionYRange && !CPTDecimalEquals(unionYRange.length, zero) ) self.yRange = unionYRange;
	
	[unionXRange release];
	[unionYRange release];
=======
	CPTPlotRange *unionXRange = nil;
	CPTPlotRange *unionYRange = nil;
	for ( CPTPlot *plot in plots ) {
		CPTPlotRange *currentXRange = [plot plotRangeForCoordinate:CPTCoordinateX];
		CPTPlotRange *currentYRange = [plot plotRangeForCoordinate:CPTCoordinateY];
		if ( !unionXRange ) {
			unionXRange = currentXRange;
		}
		if ( !unionYRange ) {
			unionYRange = currentYRange;
		}
		[unionXRange unionPlotRange:currentXRange];
		[unionYRange unionPlotRange:currentYRange];
	}

	// Set range
	NSDecimal zero = CPTDecimalFromInteger(0);
	if ( unionXRange && !CPTDecimalEquals(unionXRange.length, zero) ) {
		self.xRange = unionXRange;
	}
	if ( unionYRange && !CPTDecimalEquals(unionYRange.length, zero) ) {
		self.yRange = unionYRange;
	}
>>>>>>> f4b6bf44
}

-(void)setXScaleType:(CPTScaleType)newScaleType
{
	if ( newScaleType != xScaleType ) {
		xScaleType = newScaleType;
		if ( self.graph ) {
			[[NSNotificationCenter defaultCenter] postNotificationName:CPTGraphNeedsRedrawNotification object:self.graph];
		}
	}
}

-(void)setYScaleType:(CPTScaleType)newScaleType
{
	if ( newScaleType != yScaleType ) {
		yScaleType = newScaleType;
		if ( self.graph ) {
			[[NSNotificationCenter defaultCenter] postNotificationName:CPTGraphNeedsRedrawNotification object:self.graph];
		}
	}
}

#pragma mark -
#pragma mark Point Conversion

// Linear
-(CGFloat)viewCoordinateForViewLength:(CGFloat)viewLength linearPlotRange:(CPTPlotRange *)range plotCoordinateValue:(NSDecimal)plotCoord
{
	if ( !range ) {
		return 0.0;
	}

	NSDecimal factor = CPTDecimalDivide(CPTDecimalSubtract(plotCoord, range.location), range.length);
	if ( NSDecimalIsNotANumber(&factor) ) {
		factor = CPTDecimalFromInteger(0);
	}

	CGFloat viewCoordinate = viewLength * [[NSDecimalNumber decimalNumberWithDecimal:factor] cgFloatValue];

	return viewCoordinate;
}

-(CGFloat)viewCoordinateForViewLength:(CGFloat)viewLength linearPlotRange:(CPTPlotRange *)range doublePrecisionPlotCoordinateValue:(double)plotCoord;
{
	if ( !range || (range.lengthDouble == 0.0) ) {
		return 0.0;
	}
	return viewLength * ( (plotCoord - range.locationDouble) / range.lengthDouble );
}

// Natural log (only one version since there are no trancendental functions for NSDecimal)
-(CGFloat)viewCoordinateForViewLength:(CGFloat)viewLength logPlotRange:(CPTPlotRange *)range doublePrecisionPlotCoordinateValue:(double)plotCoord;
{
	if ( (range.minLimitDouble <= 0.0) || (range.maxLimitDouble <= 0.0) || (plotCoord <= 0.0) ) {
		return 0.0;
	}

	double logLoc	= log10(range.locationDouble);
	double logCoord = log10(plotCoord);
	double logEnd	= log10(range.endDouble);

	return viewLength * (logCoord - logLoc) / (logEnd - logLoc);
}

// Plot area view point for plot point
-(CGPoint)plotAreaViewPointForPlotPoint:(NSDecimal *)plotPoint
{
	CGSize layerSize	  = CGSizeZero;
	CPTPlotArea *plotArea = self.graph.plotAreaFrame.plotArea;

	if ( plotArea ) {
		layerSize = plotArea.bounds.size;
	}
	else {
		return CGPointZero;
	}

	CGFloat viewX = 0.0;
	CGFloat viewY = 0.0;

	switch ( self.xScaleType ) {
		case CPTScaleTypeLinear:
			viewX = [self viewCoordinateForViewLength:layerSize.width linearPlotRange:self.xRange plotCoordinateValue:plotPoint[CPTCoordinateX]];
			break;

		case CPTScaleTypeLog:
		{
			double x = [[NSDecimalNumber decimalNumberWithDecimal:plotPoint[CPTCoordinateX]] doubleValue];
			viewX = [self viewCoordinateForViewLength:layerSize.width logPlotRange:self.xRange doublePrecisionPlotCoordinateValue:x];
		}
		break;

		default:
			[NSException raise:CPTException format:@"Scale type not supported in CPTXYPlotSpace"];
	}

	switch ( self.yScaleType ) {
		case CPTScaleTypeLinear:
			viewY = [self viewCoordinateForViewLength:layerSize.height linearPlotRange:self.yRange plotCoordinateValue:plotPoint[CPTCoordinateY]];
			break;

		case CPTScaleTypeLog:
		{
			double y = [[NSDecimalNumber decimalNumberWithDecimal:plotPoint[CPTCoordinateY]] doubleValue];
			viewY = [self viewCoordinateForViewLength:layerSize.height logPlotRange:self.yRange doublePrecisionPlotCoordinateValue:y];
		}
		break;

		default:
			[NSException raise:CPTException format:@"Scale type not supported in CPTXYPlotSpace"];
	}

	return CGPointMake(viewX, viewY);
}

-(CGPoint)plotAreaViewPointForDoublePrecisionPlotPoint:(double *)plotPoint
{
	CGSize layerSize	  = CGSizeZero;
	CPTPlotArea *plotArea = self.graph.plotAreaFrame.plotArea;

	if ( plotArea ) {
		layerSize = plotArea.bounds.size;
	}
	else {
		return CGPointZero;
	}

	CGFloat viewX = 0.0;
	CGFloat viewY = 0.0;

	switch ( self.xScaleType ) {
		case CPTScaleTypeLinear:
			viewX = [self viewCoordinateForViewLength:layerSize.width linearPlotRange:self.xRange doublePrecisionPlotCoordinateValue:plotPoint[CPTCoordinateX]];
			break;

		case CPTScaleTypeLog:
			viewX = [self viewCoordinateForViewLength:layerSize.width logPlotRange:self.xRange doublePrecisionPlotCoordinateValue:plotPoint[CPTCoordinateX]];
			break;

		default:
			[NSException raise:CPTException format:@"Scale type not supported in CPTXYPlotSpace"];
	}

	switch ( self.yScaleType ) {
		case CPTScaleTypeLinear:
			viewY = [self viewCoordinateForViewLength:layerSize.height linearPlotRange:self.yRange doublePrecisionPlotCoordinateValue:plotPoint[CPTCoordinateY]];
			break;

		case CPTScaleTypeLog:
			viewY = [self viewCoordinateForViewLength:layerSize.height logPlotRange:self.yRange doublePrecisionPlotCoordinateValue:plotPoint[CPTCoordinateY]];
			break;

		default:
			[NSException raise:CPTException format:@"Scale type not supported in CPTXYPlotSpace"];
	}

	return CGPointMake(viewX, viewY);
}

// Plot point for view point
-(void)plotPoint:(NSDecimal *)plotPoint forPlotAreaViewPoint:(CGPoint)point
{
	CGSize boundsSize	  = CGSizeZero;
	CPTPlotArea *plotArea = self.graph.plotAreaFrame.plotArea;

	if ( plotArea ) {
		boundsSize = plotArea.bounds.size;
	}
	else {
		NSDecimal zero = CPTDecimalFromInteger(0);
		plotPoint[CPTCoordinateX] = zero;
		plotPoint[CPTCoordinateY] = zero;
		return;
	}

	NSDecimal pointx  = CPTDecimalFromDouble(point.x);
	NSDecimal pointy  = CPTDecimalFromDouble(point.y);
	NSDecimal boundsw = CPTDecimalFromDouble(boundsSize.width);
	NSDecimal boundsh = CPTDecimalFromDouble(boundsSize.height);

	// get the xRange's location and length
	NSDecimal xLocation = xRange.location;
	NSDecimal xLength	= xRange.length;

	NSDecimal x;
	NSDecimalDivide(&x, &pointx, &boundsw, NSRoundPlain);
	NSDecimalMultiply(&x, &x, &(xLength), NSRoundPlain);
	NSDecimalAdd(&x, &x, &(xLocation), NSRoundPlain);

	// get the yRange's location and length
	NSDecimal yLocation = yRange.location;
	NSDecimal yLength	= yRange.length;

	NSDecimal y;
	NSDecimalDivide(&y, &pointy, &boundsh, NSRoundPlain);
	NSDecimalMultiply(&y, &y, &(yLength), NSRoundPlain);
	NSDecimalAdd(&y, &y, &(yLocation), NSRoundPlain);

	plotPoint[CPTCoordinateX] = x;
	plotPoint[CPTCoordinateY] = y;
}

-(void)doublePrecisionPlotPoint:(double *)plotPoint forPlotAreaViewPoint:(CGPoint)point
{
	CGSize boundsSize	  = CGSizeZero;
	CPTPlotArea *plotArea = self.graph.plotAreaFrame.plotArea;

	if ( plotArea ) {
		boundsSize = plotArea.bounds.size;
	}
	else {
		plotPoint[CPTCoordinateX] = 0.0;
		plotPoint[CPTCoordinateY] = 0.0;
		return;
	}

	double x = point.x / boundsSize.width;
	x *= xRange.lengthDouble;
	x += xRange.locationDouble;

	double y = point.y / boundsSize.height;
	y *= yRange.lengthDouble;
	y += yRange.locationDouble;

	plotPoint[CPTCoordinateX] = x;
	plotPoint[CPTCoordinateY] = y;
}

#pragma mark -
#pragma mark Scaling

-(void)scaleBy:(CGFloat)interactionScale aboutPoint:(CGPoint)plotAreaPoint
{
	if ( !self.graph.plotAreaFrame || (interactionScale <= 1.e-6) ) {
		return;
	}
	if ( ![self.graph.plotAreaFrame.plotArea containsPoint:plotAreaPoint] ) {
		return;
	}

	// Ask the delegate if it is OK
	BOOL shouldScale = YES;
	if ( [self.delegate respondsToSelector:@selector(plotSpace:shouldScaleBy:aboutPoint:)] ) {
		shouldScale = [self.delegate plotSpace:self shouldScaleBy:interactionScale aboutPoint:plotAreaPoint];
	}
	if ( !shouldScale ) {
		return;
	}

	// Determine point in plot coordinates
	NSDecimal const decimalScale = CPTDecimalFromCGFloat(interactionScale);
	NSDecimal plotInteractionPoint[2];
	[self plotPoint:plotInteractionPoint forPlotAreaViewPoint:plotAreaPoint];

	// Cache old ranges
	CPTPlotRange *oldRangeX = self.xRange;
	CPTPlotRange *oldRangeY = self.yRange;

	// Lengths are scaled by the pinch gesture inverse proportional
	NSDecimal newLengthX = CPTDecimalDivide(oldRangeX.length, decimalScale);
	NSDecimal newLengthY = CPTDecimalDivide(oldRangeY.length, decimalScale);

	// New locations
	NSDecimal newLocationX;
	if ( CPTDecimalGreaterThanOrEqualTo( oldRangeX.length, CPTDecimalFromInteger(0) ) ) {
		NSDecimal oldFirstLengthX = CPTDecimalSubtract(plotInteractionPoint[CPTCoordinateX], oldRangeX.minLimit); // x - minX
		NSDecimal newFirstLengthX = CPTDecimalDivide(oldFirstLengthX, decimalScale);                              // (x - minX) / scale
		newLocationX = CPTDecimalSubtract(plotInteractionPoint[CPTCoordinateX], newFirstLengthX);
	}
	else {
		NSDecimal oldSecondLengthX = CPTDecimalSubtract(oldRangeX.maxLimit, plotInteractionPoint[0]); // maxX - x
		NSDecimal newSecondLengthX = CPTDecimalDivide(oldSecondLengthX, decimalScale);                // (maxX - x) / scale
		newLocationX = CPTDecimalAdd(plotInteractionPoint[CPTCoordinateX], newSecondLengthX);
	}

	NSDecimal newLocationY;
	if ( CPTDecimalGreaterThanOrEqualTo( oldRangeY.length, CPTDecimalFromInteger(0) ) ) {
		NSDecimal oldFirstLengthY = CPTDecimalSubtract(plotInteractionPoint[CPTCoordinateY], oldRangeY.minLimit); // y - minY
		NSDecimal newFirstLengthY = CPTDecimalDivide(oldFirstLengthY, decimalScale);                              // (y - minY) / scale
		newLocationY = CPTDecimalSubtract(plotInteractionPoint[CPTCoordinateY], newFirstLengthY);
	}
	else {
		NSDecimal oldSecondLengthY = CPTDecimalSubtract(oldRangeY.maxLimit, plotInteractionPoint[1]); // maxY - y
		NSDecimal newSecondLengthY = CPTDecimalDivide(oldSecondLengthY, decimalScale);                // (maxY - y) / scale
		newLocationY = CPTDecimalAdd(plotInteractionPoint[CPTCoordinateY], newSecondLengthY);
	}

	// New ranges
	CPTPlotRange *newRangeX = [[[CPTPlotRange alloc] initWithLocation:newLocationX length:newLengthX] autorelease];
	CPTPlotRange *newRangeY = [[[CPTPlotRange alloc] initWithLocation:newLocationY length:newLengthY] autorelease];

	// Delegate may still veto/modify the range
	if ( [self.delegate respondsToSelector:@selector(plotSpace:willChangePlotRangeTo:forCoordinate:)] ) {
		newRangeX = [self.delegate plotSpace:self willChangePlotRangeTo:newRangeX forCoordinate:CPTCoordinateX];
		newRangeY = [self.delegate plotSpace:self willChangePlotRangeTo:newRangeY forCoordinate:CPTCoordinateY];
	}

	self.xRange = newRangeX;
	self.yRange = newRangeY;
}

#pragma mark -
#pragma mark Interaction

-(BOOL)pointingDeviceDownEvent:(id)event atPoint:(CGPoint)interactionPoint
{
	BOOL handledByDelegate = [super pointingDeviceDownEvent:event atPoint:interactionPoint];

	if ( handledByDelegate ) {
		return YES;
	}

	if ( !self.allowsUserInteraction || !self.graph.plotAreaFrame ) {
		return NO;
	}

	CGPoint pointInPlotArea = [self.graph convertPoint:interactionPoint toLayer:self.graph.plotAreaFrame];
	if ( [self.graph.plotAreaFrame containsPoint:pointInPlotArea] ) {
		// Handle event
		lastDragPoint = pointInPlotArea;
		isDragging	  = YES;
		return YES;
	}

	return NO;
}

-(BOOL)pointingDeviceUpEvent:(id)event atPoint:(CGPoint)interactionPoint
{
	BOOL handledByDelegate = [super pointingDeviceUpEvent:event atPoint:interactionPoint];

	if ( handledByDelegate ) {
		return YES;
	}

	if ( !self.allowsUserInteraction || !self.graph.plotAreaFrame ) {
		return NO;
	}

	if ( isDragging ) {
		isDragging = NO;
		return YES;
	}

	return NO;
}

-(BOOL)pointingDeviceDraggedEvent:(id)event atPoint:(CGPoint)interactionPoint
{
	BOOL handledByDelegate = [super pointingDeviceDraggedEvent:event atPoint:interactionPoint];

	if ( handledByDelegate ) {
		return YES;
	}

	if ( !self.allowsUserInteraction || !self.graph.plotAreaFrame ) {
		return NO;
	}

	if ( isDragging ) {
		CGPoint pointInPlotArea = [self.graph convertPoint:interactionPoint toLayer:self.graph.plotAreaFrame];
<<<<<<< HEAD
    	CGPoint displacement = CGPointMake(pointInPlotArea.x-lastDragPoint.x, pointInPlotArea.y-lastDragPoint.y);
        CGPoint pointToUse = pointInPlotArea;
        
        // Allow delegate to override
        if ( [self.delegate respondsToSelector:@selector(plotSpace:willDisplaceBy:)] ) {
            displacement = [self.delegate plotSpace:self willDisplaceBy:displacement];
            pointToUse = CGPointMake(lastDragPoint.x+displacement.x, lastDragPoint.y+displacement.y);
        }
    
    	NSDecimal lastPoint[2], newPoint[2];
    	[self plotPoint:lastPoint forPlotAreaViewPoint:lastDragPoint];
        [self plotPoint:newPoint forPlotAreaViewPoint:pointToUse];
        
		CPTMutablePlotRange *newRangeX = [[self.xRange mutableCopy] autorelease];
        CPTMutablePlotRange *newRangeY = [[self.yRange mutableCopy] autorelease];
=======
		CGPoint displacement	= CGPointMake(pointInPlotArea.x - lastDragPoint.x, pointInPlotArea.y - lastDragPoint.y);
		CGPoint pointToUse		= pointInPlotArea;

		// Allow delegate to override
		if ( [self.delegate respondsToSelector:@selector(plotSpace:willDisplaceBy:)] ) {
			displacement = [self.delegate plotSpace:self willDisplaceBy:displacement];
			pointToUse	 = CGPointMake(lastDragPoint.x + displacement.x, lastDragPoint.y + displacement.y);
		}

		NSDecimal lastPoint[2], newPoint[2];
		[self plotPoint:lastPoint forPlotAreaViewPoint:lastDragPoint];
		[self plotPoint:newPoint forPlotAreaViewPoint:pointToUse];

		CPTPlotRange *newRangeX = [[self.xRange copy] autorelease];
		CPTPlotRange *newRangeY = [[self.yRange copy] autorelease];
>>>>>>> f4b6bf44

		NSDecimal shiftX = CPTDecimalSubtract(lastPoint[0], newPoint[0]);
		NSDecimal shiftY = CPTDecimalSubtract(lastPoint[1], newPoint[1]);
		newRangeX.location = CPTDecimalAdd(newRangeX.location, shiftX);
<<<<<<< HEAD
        newRangeY.location = CPTDecimalAdd(newRangeY.location, shiftY);

        // Delegate override
        if ( [self.delegate respondsToSelector:@selector(plotSpace:willChangePlotRangeTo:forCoordinate:)] ) {
            self.xRange = [self.delegate plotSpace:self willChangePlotRangeTo:newRangeX forCoordinate:CPTCoordinateX];
            self.yRange = [self.delegate plotSpace:self willChangePlotRangeTo:newRangeY forCoordinate:CPTCoordinateY];
        }
		else {
			self.xRange = newRangeX;
			self.yRange = newRangeY;
		}
        
        lastDragPoint = pointInPlotArea;
        
        return YES;
    }
=======
		newRangeY.location = CPTDecimalAdd(newRangeY.location, shiftY);

		// Delegate override
		if ( [self.delegate respondsToSelector:@selector(plotSpace:willChangePlotRangeTo:forCoordinate:)] ) {
			newRangeX = [self.delegate plotSpace:self willChangePlotRangeTo:newRangeX forCoordinate:CPTCoordinateX];
			newRangeY = [self.delegate plotSpace:self willChangePlotRangeTo:newRangeY forCoordinate:CPTCoordinateY];
		}

		self.xRange = newRangeX;
		self.yRange = newRangeY;

		lastDragPoint = pointInPlotArea;

		return YES;
	}
>>>>>>> f4b6bf44

	return NO;
}

@end<|MERGE_RESOLUTION|>--- conflicted
+++ resolved
@@ -3,19 +3,15 @@
 #import "CPTAxisSet.h"
 #import "CPTExceptions.h"
 #import "CPTGraph.h"
+#import "CPTGraph.h"
+#import "CPTMutablePlotRange.h"
 #import "CPTPlot.h"
 #import "CPTPlotArea.h"
+#import "CPTPlotArea.h"
 #import "CPTPlotAreaFrame.h"
-<<<<<<< HEAD
-#import "CPTMutablePlotRange.h"
-#import "CPTPlotArea.h"
-#import "CPTGraph.h"
-=======
-#import "CPTPlotRange.h"
 #import "CPTUtilities.h"
 #import "CPTXYAxis.h"
 #import "CPTXYAxisSet.h"
->>>>>>> f4b6bf44
 #import "NSNumberExtensions.h"
 
 /**	@cond */
@@ -291,36 +287,16 @@
 	}
 
 	// Determine union of ranges
-<<<<<<< HEAD
 	CPTMutablePlotRange *unionXRange = nil;
-    CPTMutablePlotRange *unionYRange = nil;
-    for ( CPTPlot *plot in plots ) {
-    	CPTPlotRange *currentXRange = [plot plotRangeForCoordinate:CPTCoordinateX];
-        CPTPlotRange *currentYRange = [plot plotRangeForCoordinate:CPTCoordinateY];
-        if ( !unionXRange ) unionXRange = [currentXRange mutableCopy];
-        if ( !unionYRange ) unionYRange = [currentYRange mutableCopy];
-    	[unionXRange unionPlotRange:currentXRange];
-        [unionYRange unionPlotRange:currentYRange];
-    }
-    
-    // Set range
-    NSDecimal zero = CPTDecimalFromInteger(0);
-    if ( unionXRange && !CPTDecimalEquals(unionXRange.length, zero) ) self.xRange = unionXRange;
-    if ( unionYRange && !CPTDecimalEquals(unionYRange.length, zero) ) self.yRange = unionYRange;
-	
-	[unionXRange release];
-	[unionYRange release];
-=======
-	CPTPlotRange *unionXRange = nil;
-	CPTPlotRange *unionYRange = nil;
+	CPTMutablePlotRange *unionYRange = nil;
 	for ( CPTPlot *plot in plots ) {
 		CPTPlotRange *currentXRange = [plot plotRangeForCoordinate:CPTCoordinateX];
 		CPTPlotRange *currentYRange = [plot plotRangeForCoordinate:CPTCoordinateY];
 		if ( !unionXRange ) {
-			unionXRange = currentXRange;
+			unionXRange = [currentXRange mutableCopy];
 		}
 		if ( !unionYRange ) {
-			unionYRange = currentYRange;
+			unionYRange = [currentYRange mutableCopy];
 		}
 		[unionXRange unionPlotRange:currentXRange];
 		[unionYRange unionPlotRange:currentYRange];
@@ -334,7 +310,9 @@
 	if ( unionYRange && !CPTDecimalEquals(unionYRange.length, zero) ) {
 		self.yRange = unionYRange;
 	}
->>>>>>> f4b6bf44
+
+	[unionXRange release];
+	[unionYRange release];
 }
 
 -(void)setXScaleType:(CPTScaleType)newScaleType
@@ -696,23 +674,6 @@
 
 	if ( isDragging ) {
 		CGPoint pointInPlotArea = [self.graph convertPoint:interactionPoint toLayer:self.graph.plotAreaFrame];
-<<<<<<< HEAD
-    	CGPoint displacement = CGPointMake(pointInPlotArea.x-lastDragPoint.x, pointInPlotArea.y-lastDragPoint.y);
-        CGPoint pointToUse = pointInPlotArea;
-        
-        // Allow delegate to override
-        if ( [self.delegate respondsToSelector:@selector(plotSpace:willDisplaceBy:)] ) {
-            displacement = [self.delegate plotSpace:self willDisplaceBy:displacement];
-            pointToUse = CGPointMake(lastDragPoint.x+displacement.x, lastDragPoint.y+displacement.y);
-        }
-    
-    	NSDecimal lastPoint[2], newPoint[2];
-    	[self plotPoint:lastPoint forPlotAreaViewPoint:lastDragPoint];
-        [self plotPoint:newPoint forPlotAreaViewPoint:pointToUse];
-        
-		CPTMutablePlotRange *newRangeX = [[self.xRange mutableCopy] autorelease];
-        CPTMutablePlotRange *newRangeY = [[self.yRange mutableCopy] autorelease];
-=======
 		CGPoint displacement	= CGPointMake(pointInPlotArea.x - lastDragPoint.x, pointInPlotArea.y - lastDragPoint.y);
 		CGPoint pointToUse		= pointInPlotArea;
 
@@ -726,47 +687,28 @@
 		[self plotPoint:lastPoint forPlotAreaViewPoint:lastDragPoint];
 		[self plotPoint:newPoint forPlotAreaViewPoint:pointToUse];
 
-		CPTPlotRange *newRangeX = [[self.xRange copy] autorelease];
-		CPTPlotRange *newRangeY = [[self.yRange copy] autorelease];
->>>>>>> f4b6bf44
+		CPTMutablePlotRange *newRangeX = [[self.xRange mutableCopy] autorelease];
+		CPTMutablePlotRange *newRangeY = [[self.yRange mutableCopy] autorelease];
 
 		NSDecimal shiftX = CPTDecimalSubtract(lastPoint[0], newPoint[0]);
 		NSDecimal shiftY = CPTDecimalSubtract(lastPoint[1], newPoint[1]);
 		newRangeX.location = CPTDecimalAdd(newRangeX.location, shiftX);
-<<<<<<< HEAD
-        newRangeY.location = CPTDecimalAdd(newRangeY.location, shiftY);
-
-        // Delegate override
-        if ( [self.delegate respondsToSelector:@selector(plotSpace:willChangePlotRangeTo:forCoordinate:)] ) {
-            self.xRange = [self.delegate plotSpace:self willChangePlotRangeTo:newRangeX forCoordinate:CPTCoordinateX];
-            self.yRange = [self.delegate plotSpace:self willChangePlotRangeTo:newRangeY forCoordinate:CPTCoordinateY];
-        }
+		newRangeY.location = CPTDecimalAdd(newRangeY.location, shiftY);
+
+		// Delegate override
+		if ( [self.delegate respondsToSelector:@selector(plotSpace:willChangePlotRangeTo:forCoordinate:)] ) {
+			self.xRange = [self.delegate plotSpace:self willChangePlotRangeTo:newRangeX forCoordinate:CPTCoordinateX];
+			self.yRange = [self.delegate plotSpace:self willChangePlotRangeTo:newRangeY forCoordinate:CPTCoordinateY];
+		}
 		else {
 			self.xRange = newRangeX;
 			self.yRange = newRangeY;
 		}
-        
-        lastDragPoint = pointInPlotArea;
-        
-        return YES;
-    }
-=======
-		newRangeY.location = CPTDecimalAdd(newRangeY.location, shiftY);
-
-		// Delegate override
-		if ( [self.delegate respondsToSelector:@selector(plotSpace:willChangePlotRangeTo:forCoordinate:)] ) {
-			newRangeX = [self.delegate plotSpace:self willChangePlotRangeTo:newRangeX forCoordinate:CPTCoordinateX];
-			newRangeY = [self.delegate plotSpace:self willChangePlotRangeTo:newRangeY forCoordinate:CPTCoordinateY];
-		}
-
-		self.xRange = newRangeX;
-		self.yRange = newRangeY;
 
 		lastDragPoint = pointInPlotArea;
 
 		return YES;
 	}
->>>>>>> f4b6bf44
 
 	return NO;
 }
