--- conflicted
+++ resolved
@@ -33,22 +33,4 @@
 	[theme release];
 }
 
-<<<<<<< HEAD
--(CPXYGraph *)createTestGraph
-{
-    CPXYGraph *graph = [(CPXYGraph *)[CPXYGraph alloc] initWithFrame:CGRectMake(0.0, 0.0, 200.0, 200.0)];
-	graph.paddingLeft = 20.0;
-	graph.paddingTop = 20.0;
-	graph.paddingRight = 20.0;
-	graph.paddingBottom = 20.0;
-    
-    CPXYPlotSpace *plotSpace = (CPXYPlotSpace *)graph.defaultPlotSpace;
-    plotSpace.xRange = [CPPlotRange plotRangeWithLocation:CPDecimalFromDouble(-1.0) length:CPDecimalFromDouble(1.0)];
-    plotSpace.yRange = [CPPlotRange plotRangeWithLocation:CPDecimalFromDouble(-1.0) length:CPDecimalFromDouble(1.0)];
-	
-    return [graph autorelease];
-}
-
-=======
->>>>>>> 9d7f9025
 @end