#import "CPTXYAxis.h"

#import "CPTAxisLabel.h"
#import "CPTConstraints.h"
#import "CPTDefinitions.h"
#import "CPTExceptions.h"
#import "CPTFill.h"
#import "CPTLimitBand.h"
#import "CPTLineCap.h"
#import "CPTLineStyle.h"
#import "CPTPlotArea.h"
#import "CPTMutablePlotRange.h"
#import "CPTPlotSpace.h"
#import "CPTUtilities.h"
#import "CPTXYPlotSpace.h"
#import "NSCoderExtensions.h"

/**	@cond */
@interface CPTXYAxis()

-(void)drawTicksInContext:(CGContextRef)theContext atLocations:(NSSet *)locations withLength:(CGFloat)length isMajor:(BOOL)major;

-(void)orthogonalCoordinateViewLowerBound:(CGFloat *)lower upperBound:(CGFloat *)upper;
-(CGPoint)viewPointForOrthogonalCoordinateDecimal:(NSDecimal)orthogonalCoord axisCoordinateDecimal:(NSDecimal)coordinateDecimalNumber;

@end

/**	@endcond */

#pragma mark -

/**
 *	@brief A 2-dimensional cartesian (X-Y) axis class.
 **/
@implementation CPTXYAxis

/**	@property orthogonalCoordinateDecimal
 *	@brief The data coordinate value where the axis crosses the orthogonal axis.
 **/
@synthesize orthogonalCoordinateDecimal;

/**	@property axisConstraints
 *	@brief The constraints used when positioning relative to the plot area.
 *  If nil (the default), the axis is fixed relative to the plot space coordinates, and moves
 *  whenever the plot space ranges change.
 **/
@synthesize axisConstraints;

#pragma mark -
#pragma mark Init/Dealloc

-(id)initWithFrame:(CGRect)newFrame
{
	if ( (self = [super initWithFrame:newFrame]) ) {
		orthogonalCoordinateDecimal = CPTDecimalFromInteger(0);
		axisConstraints				= nil;
		self.tickDirection			= CPTSignNone;
	}
	return self;
}

-(id)initWithLayer:(id)layer
{
	if ( (self = [super initWithLayer:layer]) ) {
		CPTXYAxis *theLayer = (CPTXYAxis *)layer;

		orthogonalCoordinateDecimal = theLayer->orthogonalCoordinateDecimal;
		axisConstraints				= [theLayer->axisConstraints retain];
	}
	return self;
}

-(void)dealloc
{
	[axisConstraints release];
	[super dealloc];
}

#pragma mark -
#pragma mark NSCoding methods

-(void)encodeWithCoder:(NSCoder *)coder
{
	[super encodeWithCoder:coder];

	[coder encodeDecimal:self.orthogonalCoordinateDecimal forKey:@"CPTXYAxis.orthogonalCoordinateDecimal"];
	[coder encodeObject:self.axisConstraints forKey:@"CPTXYAxis.axisConstraints"];
}

-(id)initWithCoder:(NSCoder *)coder
{
	if ( (self = [super initWithCoder:coder]) ) {
		orthogonalCoordinateDecimal = [coder decodeDecimalForKey:@"CPTXYAxis.orthogonalCoordinateDecimal"];
		axisConstraints				= [[coder decodeObjectForKey:@"CPTXYAxis.axisConstraints"] retain];
	}
	return self;
}

#pragma mark -
#pragma mark Coordinate Transforms

-(void)orthogonalCoordinateViewLowerBound:(CGFloat *)lower upperBound:(CGFloat *)upper
{
	CPTCoordinate orthogonalCoordinate = CPTOrthogonalCoordinate(self.coordinate);
	CPTXYPlotSpace *xyPlotSpace		   = (CPTXYPlotSpace *)self.plotSpace;
	CPTPlotRange *orthogonalRange	   = [xyPlotSpace plotRangeForCoordinate:orthogonalCoordinate];

	NSAssert(orthogonalRange != nil, @"The orthogonalRange was nil in orthogonalCoordinateViewLowerBound:upperBound:");

	NSDecimal zero			= CPTDecimalFromInteger(0);
	CGPoint lowerBoundPoint = [self viewPointForOrthogonalCoordinateDecimal:orthogonalRange.location axisCoordinateDecimal:zero];
	CGPoint upperBoundPoint = [self viewPointForOrthogonalCoordinateDecimal:orthogonalRange.end axisCoordinateDecimal:zero];

	switch ( self.coordinate ) {
		case CPTCoordinateX:
			*lower = lowerBoundPoint.y;
			*upper = upperBoundPoint.y;
			break;

		case CPTCoordinateY:
			*lower = lowerBoundPoint.x;
			*upper = upperBoundPoint.x;
			break;

		default:
			break;
	}
}

-(CGPoint)viewPointForOrthogonalCoordinateDecimal:(NSDecimal)orthogonalCoord axisCoordinateDecimal:(NSDecimal)coordinateDecimalNumber
{
	CPTCoordinate myCoordinate		   = self.coordinate;
	CPTCoordinate orthogonalCoordinate = CPTOrthogonalCoordinate(myCoordinate);

	NSDecimal plotPoint[2];

	plotPoint[myCoordinate]			= coordinateDecimalNumber;
	plotPoint[orthogonalCoordinate] = orthogonalCoord;

	return [self convertPoint:[self.plotSpace plotAreaViewPointForPlotPoint:plotPoint] fromLayer:self.plotArea];
}

-(CGPoint)viewPointForCoordinateDecimalNumber:(NSDecimal)coordinateDecimalNumber
{
	CGPoint point = [self viewPointForOrthogonalCoordinateDecimal:self.orthogonalCoordinateDecimal
											axisCoordinateDecimal:coordinateDecimalNumber];

	CPTConstraints *theAxisConstraints = self.axisConstraints;

	if ( theAxisConstraints ) {
		CGFloat lb, ub;
		[self orthogonalCoordinateViewLowerBound:&lb upperBound:&ub];
		CGFloat constrainedPosition = [theAxisConstraints positionForLowerBound:lb upperBound:ub];

		switch ( self.coordinate ) {
			case CPTCoordinateX:
				point.y = constrainedPosition;
				break;

			case CPTCoordinateY:
				point.x = constrainedPosition;
				break;

			default:
				break;
		}
	}

	return point;
}

#pragma mark -
#pragma mark Drawing

-(void)drawTicksInContext:(CGContextRef)theContext atLocations:(NSSet *)locations withLength:(CGFloat)length isMajor:(BOOL)major
{
	CPTLineStyle *lineStyle = (major ? self.majorTickLineStyle : self.minorTickLineStyle);

	if ( !lineStyle ) {
		return;
	}

	[lineStyle setLineStyleInContext:theContext];
	CGContextBeginPath(theContext);

	for ( NSDecimalNumber *tickLocation in locations ) {
		// Tick end points
		CGPoint baseViewPoint  = [self viewPointForCoordinateDecimalNumber:[tickLocation decimalValue]];
		CGPoint startViewPoint = baseViewPoint;
		CGPoint endViewPoint   = baseViewPoint;

		CGFloat startFactor = 0.0;
		CGFloat endFactor	= 0.0;
		switch ( self.tickDirection ) {
			case CPTSignPositive:
				endFactor = 1.0;
				break;

			case CPTSignNegative:
				endFactor = -1.0;
				break;

			case CPTSignNone:
				startFactor = -0.5;
				endFactor	= 0.5;
				break;

			default:
				NSLog(@"Invalid sign in [CPTXYAxis drawTicksInContext:]");
		}

		switch ( self.coordinate ) {
			case CPTCoordinateX:
				startViewPoint.y += length * startFactor;
				endViewPoint.y	 += length * endFactor;
				break;

			case CPTCoordinateY:
				startViewPoint.x += length * startFactor;
				endViewPoint.x	 += length * endFactor;
				break;

			default:
				NSLog(@"Invalid coordinate in [CPTXYAxis drawTicksInContext:]");
		}

		startViewPoint = CPTAlignPointToUserSpace(theContext, startViewPoint);
		endViewPoint   = CPTAlignPointToUserSpace(theContext, endViewPoint);

		// Add tick line
		CGContextMoveToPoint(theContext, startViewPoint.x, startViewPoint.y);
		CGContextAddLineToPoint(theContext, endViewPoint.x, endViewPoint.y);
	}
	// Stroke tick line
	CGContextStrokePath(theContext);
}

-(void)renderAsVectorInContext:(CGContextRef)theContext
{
	if ( self.hidden ) {
		return;
	}

	[super renderAsVectorInContext:theContext];
<<<<<<< HEAD
	
    // Ticks
    [self drawTicksInContext:theContext atLocations:self.minorTickLocations withLength:self.minorTickLength isMajor:NO];
    [self drawTicksInContext:theContext atLocations:self.majorTickLocations withLength:self.majorTickLength isMajor:YES];
    
    // Axis Line
=======

	[self relabel];

	// Ticks
	[self drawTicksInContext:theContext atLocations:self.minorTickLocations withLength:self.minorTickLength isMajor:NO];
	[self drawTicksInContext:theContext atLocations:self.majorTickLocations withLength:self.majorTickLength isMajor:YES];

	// Axis Line
>>>>>>> f4b6bf44
	CPTLineStyle *theLineStyle = self.axisLineStyle;
	CPTLineCap *minCap		   = self.axisLineCapMin;
	CPTLineCap *maxCap		   = self.axisLineCapMax;

	if ( theLineStyle || minCap || maxCap ) {
<<<<<<< HEAD
		CPTMutablePlotRange *range = [[self.plotSpace plotRangeForCoordinate:self.coordinate] mutableCopy];
=======
		CPTPlotRange *range			  = [[self.plotSpace plotRangeForCoordinate:self.coordinate] copy];
>>>>>>> f4b6bf44
		CPTPlotRange *theVisibleRange = self.visibleRange;
		if ( theVisibleRange ) {
			[range intersectionPlotRange:theVisibleRange];
		}

		if ( theLineStyle ) {
			CGPoint startViewPoint = CPTAlignPointToUserSpace(theContext, [self viewPointForCoordinateDecimalNumber:range.location]);
			CGPoint endViewPoint   = CPTAlignPointToUserSpace(theContext, [self viewPointForCoordinateDecimalNumber:range.end]);
			[theLineStyle setLineStyleInContext:theContext];
			CGContextBeginPath(theContext);
			CGContextMoveToPoint(theContext, startViewPoint.x, startViewPoint.y);
			CGContextAddLineToPoint(theContext, endViewPoint.x, endViewPoint.y);
			CGContextStrokePath(theContext);
		}

		CGPoint axisDirection = CGPointZero;
		if ( minCap || maxCap ) {
			switch ( self.coordinate ) {
				case CPTCoordinateX:
					axisDirection = (range.lengthDouble >= 0.0) ? CGPointMake(1.0, 0.0) : CGPointMake(-1.0, 0.0);
					break;

				case CPTCoordinateY:
					axisDirection = (range.lengthDouble >= 0.0) ? CGPointMake(0.0, 1.0) : CGPointMake(0.0, -1.0);
					break;

				default:
					break;
			}
		}

		if ( minCap ) {
			NSDecimal endPoint = range.minLimit;
			CGPoint viewPoint  = CPTAlignPointToUserSpace(theContext, [self viewPointForCoordinateDecimalNumber:endPoint]);
			[minCap renderAsVectorInContext:theContext atPoint:viewPoint inDirection:CGPointMake(-axisDirection.x, -axisDirection.y)];
		}

		if ( maxCap ) {
			NSDecimal endPoint = range.maxLimit;
			CGPoint viewPoint  = CPTAlignPointToUserSpace(theContext, [self viewPointForCoordinateDecimalNumber:endPoint]);
			[maxCap renderAsVectorInContext:theContext atPoint:viewPoint inDirection:axisDirection];
		}

		[range release];
	}
}

#pragma mark -
#pragma mark Grid Lines

-(void)drawGridLinesInContext:(CGContextRef)context isMajor:(BOOL)major
{
	CPTLineStyle *lineStyle = (major ? self.majorGridLineStyle : self.minorGridLineStyle);

	if ( lineStyle ) {
		[super renderAsVectorInContext:context];

		[self relabel];

		CPTPlotSpace *thePlotSpace		   = self.plotSpace;
		NSSet *locations				   = (major ? self.majorTickLocations : self.minorTickLocations);
		CPTCoordinate selfCoordinate	   = self.coordinate;
		CPTCoordinate orthogonalCoordinate = CPTOrthogonalCoordinate(selfCoordinate);
<<<<<<< HEAD
		CPTMutablePlotRange *orthogonalRange = [[thePlotSpace plotRangeForCoordinate:orthogonalCoordinate] mutableCopy];
		CPTPlotRange *theGridLineRange = self.gridLinesRange;
=======
		CPTPlotRange *orthogonalRange	   = [[thePlotSpace plotRangeForCoordinate:orthogonalCoordinate] copy];
		CPTPlotRange *theGridLineRange	   = self.gridLinesRange;
>>>>>>> f4b6bf44
		if ( theGridLineRange ) {
			[orthogonalRange intersectionPlotRange:theGridLineRange];
		}

		CPTPlotArea *thePlotArea = self.plotArea;
		NSDecimal startPlotPoint[2];
		NSDecimal endPlotPoint[2];
		startPlotPoint[orthogonalCoordinate] = orthogonalRange.location;
		endPlotPoint[orthogonalCoordinate]	 = orthogonalRange.end;
		CGPoint originTransformed = [self convertPoint:self.frame.origin fromLayer:thePlotArea];

		CGContextBeginPath(context);

		for ( NSDecimalNumber *location in locations ) {
			startPlotPoint[selfCoordinate] = endPlotPoint[selfCoordinate] = [location decimalValue];

			// Start point
			CGPoint startViewPoint = [thePlotSpace plotAreaViewPointForPlotPoint:startPlotPoint];
			startViewPoint.x += originTransformed.x;
			startViewPoint.y += originTransformed.y;

			// End point
			CGPoint endViewPoint = [thePlotSpace plotAreaViewPointForPlotPoint:endPlotPoint];
			endViewPoint.x += originTransformed.x;
			endViewPoint.y += originTransformed.y;

			// Align to pixels
			startViewPoint = CPTAlignPointToUserSpace(context, startViewPoint);
			endViewPoint   = CPTAlignPointToUserSpace(context, endViewPoint);

			// Add grid line
			CGContextMoveToPoint(context, startViewPoint.x, startViewPoint.y);
			CGContextAddLineToPoint(context, endViewPoint.x, endViewPoint.y);
		}

		// Stroke grid lines
		[lineStyle setLineStyleInContext:context];
		CGContextStrokePath(context);

		[orthogonalRange release];
	}
}

#pragma mark -
#pragma mark Background Bands

-(void)drawBackgroundBandsInContext:(CGContextRef)context
{
	NSArray *bandArray	 = self.alternatingBandFills;
	NSUInteger bandCount = bandArray.count;

	if ( bandCount > 0 ) {
		NSArray *locations = [self.majorTickLocations allObjects];

		if ( locations.count > 0 ) {
			CPTPlotSpace *thePlotSpace = self.plotSpace;

			CPTCoordinate selfCoordinate = self.coordinate;
<<<<<<< HEAD
			CPTMutablePlotRange *range = [[thePlotSpace plotRangeForCoordinate:selfCoordinate] mutableCopy];
=======
			CPTPlotRange *range			 = [[thePlotSpace plotRangeForCoordinate:selfCoordinate] copy];
>>>>>>> f4b6bf44
			if ( range ) {
				CPTPlotRange *theVisibleRange = self.visibleRange;
				if ( theVisibleRange ) {
					[range intersectionPlotRange:theVisibleRange];
				}
			}

			CPTCoordinate orthogonalCoordinate = CPTOrthogonalCoordinate(selfCoordinate);
<<<<<<< HEAD
			CPTMutablePlotRange *orthogonalRange = [[thePlotSpace plotRangeForCoordinate:orthogonalCoordinate] mutableCopy];
			CPTPlotRange *theGridLineRange = self.gridLinesRange;
=======
			CPTPlotRange *orthogonalRange	   = [[thePlotSpace plotRangeForCoordinate:orthogonalCoordinate] copy];
			CPTPlotRange *theGridLineRange	   = self.gridLinesRange;
>>>>>>> f4b6bf44
			if ( theGridLineRange ) {
				[orthogonalRange intersectionPlotRange:theGridLineRange];
			}

			NSDecimal zero					 = CPTDecimalFromInteger(0);
			NSSortDescriptor *sortDescriptor = nil;
			if ( range ) {
				if ( CPTDecimalGreaterThanOrEqualTo(range.length, zero) ) {
					sortDescriptor = [[NSSortDescriptor alloc] initWithKey:nil ascending:YES];
				}
				else {
					sortDescriptor = [[NSSortDescriptor alloc] initWithKey:nil ascending:NO];
				}
			}
			else {
				sortDescriptor = [[NSSortDescriptor alloc] initWithKey:nil ascending:YES];
			}
			locations = [locations sortedArrayUsingDescriptors:[NSArray arrayWithObject:sortDescriptor]];
			[sortDescriptor release];

			NSUInteger bandIndex = 0;
			id null				 = [NSNull null];
			NSDecimal lastLocation;
			if ( range ) {
				lastLocation = range.location;
			}
			else {
				lastLocation = CPTDecimalNaN();
			}

			NSDecimal startPlotPoint[2];
			NSDecimal endPlotPoint[2];
			if ( orthogonalRange ) {
				startPlotPoint[orthogonalCoordinate] = orthogonalRange.location;
				endPlotPoint[orthogonalCoordinate]	 = orthogonalRange.end;
			}
			else {
				startPlotPoint[orthogonalCoordinate] = CPTDecimalNaN();
				endPlotPoint[orthogonalCoordinate]	 = CPTDecimalNaN();
			}

			for ( NSDecimalNumber *location in locations ) {
				NSDecimal currentLocation = [location decimalValue];
				if ( !CPTDecimalEquals(CPTDecimalSubtract(currentLocation, lastLocation), zero) ) {
					CPTFill *bandFill = [bandArray objectAtIndex:bandIndex++];
					bandIndex %= bandCount;

					if ( bandFill != null ) {
						// Start point
						startPlotPoint[selfCoordinate] = currentLocation;
						CGPoint startViewPoint = [thePlotSpace plotAreaViewPointForPlotPoint:startPlotPoint];

						// End point
						endPlotPoint[selfCoordinate] = lastLocation;
						CGPoint endViewPoint = [thePlotSpace plotAreaViewPointForPlotPoint:endPlotPoint];

						// Fill band
						CGRect fillRect = CGRectMake( MIN(startViewPoint.x, endViewPoint.x),
													  MIN(startViewPoint.y, endViewPoint.y),
													  ABS(endViewPoint.x - startViewPoint.x),
													  ABS(endViewPoint.y - startViewPoint.y) );
						[bandFill fillRect:CPTAlignRectToUserSpace(context, fillRect) inContext:context];
					}
				}

				lastLocation = currentLocation;
			}

			// Fill space between last location and the range end
			NSDecimal endLocation;
			if ( range ) {
				endLocation = range.end;
			}
			else {
				endLocation = CPTDecimalNaN();
			}
			if ( !CPTDecimalEquals(lastLocation, endLocation) ) {
				CPTFill *bandFill = [bandArray objectAtIndex:bandIndex];

				if ( bandFill != null ) {
					// Start point
					startPlotPoint[selfCoordinate] = endLocation;
					CGPoint startViewPoint = [thePlotSpace plotAreaViewPointForPlotPoint:startPlotPoint];

					// End point
					endPlotPoint[selfCoordinate] = lastLocation;
					CGPoint endViewPoint = [thePlotSpace plotAreaViewPointForPlotPoint:endPlotPoint];

					// Fill band
					CGRect fillRect = CGRectMake( MIN(startViewPoint.x, endViewPoint.x),
												  MIN(startViewPoint.y, endViewPoint.y),
												  ABS(endViewPoint.x - startViewPoint.x),
												  ABS(endViewPoint.y - startViewPoint.y) );
					[bandFill fillRect:CPTAlignRectToUserSpace(context, fillRect) inContext:context];
				}
			}

			[range release];
			[orthogonalRange release];
		}
	}
}

-(void)drawBackgroundLimitsInContext:(CGContextRef)context
{
	NSArray *limitArray = self.backgroundLimitBands;

	if ( limitArray.count > 0 ) {
		CPTPlotSpace *thePlotSpace = self.plotSpace;

		CPTCoordinate selfCoordinate = self.coordinate;
<<<<<<< HEAD
		CPTMutablePlotRange *range = [[thePlotSpace plotRangeForCoordinate:selfCoordinate] mutableCopy];
=======
		CPTPlotRange *range			 = [[thePlotSpace plotRangeForCoordinate:selfCoordinate] copy];
>>>>>>> f4b6bf44
		if ( range ) {
			CPTPlotRange *theVisibleRange = self.visibleRange;
			if ( theVisibleRange ) {
				[range intersectionPlotRange:theVisibleRange];
			}
		}

		CPTCoordinate orthogonalCoordinate = CPTOrthogonalCoordinate(selfCoordinate);
<<<<<<< HEAD
		CPTMutablePlotRange *orthogonalRange = [[thePlotSpace plotRangeForCoordinate:orthogonalCoordinate] mutableCopy];
		CPTPlotRange *theGridLineRange = self.gridLinesRange;
=======
		CPTPlotRange *orthogonalRange	   = [[thePlotSpace plotRangeForCoordinate:orthogonalCoordinate] copy];
		CPTPlotRange *theGridLineRange	   = self.gridLinesRange;
>>>>>>> f4b6bf44
		if ( theGridLineRange ) {
			[orthogonalRange intersectionPlotRange:theGridLineRange];
		}

		NSDecimal startPlotPoint[2];
		NSDecimal endPlotPoint[2];
		startPlotPoint[orthogonalCoordinate] = orthogonalRange.location;
		endPlotPoint[orthogonalCoordinate]	 = orthogonalRange.end;

		for ( CPTLimitBand *band in self.backgroundLimitBands ) {
			CPTFill *bandFill = band.fill;

			if ( bandFill ) {
				CPTMutablePlotRange *bandRange = [band.range mutableCopy];
				if ( bandRange ) {
					[bandRange intersectionPlotRange:range];

					// Start point
					startPlotPoint[selfCoordinate] = bandRange.location;
					CGPoint startViewPoint = [thePlotSpace plotAreaViewPointForPlotPoint:startPlotPoint];

					// End point
					endPlotPoint[selfCoordinate] = bandRange.end;
					CGPoint endViewPoint = [thePlotSpace plotAreaViewPointForPlotPoint:endPlotPoint];

					// Fill band
					CGRect fillRect = CGRectMake( MIN(startViewPoint.x, endViewPoint.x),
												  MIN(startViewPoint.y, endViewPoint.y),
												  ABS(endViewPoint.x - startViewPoint.x),
												  ABS(endViewPoint.y - startViewPoint.y) );
					[bandFill fillRect:CPTAlignRectToUserSpace(context, fillRect) inContext:context];

					[bandRange release];
				}
			}
		}

		[range release];
		[orthogonalRange release];
	}
}

#pragma mark -
#pragma mark Description

-(NSString *)description
{
	CPTPlotRange *range	   = [self.plotSpace plotRangeForCoordinate:self.coordinate];
	CGPoint startViewPoint = [self viewPointForCoordinateDecimalNumber:range.location];
	CGPoint endViewPoint   = [self viewPointForCoordinateDecimalNumber:range.end];

	return [NSString stringWithFormat:@"<%@ with range: %@ viewCoordinates: %@ to %@>",
			[super description],
			range,
			CPTStringFromPoint(startViewPoint),
			CPTStringFromPoint(endViewPoint)];
}

#pragma mark -
#pragma mark Titles

// Center title in the plot range by default
-(NSDecimal)defaultTitleLocation
{
	CPTPlotSpace *thePlotSpace	= self.plotSpace;
	CPTCoordinate theCoordinate = self.coordinate;

	CPTPlotRange *axisRange = [thePlotSpace plotRangeForCoordinate:theCoordinate];

	if ( axisRange ) {
		CPTScaleType scaleType = [thePlotSpace scaleTypeForCoordinate:theCoordinate];

		switch ( scaleType ) {
			case CPTScaleTypeLinear:
				return axisRange.midPoint;

				break;

			case CPTScaleTypeLog:
			{
				double loc = axisRange.locationDouble;
				double end = axisRange.endDouble;

				if ( (loc > 0.0) && (end >= 0.0) ) {
					return CPTDecimalFromDouble( pow(10.0, ( log10(loc) + log10(end) ) / 2.0) );
				}
				else {
					return axisRange.midPoint;
				}
			}
			break;

			default:
				return axisRange.midPoint;

				break;
		}
	}
	else {
		return CPTDecimalFromInteger(0);
	}
}

#pragma mark -
#pragma mark Accessors

-(void)setAxisConstraints:(CPTConstraints *)newConstraints
{
	if ( ![axisConstraints isEqualToConstraint:newConstraints] ) {
		[axisConstraints release];
		axisConstraints = [newConstraints retain];
		[self setNeedsDisplay];
		[self setNeedsLayout];
	}
}

-(void)setOrthogonalCoordinateDecimal:(NSDecimal)newCoord
{
	if ( NSDecimalCompare(&orthogonalCoordinateDecimal, &newCoord) != NSOrderedSame ) {
		orthogonalCoordinateDecimal = newCoord;
		[self setNeedsDisplay];
		[self setNeedsLayout];
	}
}

-(void)setCoordinate:(CPTCoordinate)newCoordinate
{
	if ( self.coordinate != newCoordinate ) {
		[super setCoordinate:newCoordinate];
		switch ( newCoordinate ) {
			case CPTCoordinateX:
				switch ( self.labelAlignment ) {
					case CPTAlignmentLeft:
					case CPTAlignmentCenter:
					case CPTAlignmentRight:
						// ok--do nothing
						break;

					default:
						self.labelAlignment = CPTAlignmentCenter;
						break;
				}
				break;

			case CPTCoordinateY:
				switch ( self.labelAlignment ) {
					case CPTAlignmentTop:
					case CPTAlignmentMiddle:
					case CPTAlignmentBottom:
						// ok--do nothing
						break;

					default:
						self.labelAlignment = CPTAlignmentMiddle;
						break;
				}
				break;

			default:
				[NSException raise:NSInvalidArgumentException format:@"Invalid coordinate: %lu", newCoordinate];
				break;
		}
	}
}

@end<|MERGE_RESOLUTION|>--- conflicted
+++ resolved
@@ -8,8 +8,8 @@
 #import "CPTLimitBand.h"
 #import "CPTLineCap.h"
 #import "CPTLineStyle.h"
+#import "CPTMutablePlotRange.h"
 #import "CPTPlotArea.h"
-#import "CPTMutablePlotRange.h"
 #import "CPTPlotSpace.h"
 #import "CPTUtilities.h"
 #import "CPTXYPlotSpace.h"
@@ -242,33 +242,18 @@
 	}
 
 	[super renderAsVectorInContext:theContext];
-<<<<<<< HEAD
-	
-    // Ticks
-    [self drawTicksInContext:theContext atLocations:self.minorTickLocations withLength:self.minorTickLength isMajor:NO];
-    [self drawTicksInContext:theContext atLocations:self.majorTickLocations withLength:self.majorTickLength isMajor:YES];
-    
-    // Axis Line
-=======
-
-	[self relabel];
 
 	// Ticks
 	[self drawTicksInContext:theContext atLocations:self.minorTickLocations withLength:self.minorTickLength isMajor:NO];
 	[self drawTicksInContext:theContext atLocations:self.majorTickLocations withLength:self.majorTickLength isMajor:YES];
 
 	// Axis Line
->>>>>>> f4b6bf44
 	CPTLineStyle *theLineStyle = self.axisLineStyle;
 	CPTLineCap *minCap		   = self.axisLineCapMin;
 	CPTLineCap *maxCap		   = self.axisLineCapMax;
 
 	if ( theLineStyle || minCap || maxCap ) {
-<<<<<<< HEAD
-		CPTMutablePlotRange *range = [[self.plotSpace plotRangeForCoordinate:self.coordinate] mutableCopy];
-=======
-		CPTPlotRange *range			  = [[self.plotSpace plotRangeForCoordinate:self.coordinate] copy];
->>>>>>> f4b6bf44
+		CPTMutablePlotRange *range	  = [[self.plotSpace plotRangeForCoordinate:self.coordinate] mutableCopy];
 		CPTPlotRange *theVisibleRange = self.visibleRange;
 		if ( theVisibleRange ) {
 			[range intersectionPlotRange:theVisibleRange];
@@ -328,17 +313,13 @@
 
 		[self relabel];
 
-		CPTPlotSpace *thePlotSpace		   = self.plotSpace;
-		NSSet *locations				   = (major ? self.majorTickLocations : self.minorTickLocations);
-		CPTCoordinate selfCoordinate	   = self.coordinate;
-		CPTCoordinate orthogonalCoordinate = CPTOrthogonalCoordinate(selfCoordinate);
-<<<<<<< HEAD
+		CPTPlotSpace *thePlotSpace			 = self.plotSpace;
+		NSSet *locations					 = (major ? self.majorTickLocations : self.minorTickLocations);
+		CPTCoordinate selfCoordinate		 = self.coordinate;
+		CPTCoordinate orthogonalCoordinate	 = CPTOrthogonalCoordinate(selfCoordinate);
 		CPTMutablePlotRange *orthogonalRange = [[thePlotSpace plotRangeForCoordinate:orthogonalCoordinate] mutableCopy];
-		CPTPlotRange *theGridLineRange = self.gridLinesRange;
-=======
-		CPTPlotRange *orthogonalRange	   = [[thePlotSpace plotRangeForCoordinate:orthogonalCoordinate] copy];
-		CPTPlotRange *theGridLineRange	   = self.gridLinesRange;
->>>>>>> f4b6bf44
+		CPTPlotRange *theGridLineRange		 = self.gridLinesRange;
+
 		if ( theGridLineRange ) {
 			[orthogonalRange intersectionPlotRange:theGridLineRange];
 		}
@@ -397,11 +378,7 @@
 			CPTPlotSpace *thePlotSpace = self.plotSpace;
 
 			CPTCoordinate selfCoordinate = self.coordinate;
-<<<<<<< HEAD
-			CPTMutablePlotRange *range = [[thePlotSpace plotRangeForCoordinate:selfCoordinate] mutableCopy];
-=======
-			CPTPlotRange *range			 = [[thePlotSpace plotRangeForCoordinate:selfCoordinate] copy];
->>>>>>> f4b6bf44
+			CPTMutablePlotRange *range	 = [[thePlotSpace plotRangeForCoordinate:selfCoordinate] mutableCopy];
 			if ( range ) {
 				CPTPlotRange *theVisibleRange = self.visibleRange;
 				if ( theVisibleRange ) {
@@ -409,14 +386,10 @@
 				}
 			}
 
-			CPTCoordinate orthogonalCoordinate = CPTOrthogonalCoordinate(selfCoordinate);
-<<<<<<< HEAD
+			CPTCoordinate orthogonalCoordinate	 = CPTOrthogonalCoordinate(selfCoordinate);
 			CPTMutablePlotRange *orthogonalRange = [[thePlotSpace plotRangeForCoordinate:orthogonalCoordinate] mutableCopy];
-			CPTPlotRange *theGridLineRange = self.gridLinesRange;
-=======
-			CPTPlotRange *orthogonalRange	   = [[thePlotSpace plotRangeForCoordinate:orthogonalCoordinate] copy];
-			CPTPlotRange *theGridLineRange	   = self.gridLinesRange;
->>>>>>> f4b6bf44
+			CPTPlotRange *theGridLineRange		 = self.gridLinesRange;
+
 			if ( theGridLineRange ) {
 				[orthogonalRange intersectionPlotRange:theGridLineRange];
 			}
@@ -528,11 +501,8 @@
 		CPTPlotSpace *thePlotSpace = self.plotSpace;
 
 		CPTCoordinate selfCoordinate = self.coordinate;
-<<<<<<< HEAD
-		CPTMutablePlotRange *range = [[thePlotSpace plotRangeForCoordinate:selfCoordinate] mutableCopy];
-=======
-		CPTPlotRange *range			 = [[thePlotSpace plotRangeForCoordinate:selfCoordinate] copy];
->>>>>>> f4b6bf44
+		CPTMutablePlotRange *range	 = [[thePlotSpace plotRangeForCoordinate:selfCoordinate] mutableCopy];
+
 		if ( range ) {
 			CPTPlotRange *theVisibleRange = self.visibleRange;
 			if ( theVisibleRange ) {
@@ -540,14 +510,10 @@
 			}
 		}
 
-		CPTCoordinate orthogonalCoordinate = CPTOrthogonalCoordinate(selfCoordinate);
-<<<<<<< HEAD
+		CPTCoordinate orthogonalCoordinate	 = CPTOrthogonalCoordinate(selfCoordinate);
 		CPTMutablePlotRange *orthogonalRange = [[thePlotSpace plotRangeForCoordinate:orthogonalCoordinate] mutableCopy];
-		CPTPlotRange *theGridLineRange = self.gridLinesRange;
-=======
-		CPTPlotRange *orthogonalRange	   = [[thePlotSpace plotRangeForCoordinate:orthogonalCoordinate] copy];
-		CPTPlotRange *theGridLineRange	   = self.gridLinesRange;
->>>>>>> f4b6bf44
+		CPTPlotRange *theGridLineRange		 = self.gridLinesRange;
+
 		if ( theGridLineRange ) {
 			[orthogonalRange intersectionPlotRange:theGridLineRange];
 		}
