#import "CPTPlotRange.h"
#import "CPTUtilities.h"
#import "CPTXYGraph.h"
#import "CPTXYPlotSpace.h"
#import "CPTXYPlotSpaceTests.h"

@interface CPTXYPlotSpace(testingAdditions)

-(CPTPlotRange *)constrainRange:(CPTPlotRange *)existingRange toGlobalRange:(CPTPlotRange *)globalRange;

@end

#pragma mark -

@implementation CPTXYPlotSpaceTests

@synthesize graph;

-(void)setUp
{
<<<<<<< HEAD
    self.graph = [[(CPTXYGraph *)[CPTXYGraph alloc] initWithFrame : CGRectMake(0.0, 0.0, 100.0, 50.0)] autorelease];
=======
    self.graph = [(CPTXYGraph *)[CPTXYGraph alloc] initWithFrame:CGRectMake(0.0, 0.0, 100.0, 50.0)];
>>>>>>> a78664c7

    self.graph.paddingLeft   = 0.0;
    self.graph.paddingRight  = 0.0;
    self.graph.paddingTop    = 0.0;
    self.graph.paddingBottom = 0.0;

    [self.graph layoutIfNeeded];
}

-(void)tearDown
{
    self.graph = nil;
}

#pragma mark -
#pragma mark View point for plot point (linear)

-(void)testViewPointForPlotPointLinear
{
    CPTXYPlotSpace *plotSpace = (CPTXYPlotSpace *)self.graph.defaultPlotSpace;

    plotSpace.xScaleType = CPTScaleTypeLinear;
    plotSpace.yScaleType = CPTScaleTypeLinear;

    plotSpace.xRange = [CPTPlotRange plotRangeWithLocation:CPTDecimalFromDouble(0.0)
                                                    length:CPTDecimalFromDouble(10.0)];
    plotSpace.yRange = [CPTPlotRange plotRangeWithLocation:CPTDecimalFromDouble(0.0)
                                                    length:CPTDecimalFromDouble(10.0)];

    NSDecimal plotPoint[2];
    plotPoint[CPTCoordinateX] = CPTDecimalFromDouble(5.0);
    plotPoint[CPTCoordinateY] = CPTDecimalFromDouble(5.0);

    CGPoint viewPoint = [plotSpace plotAreaViewPointForPlotPoint:plotPoint];

    STAssertEqualsWithAccuracy(viewPoint.x, (CGFloat)50.0, (CGFloat)0.01, @"");
    STAssertEqualsWithAccuracy(viewPoint.y, (CGFloat)25.0, (CGFloat)0.01, @"");

    plotSpace.xRange = [CPTPlotRange plotRangeWithLocation:CPTDecimalFromDouble(0.0)
                                                    length:CPTDecimalFromDouble(10.0)];
    plotSpace.yRange = [CPTPlotRange plotRangeWithLocation:CPTDecimalFromDouble(0.0)
                                                    length:CPTDecimalFromDouble(5.0)];

    viewPoint = [plotSpace plotAreaViewPointForPlotPoint:plotPoint];

    STAssertEqualsWithAccuracy(viewPoint.x, (CGFloat)50.0, (CGFloat)0.01, @"");
    STAssertEqualsWithAccuracy(viewPoint.y, (CGFloat)50.0, (CGFloat)0.01, @"");
}

-(void)testViewPointForDoublePrecisionPlotPointLinear
{
    CPTXYPlotSpace *plotSpace = (CPTXYPlotSpace *)self.graph.defaultPlotSpace;

    plotSpace.xScaleType = CPTScaleTypeLinear;
    plotSpace.yScaleType = CPTScaleTypeLinear;

    plotSpace.xRange = [CPTPlotRange plotRangeWithLocation:CPTDecimalFromDouble(0.0)
                                                    length:CPTDecimalFromDouble(10.0)];
    plotSpace.yRange = [CPTPlotRange plotRangeWithLocation:CPTDecimalFromDouble(0.0)
                                                    length:CPTDecimalFromDouble(10.0)];

    double plotPoint[2];
    plotPoint[CPTCoordinateX] = 5.0;
    plotPoint[CPTCoordinateY] = 5.0;

    CGPoint viewPoint = [plotSpace plotAreaViewPointForDoublePrecisionPlotPoint:plotPoint];

    STAssertEqualsWithAccuracy(viewPoint.x, (CGFloat)50.0, (CGFloat)0.01, @"");
    STAssertEqualsWithAccuracy(viewPoint.y, (CGFloat)25.0, (CGFloat)0.01, @"");

    plotSpace.xRange = [CPTPlotRange plotRangeWithLocation:CPTDecimalFromDouble(0.0)
                                                    length:CPTDecimalFromDouble(10.0)];
    plotSpace.yRange = [CPTPlotRange plotRangeWithLocation:CPTDecimalFromDouble(0.0)
                                                    length:CPTDecimalFromDouble(5.0)];

    viewPoint = [plotSpace plotAreaViewPointForDoublePrecisionPlotPoint:plotPoint];

    STAssertEqualsWithAccuracy(viewPoint.x, (CGFloat)50.0, (CGFloat)0.01, @"");
    STAssertEqualsWithAccuracy(viewPoint.y, (CGFloat)50.0, (CGFloat)0.01, @"");
}

#pragma mark -
#pragma mark View point for plot point (log)

-(void)testViewPointForPlotPointLog
{
    CPTXYPlotSpace *plotSpace = (CPTXYPlotSpace *)self.graph.defaultPlotSpace;

    plotSpace.xScaleType = CPTScaleTypeLog;
    plotSpace.yScaleType = CPTScaleTypeLog;

    plotSpace.xRange = [CPTPlotRange plotRangeWithLocation:CPTDecimalFromDouble(1.0)
                                                    length:CPTDecimalFromDouble(9.0)];
    plotSpace.yRange = [CPTPlotRange plotRangeWithLocation:CPTDecimalFromDouble(1.0)
                                                    length:CPTDecimalFromDouble(9.0)];

    NSDecimal plotPoint[2];
    plotPoint[CPTCoordinateX] = CPTDecimalFromDouble( sqrt(10.0) );
    plotPoint[CPTCoordinateY] = CPTDecimalFromDouble( sqrt(10.0) );

    CGPoint viewPoint = [plotSpace plotAreaViewPointForPlotPoint:plotPoint];

    STAssertEqualsWithAccuracy(viewPoint.x, (CGFloat)50.0, (CGFloat)0.01, @"");
    STAssertEqualsWithAccuracy(viewPoint.y, (CGFloat)25.0, (CGFloat)0.01, @"");

    plotSpace.xRange = [CPTPlotRange plotRangeWithLocation:CPTDecimalFromDouble(1.0)
                                                    length:CPTDecimalFromDouble(9.0)];
    plotSpace.yRange = [CPTPlotRange plotRangeWithLocation:CPTDecimalFromDouble(10.0)
                                                    length:CPTDecimalFromDouble(90.0)];

    viewPoint = [plotSpace plotAreaViewPointForPlotPoint:plotPoint];

    STAssertEqualsWithAccuracy(viewPoint.x, (CGFloat)50.0, (CGFloat)0.01, @"");
    STAssertEqualsWithAccuracy(viewPoint.y, -CPTFloat(25.0), (CGFloat)0.01, @"");
}

-(void)testViewPointForDoublePrecisionPlotPointLog
{
    CPTXYPlotSpace *plotSpace = (CPTXYPlotSpace *)self.graph.defaultPlotSpace;

    plotSpace.xScaleType = CPTScaleTypeLog;
    plotSpace.yScaleType = CPTScaleTypeLog;

    plotSpace.xRange = [CPTPlotRange plotRangeWithLocation:CPTDecimalFromDouble(1.0)
                                                    length:CPTDecimalFromDouble(9.0)];
    plotSpace.yRange = [CPTPlotRange plotRangeWithLocation:CPTDecimalFromDouble(1.0)
                                                    length:CPTDecimalFromDouble(9.0)];

    double plotPoint[2];
    plotPoint[CPTCoordinateX] = sqrt(10.0);
    plotPoint[CPTCoordinateY] = sqrt(10.0);

    CGPoint viewPoint = [plotSpace plotAreaViewPointForDoublePrecisionPlotPoint:plotPoint];

    STAssertEqualsWithAccuracy(viewPoint.x, (CGFloat)50.0, (CGFloat)0.01, @"");
    STAssertEqualsWithAccuracy(viewPoint.y, (CGFloat)25.0, (CGFloat)0.01, @"");

    plotSpace.xRange = [CPTPlotRange plotRangeWithLocation:CPTDecimalFromDouble(1.0)
                                                    length:CPTDecimalFromDouble(9.0)];
    plotSpace.yRange = [CPTPlotRange plotRangeWithLocation:CPTDecimalFromDouble(10.0)
                                                    length:CPTDecimalFromDouble(90.0)];

    viewPoint = [plotSpace plotAreaViewPointForDoublePrecisionPlotPoint:plotPoint];

    STAssertEqualsWithAccuracy(viewPoint.x, (CGFloat)50.0, (CGFloat)0.01, @"");
    STAssertEqualsWithAccuracy(viewPoint.y, -CPTFloat(25.0), (CGFloat)0.01, @"");
}

#pragma mark -
#pragma mark Plot point for view point (linear)

-(void)testPlotPointForViewPointLinear
{
    CPTXYPlotSpace *plotSpace = (CPTXYPlotSpace *)self.graph.defaultPlotSpace;

    plotSpace.xScaleType = CPTScaleTypeLinear;
    plotSpace.yScaleType = CPTScaleTypeLinear;

    plotSpace.xRange = [CPTPlotRange plotRangeWithLocation:CPTDecimalFromDouble(0.0)
                                                    length:CPTDecimalFromDouble(10.0)];
    plotSpace.yRange = [CPTPlotRange plotRangeWithLocation:CPTDecimalFromDouble(0.0)
                                                    length:CPTDecimalFromDouble(10.0)];

    NSDecimal plotPoint[2];
    CGPoint viewPoint = CGPointMake(50.0, 25.0);
    NSString *errMessage;

    [plotSpace plotPoint:plotPoint forPlotAreaViewPoint:viewPoint];

    errMessage = [NSString stringWithFormat:@"plotPoint[CPTCoordinateX] was %@", NSDecimalString(&plotPoint[CPTCoordinateX], nil)];
    STAssertTrue(CPTDecimalEquals( plotPoint[CPTCoordinateX], CPTDecimalFromDouble(5.0) ), errMessage);
    errMessage = [NSString stringWithFormat:@"plotPoint[CPTCoordinateY] was %@", NSDecimalString(&plotPoint[CPTCoordinateY], nil)];
    STAssertTrue(CPTDecimalEquals( plotPoint[CPTCoordinateY], CPTDecimalFromDouble(5.0) ), errMessage);
}

-(void)testDoublePrecisionPlotPointForViewPointLinear
{
    CPTXYPlotSpace *plotSpace = (CPTXYPlotSpace *)self.graph.defaultPlotSpace;

    plotSpace.xScaleType = CPTScaleTypeLinear;
    plotSpace.yScaleType = CPTScaleTypeLinear;

    plotSpace.xRange = [CPTPlotRange plotRangeWithLocation:CPTDecimalFromDouble(0.0)
                                                    length:CPTDecimalFromDouble(10.0)];
    plotSpace.yRange = [CPTPlotRange plotRangeWithLocation:CPTDecimalFromDouble(0.0)
                                                    length:CPTDecimalFromDouble(10.0)];

    double plotPoint[2];
    CGPoint viewPoint = CGPointMake(50.0, 25.0);
    NSString *errMessage;

    [plotSpace doublePrecisionPlotPoint:plotPoint forPlotAreaViewPoint:viewPoint];

    errMessage = [NSString stringWithFormat:@"plotPoint[CPTCoordinateX] was %g", plotPoint[CPTCoordinateX]];
    STAssertEquals(plotPoint[CPTCoordinateX], 5.0, errMessage);
    errMessage = [NSString stringWithFormat:@"plotPoint[CPTCoordinateY] was %g", plotPoint[CPTCoordinateY]];
    STAssertEquals(plotPoint[CPTCoordinateY], 5.0, errMessage);
}

#pragma mark -
#pragma mark Plot point for view point (log)

-(void)testPlotPointForViewPointLog
{
    CPTXYPlotSpace *plotSpace = (CPTXYPlotSpace *)self.graph.defaultPlotSpace;

    plotSpace.xScaleType = CPTScaleTypeLog;
    plotSpace.yScaleType = CPTScaleTypeLog;

    plotSpace.xRange = [CPTPlotRange plotRangeWithLocation:CPTDecimalFromDouble(1.0)
                                                    length:CPTDecimalFromDouble(9.0)];
    plotSpace.yRange = [CPTPlotRange plotRangeWithLocation:CPTDecimalFromDouble(1.0)
                                                    length:CPTDecimalFromDouble(9.0)];

    NSDecimal plotPoint[2];
    CGPoint viewPoint = CGPointMake(50.0, 25.0);
    NSString *errMessage;

    [plotSpace plotPoint:plotPoint forPlotAreaViewPoint:viewPoint];

    errMessage = [NSString stringWithFormat:@"plotPoint[CPTCoordinateX] was %@", NSDecimalString(&plotPoint[CPTCoordinateX], nil)];
    STAssertTrue(CPTDecimalEquals( plotPoint[CPTCoordinateX], CPTDecimalFromDouble( sqrt(10.0) ) ), errMessage);
    errMessage = [NSString stringWithFormat:@"plotPoint[CPTCoordinateY] was %@", NSDecimalString(&plotPoint[CPTCoordinateY], nil)];
    STAssertTrue(CPTDecimalEquals( plotPoint[CPTCoordinateY], CPTDecimalFromDouble( sqrt(10.0) ) ), errMessage);
}

-(void)testDoublePrecisionPlotPointForViewPointLog
{
    CPTXYPlotSpace *plotSpace = (CPTXYPlotSpace *)self.graph.defaultPlotSpace;

    plotSpace.xScaleType = CPTScaleTypeLog;
    plotSpace.yScaleType = CPTScaleTypeLog;

    plotSpace.xRange = [CPTPlotRange plotRangeWithLocation:CPTDecimalFromDouble(1.0)
                                                    length:CPTDecimalFromDouble(9.0)];
    plotSpace.yRange = [CPTPlotRange plotRangeWithLocation:CPTDecimalFromDouble(1.0)
                                                    length:CPTDecimalFromDouble(9.0)];

    double plotPoint[2];
    CGPoint viewPoint = CGPointMake(50.0, 25.0);
    NSString *errMessage;

    [plotSpace doublePrecisionPlotPoint:plotPoint forPlotAreaViewPoint:viewPoint];

    errMessage = [NSString stringWithFormat:@"plotPoint[CPTCoordinateX] was %g", plotPoint[CPTCoordinateX]];
    STAssertEquals(plotPoint[CPTCoordinateX], sqrt(10.0), errMessage);
    errMessage = [NSString stringWithFormat:@"plotPoint[CPTCoordinateY] was %g", plotPoint[CPTCoordinateY]];
    STAssertEquals(plotPoint[CPTCoordinateY], sqrt(10.0), errMessage);
}

#pragma mark -
#pragma mark Constrain ranges

-(void)testConstrainNilRanges
{
    CPTXYPlotSpace *plotSpace = (CPTXYPlotSpace *)self.graph.defaultPlotSpace;

    STAssertEqualObjects([plotSpace constrainRange:plotSpace.xRange toGlobalRange:nil], plotSpace.xRange, @"Constrain to nil global range should return original range.");
    STAssertNil([plotSpace constrainRange:nil toGlobalRange:plotSpace.xRange], @"Constrain nil range should return nil.");
}

-(void)testConstrainRanges1
{
    CPTXYPlotSpace *plotSpace = (CPTXYPlotSpace *)self.graph.defaultPlotSpace;

    CPTPlotRange *existingRange = [CPTPlotRange plotRangeWithLocation:CPTDecimalFromDouble(2.0)
                                                               length:CPTDecimalFromDouble(5.0)];
    CPTPlotRange *globalRange = [CPTPlotRange plotRangeWithLocation:CPTDecimalFromDouble(0.0)
                                                             length:CPTDecimalFromDouble(10.0)];
    CPTPlotRange *expectedRange = existingRange;

    CPTPlotRange *constrainedRange = [plotSpace constrainRange:existingRange toGlobalRange:globalRange];
    NSString *errMessage           = [NSString stringWithFormat:@"constrainedRange was %@, expected %@", constrainedRange, expectedRange];

    STAssertTrue([constrainedRange isEqualToRange:expectedRange], errMessage);
}

-(void)testConstrainRanges2
{
    CPTXYPlotSpace *plotSpace = (CPTXYPlotSpace *)self.graph.defaultPlotSpace;

    CPTPlotRange *existingRange = [CPTPlotRange plotRangeWithLocation:CPTDecimalFromDouble(0.0)
                                                               length:CPTDecimalFromDouble(10.0)];
    CPTPlotRange *globalRange = [CPTPlotRange plotRangeWithLocation:CPTDecimalFromDouble(0.0)
                                                             length:CPTDecimalFromDouble(5.0)];
    CPTPlotRange *expectedRange = globalRange;

    CPTPlotRange *constrainedRange = [plotSpace constrainRange:existingRange toGlobalRange:globalRange];
    NSString *errMessage           = [NSString stringWithFormat:@"constrainedRange was %@, expected %@", constrainedRange, expectedRange];

    STAssertTrue([constrainedRange isEqualToRange:expectedRange], errMessage);
}

-(void)testConstrainRanges3
{
    CPTXYPlotSpace *plotSpace = (CPTXYPlotSpace *)self.graph.defaultPlotSpace;

    CPTPlotRange *existingRange = [CPTPlotRange plotRangeWithLocation:CPTDecimalFromDouble(-1.0)
                                                               length:CPTDecimalFromDouble(8.0)];
    CPTPlotRange *globalRange = [CPTPlotRange plotRangeWithLocation:CPTDecimalFromDouble(0.0)
                                                             length:CPTDecimalFromDouble(10.0)];
    CPTPlotRange *expectedRange = [CPTPlotRange plotRangeWithLocation:CPTDecimalFromDouble(0.0)
                                                               length:CPTDecimalFromDouble(8.0)];

    CPTPlotRange *constrainedRange = [plotSpace constrainRange:existingRange toGlobalRange:globalRange];
    NSString *errMessage           = [NSString stringWithFormat:@"constrainedRange was %@, expected %@", constrainedRange, expectedRange];

    STAssertTrue([constrainedRange isEqualToRange:expectedRange], errMessage);
}

-(void)testConstrainRanges4
{
    CPTXYPlotSpace *plotSpace = (CPTXYPlotSpace *)self.graph.defaultPlotSpace;

    CPTPlotRange *existingRange = [CPTPlotRange plotRangeWithLocation:CPTDecimalFromDouble(3.0)
                                                               length:CPTDecimalFromDouble(8.0)];
    CPTPlotRange *globalRange = [CPTPlotRange plotRangeWithLocation:CPTDecimalFromDouble(0.0)
                                                             length:CPTDecimalFromDouble(10.0)];
    CPTPlotRange *expectedRange = [CPTPlotRange plotRangeWithLocation:CPTDecimalFromDouble(2.0)
                                                               length:CPTDecimalFromDouble(8.0)];

    CPTPlotRange *constrainedRange = [plotSpace constrainRange:existingRange toGlobalRange:globalRange];
    NSString *errMessage           = [NSString stringWithFormat:@"constrainedRange was %@, expected %@", constrainedRange, expectedRange];

    STAssertTrue([constrainedRange isEqualToRange:expectedRange], errMessage);
}

#pragma mark -
#pragma mark Scaling

-(void)testScaleByAboutPoint1
{
    CPTXYPlotSpace *plotSpace = (CPTXYPlotSpace *)self.graph.defaultPlotSpace;

    plotSpace.allowsUserInteraction = YES;

    plotSpace.xRange = [CPTPlotRange plotRangeWithLocation:CPTDecimalFromDouble(0.0)
                                                    length:CPTDecimalFromDouble(10.0)];
    plotSpace.yRange = [CPTPlotRange plotRangeWithLocation:CPTDecimalFromDouble(10.0)
                                                    length:CPTDecimalFromDouble(-10.0)];

    CGRect myBounds = self.graph.bounds;

    [plotSpace scaleBy:0.5 aboutPoint:CGPointMake( CGRectGetMidX(myBounds), CGRectGetMidY(myBounds) )];

    CPTPlotRange *expectedRangeX = [CPTPlotRange plotRangeWithLocation:CPTDecimalFromDouble(-5.0)
                                                                length:CPTDecimalFromDouble(20.0)];
    CPTPlotRange *expectedRangeY = [CPTPlotRange plotRangeWithLocation:CPTDecimalFromDouble(15.0)
                                                                length:CPTDecimalFromDouble(-20.0)];

    NSString *errMessage = [NSString stringWithFormat:@"xRange was %@, expected %@", plotSpace.xRange, expectedRangeX];
    STAssertTrue([plotSpace.xRange isEqualToRange:expectedRangeX], errMessage);

    errMessage = [NSString stringWithFormat:@"yRange was %@, expected %@", plotSpace.yRange, expectedRangeY];
    STAssertTrue([plotSpace.yRange isEqualToRange:expectedRangeY], errMessage);
}

-(void)testScaleByAboutPoint2
{
    CPTXYPlotSpace *plotSpace = (CPTXYPlotSpace *)self.graph.defaultPlotSpace;

    plotSpace.allowsUserInteraction = YES;

    plotSpace.xRange = [CPTPlotRange plotRangeWithLocation:CPTDecimalFromDouble(0.0)
                                                    length:CPTDecimalFromDouble(10.0)];
    plotSpace.yRange = [CPTPlotRange plotRangeWithLocation:CPTDecimalFromDouble(10.0)
                                                    length:CPTDecimalFromDouble(-10.0)];

    CGRect myBounds = self.graph.bounds;

    [plotSpace scaleBy:2.0 aboutPoint:CGPointMake( CGRectGetMidX(myBounds), CGRectGetMidY(myBounds) )];

    CPTPlotRange *expectedRangeX = [CPTPlotRange plotRangeWithLocation:CPTDecimalFromDouble(2.5)
                                                                length:CPTDecimalFromDouble(5.0)];
    CPTPlotRange *expectedRangeY = [CPTPlotRange plotRangeWithLocation:CPTDecimalFromDouble(7.5)
                                                                length:CPTDecimalFromDouble(-5.0)];

    NSString *errMessage = [NSString stringWithFormat:@"xRange was %@, expected %@", plotSpace.xRange, expectedRangeX];
    STAssertTrue([plotSpace.xRange isEqualToRange:expectedRangeX], errMessage);

    errMessage = [NSString stringWithFormat:@"yRange was %@, expected %@", plotSpace.yRange, expectedRangeY];
    STAssertTrue([plotSpace.yRange isEqualToRange:expectedRangeY], errMessage);
}

#pragma mark -
#pragma mark NSCoding Methods

-(void)testKeyedArchivingRoundTrip
{
    CPTXYPlotSpace *plotSpace = (CPTXYPlotSpace *)self.graph.defaultPlotSpace;

    plotSpace.globalXRange = [CPTPlotRange plotRangeWithLocation:CPTDecimalFromDouble(0.0)
                                                          length:CPTDecimalFromDouble(10.0)];
    plotSpace.globalYRange = [CPTPlotRange plotRangeWithLocation:CPTDecimalFromDouble(10.0)
                                                          length:CPTDecimalFromDouble(-10.0)];

    CPTXYPlotSpace *newPlotSpace = [NSKeyedUnarchiver unarchiveObjectWithData:[NSKeyedArchiver archivedDataWithRootObject:plotSpace]];

    NSString *errMessage = [NSString stringWithFormat:@"xRange was %@, expected %@", plotSpace.xRange, newPlotSpace.xRange];
    STAssertTrue([plotSpace.xRange isEqualToRange:newPlotSpace.xRange], errMessage);

    errMessage = [NSString stringWithFormat:@"yRange was %@, expected %@", plotSpace.yRange, newPlotSpace.yRange];
    STAssertTrue([plotSpace.yRange isEqualToRange:newPlotSpace.yRange], errMessage);

    errMessage = [NSString stringWithFormat:@"globalXRange was %@, expected %@", plotSpace.globalXRange, newPlotSpace.globalXRange];
    STAssertTrue([plotSpace.globalXRange isEqualToRange:newPlotSpace.globalXRange], errMessage);

    errMessage = [NSString stringWithFormat:@"globalYRange was %@, expected %@", plotSpace.globalYRange, newPlotSpace.globalYRange];
    STAssertTrue([plotSpace.globalYRange isEqualToRange:newPlotSpace.globalYRange], errMessage);

    STAssertEquals(plotSpace.xScaleType, newPlotSpace.xScaleType, @"xScaleType not equal");
    STAssertEquals(plotSpace.yScaleType, newPlotSpace.yScaleType, @"yScaleType not equal");
}

@end<|MERGE_RESOLUTION|>--- conflicted
+++ resolved
@@ -18,11 +18,7 @@
 
 -(void)setUp
 {
-<<<<<<< HEAD
-    self.graph = [[(CPTXYGraph *)[CPTXYGraph alloc] initWithFrame : CGRectMake(0.0, 0.0, 100.0, 50.0)] autorelease];
-=======
-    self.graph = [(CPTXYGraph *)[CPTXYGraph alloc] initWithFrame:CGRectMake(0.0, 0.0, 100.0, 50.0)];
->>>>>>> a78664c7
+    self.graph = [(CPTXYGraph *)[CPTXYGraph alloc] initWithFrame : CGRectMake(0.0, 0.0, 100.0, 50.0)];
 
     self.graph.paddingLeft   = 0.0;
     self.graph.paddingRight  = 0.0;
