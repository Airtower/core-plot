// !$*UTF8*$!
{
	archiveVersion = 1;
	classes = {
	};
	objectVersion = 45;
	objects = {

/* Begin PBXAggregateTarget section */
		9021E49E0FC5C9DC00443472 /* Documentation */ = {
			isa = PBXAggregateTarget;
			buildConfigurationList = 9021E4A10FC5C9FB00443472 /* Build configuration list for PBXAggregateTarget "Documentation" */;
			buildPhases = (
				9021E49D0FC5C9DC00443472 /* ShellScript */,
			);
			dependencies = (
			);
			name = Documentation;
			productName = Documentation;
		};
/* End PBXAggregateTarget section */

/* Begin PBXBuildFile section */
		070622320FDF1B250066A6C4 /* CPPathExtensions.h in Headers */ = {isa = PBXBuildFile; fileRef = 070622300FDF1B250066A6C4 /* CPPathExtensions.h */; settings = {ATTRIBUTES = (Public, ); }; };
		070622330FDF1B250066A6C4 /* CPPathExtensions.m in Sources */ = {isa = PBXBuildFile; fileRef = 070622310FDF1B250066A6C4 /* CPPathExtensions.m */; };
		0706223C0FDF215C0066A6C4 /* CPBorderedLayer.h in Headers */ = {isa = PBXBuildFile; fileRef = 0706223A0FDF215C0066A6C4 /* CPBorderedLayer.h */; settings = {ATTRIBUTES = (Public, ); }; };
		0706223D0FDF215C0066A6C4 /* CPBorderedLayer.m in Sources */ = {isa = PBXBuildFile; fileRef = 0706223B0FDF215C0066A6C4 /* CPBorderedLayer.m */; };
		070A73DC0F5D8C910014FA84 /* CPDecimalNumberValueTransformer.h in Headers */ = {isa = PBXBuildFile; fileRef = 070A73DA0F5D8C910014FA84 /* CPDecimalNumberValueTransformer.h */; settings = {ATTRIBUTES = (Public, ); }; };
		070A73DD0F5D8C910014FA84 /* CPDecimalNumberValueTransformer.m in Sources */ = {isa = PBXBuildFile; fileRef = 070A73DB0F5D8C910014FA84 /* CPDecimalNumberValueTransformer.m */; };
		070CF7B00F3CA7AB0001FFF4 /* CorePlot.h in Headers */ = {isa = PBXBuildFile; fileRef = 070CF7AE0F3CA7AB0001FFF4 /* CorePlot.h */; settings = {ATTRIBUTES = (Public, ); }; };
		071F3CB910FBAB5900D0A7B6 /* License.txt in Resources */ = {isa = PBXBuildFile; fileRef = 071F3CB810FBAB5900D0A7B6 /* License.txt */; };
		072B00F20FC149D400CC8842 /* CPAnimation.h in Headers */ = {isa = PBXBuildFile; fileRef = 072B00ED0FC149D400CC8842 /* CPAnimation.h */; settings = {ATTRIBUTES = (Public, ); }; };
		072B00F30FC149D400CC8842 /* CPAnimation.m in Sources */ = {isa = PBXBuildFile; fileRef = 072B00EE0FC149D400CC8842 /* CPAnimation.m */; };
		072B00F90FC14A0100CC8842 /* CPAnimationTransition.h in Headers */ = {isa = PBXBuildFile; fileRef = 072B00F40FC14A0100CC8842 /* CPAnimationTransition.h */; settings = {ATTRIBUTES = (Public, ); }; };
		072B00FA0FC14A0100CC8842 /* CPAnimationTransition.m in Sources */ = {isa = PBXBuildFile; fileRef = 072B00F50FC14A0100CC8842 /* CPAnimationTransition.m */; };
		072B01090FC14E8300CC8842 /* CPAnimationKeyFrame.h in Headers */ = {isa = PBXBuildFile; fileRef = 072B01040FC14E8300CC8842 /* CPAnimationKeyFrame.h */; settings = {ATTRIBUTES = (Public, ); }; };
		072B010A0FC14E8300CC8842 /* CPAnimationKeyFrame.m in Sources */ = {isa = PBXBuildFile; fileRef = 072B01050FC14E8300CC8842 /* CPAnimationKeyFrame.m */; };
		0730F6261094936D00E95162 /* CPUtilitiesTests.m in Sources */ = {isa = PBXBuildFile; fileRef = 4CD7E9630F4B625900F9BCBB /* CPUtilitiesTests.m */; };
		0730F6291094936D00E95162 /* CPXYPlotSpaceTests.m in Sources */ = {isa = PBXBuildFile; fileRef = 4C422A630FB1FCD5000CAA43 /* CPXYPlotSpaceTests.m */; };
		0730F62B1094936D00E95162 /* CPDataSourceTestCase.m in Sources */ = {isa = PBXBuildFile; fileRef = 4C9A745E0FB24C7200918464 /* CPDataSourceTestCase.m */; };
		0730F6391094936D00E95162 /* CPTextStyleTests.m in Sources */ = {isa = PBXBuildFile; fileRef = C36468A90FE5533F0064B186 /* CPTextStyleTests.m */; };
		0730F63B1094936D00E95162 /* CPAxisLabelTests.m in Sources */ = {isa = PBXBuildFile; fileRef = 4CD23FFB0FFBE78400ADD2E2 /* CPAxisLabelTests.m */; };
		0730F63C1094936D00E95162 /* CPThemeTests.m in Sources */ = {isa = PBXBuildFile; fileRef = E1620CBD100F03A100A84E77 /* CPThemeTests.m */; };
		0730F63D1094936D00E95162 /* CPDarkGradientThemeTests.m in Sources */ = {isa = PBXBuildFile; fileRef = E1FE6051100F27EF00895A91 /* CPDarkGradientThemeTests.m */; };
		0730F64E109494D100E95162 /* CPTestCase.m in Sources */ = {isa = PBXBuildFile; fileRef = 0730F64D109494D100E95162 /* CPTestCase.m */; };
		0730F67C1094995000E95162 /* CorePlot.framework in Frameworks */ = {isa = PBXBuildFile; fileRef = 8DC2EF5B0486A6940098B216 /* CorePlot.framework */; };
		0730F6851094995F00E95162 /* CPDerivedXYGraph.m in Sources */ = {isa = PBXBuildFile; fileRef = E1FE611A100F3FB700895A91 /* CPDerivedXYGraph.m */; };
		07321BC10F37370D00F423D8 /* CPExceptions.h in Headers */ = {isa = PBXBuildFile; fileRef = 07321BBF0F37370D00F423D8 /* CPExceptions.h */; settings = {ATTRIBUTES = (Public, ); }; };
		07321BC20F37370D00F423D8 /* CPExceptions.m in Sources */ = {isa = PBXBuildFile; fileRef = 07321BC00F37370D00F423D8 /* CPExceptions.m */; };
		07321BC60F37382D00F423D8 /* CPUtilities.h in Headers */ = {isa = PBXBuildFile; fileRef = 07321BC40F37382D00F423D8 /* CPUtilities.h */; settings = {ATTRIBUTES = (Public, ); }; };
		07321BC70F37382D00F423D8 /* CPUtilities.m in Sources */ = {isa = PBXBuildFile; fileRef = 07321BC50F37382D00F423D8 /* CPUtilities.m */; };
		073FB0300FC991A3007A728E /* CPAxisLabel.h in Headers */ = {isa = PBXBuildFile; fileRef = 073FB02E0FC991A3007A728E /* CPAxisLabel.h */; settings = {ATTRIBUTES = (Public, ); }; };
		073FB0310FC991A3007A728E /* CPAxisLabel.m in Sources */ = {isa = PBXBuildFile; fileRef = 073FB02F0FC991A3007A728E /* CPAxisLabel.m */; };
		074E46F10FD6BF2900B18E16 /* CPImage.m in Sources */ = {isa = PBXBuildFile; fileRef = C3AFC9D00FB62969005DFFDC /* CPImage.m */; };
		0772B43910E24D5C009CD04C /* CPTradingRangePlot.m in Sources */ = {isa = PBXBuildFile; fileRef = 0772B43810E24D5C009CD04C /* CPTradingRangePlot.m */; };
		0772B43A10E24D5C009CD04C /* CPTradingRangePlot.h in Headers */ = {isa = PBXBuildFile; fileRef = 0772B43710E24D5C009CD04C /* CPTradingRangePlot.h */; settings = {ATTRIBUTES = (Public, ); }; };
		0772B43B10E24D5C009CD04C /* CPTradingRangePlot.m in Sources */ = {isa = PBXBuildFile; fileRef = 0772B43810E24D5C009CD04C /* CPTradingRangePlot.m */; };
		0772C9270FE2F71600EC4C16 /* CPTheme.h in Headers */ = {isa = PBXBuildFile; fileRef = 0772C9250FE2F71600EC4C16 /* CPTheme.h */; settings = {ATTRIBUTES = (Public, ); }; };
		0772C9280FE2F71600EC4C16 /* CPTheme.m in Sources */ = {isa = PBXBuildFile; fileRef = 0772C9260FE2F71600EC4C16 /* CPTheme.m */; };
		0772C92F0FE2F89000EC4C16 /* CPDarkGradientTheme.h in Headers */ = {isa = PBXBuildFile; fileRef = 0772C92D0FE2F89000EC4C16 /* CPDarkGradientTheme.h */; settings = {ATTRIBUTES = (Public, ); }; };
		0772C9300FE2F89000EC4C16 /* CPDarkGradientTheme.m in Sources */ = {isa = PBXBuildFile; fileRef = 0772C92E0FE2F89000EC4C16 /* CPDarkGradientTheme.m */; };
		0783DD550FBF097E006C3696 /* CPXYAxis.h in Headers */ = {isa = PBXBuildFile; fileRef = 0783DD530FBF097E006C3696 /* CPXYAxis.h */; settings = {ATTRIBUTES = (Public, ); }; };
		0783DD560FBF097E006C3696 /* CPXYAxis.m in Sources */ = {isa = PBXBuildFile; fileRef = 0783DD540FBF097E006C3696 /* CPXYAxis.m */; };
		0789EF370FB9E90700C0A613 /* CPPlatformSpecificDefines.h in Headers */ = {isa = PBXBuildFile; fileRef = 0789EF330FB9E90700C0A613 /* CPPlatformSpecificDefines.h */; settings = {ATTRIBUTES = (Public, ); }; };
		0789EF380FB9E90700C0A613 /* CPPlatformSpecificDefines.m in Sources */ = {isa = PBXBuildFile; fileRef = 0789EF340FB9E90700C0A613 /* CPPlatformSpecificDefines.m */; };
		0789EF4B0FB9EBD600C0A613 /* CPPlatformSpecificCategories.h in Headers */ = {isa = PBXBuildFile; fileRef = 0789EF470FB9EBD600C0A613 /* CPPlatformSpecificCategories.h */; settings = {ATTRIBUTES = (Public, ); }; };
		0789EF4C0FB9EBD600C0A613 /* CPPlatformSpecificCategories.m in Sources */ = {isa = PBXBuildFile; fileRef = 0789EF480FB9EBD600C0A613 /* CPPlatformSpecificCategories.m */; };
		0789EF8B0FB9EE4700C0A613 /* CPPlatformSpecificFunctions.h in Headers */ = {isa = PBXBuildFile; fileRef = 0789EF890FB9EE4700C0A613 /* CPPlatformSpecificFunctions.h */; settings = {ATTRIBUTES = (Public, ); }; };
		0789EF8C0FB9EE4700C0A613 /* CPPlatformSpecificFunctions.m in Sources */ = {isa = PBXBuildFile; fileRef = 0789EF8A0FB9EE4700C0A613 /* CPPlatformSpecificFunctions.m */; };
		078F42DB0FACC075006E670B /* NSNumberExtensions.h in Headers */ = {isa = PBXBuildFile; fileRef = 078F42D90FACC075006E670B /* NSNumberExtensions.h */; settings = {ATTRIBUTES = (Public, ); }; };
		078F42DC0FACC075006E670B /* NSNumberExtensions.m in Sources */ = {isa = PBXBuildFile; fileRef = 078F42DA0FACC075006E670B /* NSNumberExtensions.m */; };
		07975C430F3B816600DE45DC /* CPXYAxisSet.h in Headers */ = {isa = PBXBuildFile; fileRef = 07975C410F3B816600DE45DC /* CPXYAxisSet.h */; settings = {ATTRIBUTES = (Public, ); }; };
		07975C440F3B816600DE45DC /* CPXYAxisSet.m in Sources */ = {isa = PBXBuildFile; fileRef = 07975C420F3B816600DE45DC /* CPXYAxisSet.m */; };
		07975C490F3B818800DE45DC /* CPAxis.h in Headers */ = {isa = PBXBuildFile; fileRef = 07975C470F3B818800DE45DC /* CPAxis.h */; settings = {ATTRIBUTES = (Public, ); }; };
		07975C4A0F3B818800DE45DC /* CPAxis.m in Sources */ = {isa = PBXBuildFile; fileRef = 07975C480F3B818800DE45DC /* CPAxis.m */; };
		07983EF60F2F9A3D008C8618 /* CPXYGraph.h in Headers */ = {isa = PBXBuildFile; fileRef = 07983EF40F2F9A3D008C8618 /* CPXYGraph.h */; settings = {ATTRIBUTES = (Public, ); }; };
		07983EF70F2F9A3D008C8618 /* CPXYGraph.m in Sources */ = {isa = PBXBuildFile; fileRef = 07983EF50F2F9A3D008C8618 /* CPXYGraph.m */; };
		07983F070F2F9BA6008C8618 /* CPPolarPlotSpace.h in Headers */ = {isa = PBXBuildFile; fileRef = 07983F050F2F9BA6008C8618 /* CPPolarPlotSpace.h */; settings = {ATTRIBUTES = (Public, ); }; };
		07983F080F2F9BA6008C8618 /* CPPolarPlotSpace.m in Sources */ = {isa = PBXBuildFile; fileRef = 07983F060F2F9BA6008C8618 /* CPPolarPlotSpace.m */; };
		0799E0950F2BB5F300790525 /* CPBarPlot.h in Headers */ = {isa = PBXBuildFile; fileRef = 0799E0930F2BB5F300790525 /* CPBarPlot.h */; settings = {ATTRIBUTES = (Public, ); }; };
		0799E0960F2BB5F300790525 /* CPBarPlot.m in Sources */ = {isa = PBXBuildFile; fileRef = 0799E0940F2BB5F300790525 /* CPBarPlot.m */; };
		0799E0990F2BB6E800790525 /* CPXYPlotSpace.h in Headers */ = {isa = PBXBuildFile; fileRef = 0799E0970F2BB6E800790525 /* CPXYPlotSpace.h */; settings = {ATTRIBUTES = (Public, ); }; };
		079FC0B50FB975500037E990 /* CPColor.h in Headers */ = {isa = PBXBuildFile; fileRef = 079FC0B20FB975500037E990 /* CPColor.h */; settings = {ATTRIBUTES = (Public, ); }; };
		079FC0B60FB975500037E990 /* CPColor.m in Sources */ = {isa = PBXBuildFile; fileRef = 079FC0B30FB975500037E990 /* CPColor.m */; };
		079FC0BE0FB9762B0037E990 /* CPColorSpace.h in Headers */ = {isa = PBXBuildFile; fileRef = 079FC0BB0FB9762B0037E990 /* CPColorSpace.h */; settings = {ATTRIBUTES = (Public, ); }; };
		079FC0BF0FB9762B0037E990 /* CPColorSpace.m in Sources */ = {isa = PBXBuildFile; fileRef = 079FC0BC0FB9762B0037E990 /* CPColorSpace.m */; };
		07A2E6FC102DF47900809BC5 /* CPTimeFormatter.h in Headers */ = {isa = PBXBuildFile; fileRef = 07A2E6FA102DF47900809BC5 /* CPTimeFormatter.h */; settings = {ATTRIBUTES = (Public, ); }; };
		07A2E6FD102DF47900809BC5 /* CPTimeFormatter.m in Sources */ = {isa = PBXBuildFile; fileRef = 07A2E6FB102DF47900809BC5 /* CPTimeFormatter.m */; };
		07AEF24910BBED050012BEFF /* CPResponder.h in Headers */ = {isa = PBXBuildFile; fileRef = 07AEF1FD10BBE1F10012BEFF /* CPResponder.h */; settings = {ATTRIBUTES = (Public, ); }; };
		07BF0D640F2B70B8002FCEA7 /* CoreData.framework in Frameworks */ = {isa = PBXBuildFile; fileRef = 07BF0D610F2B70B8002FCEA7 /* CoreData.framework */; };
		07BF0D660F2B70B8002FCEA7 /* QuartzCore.framework in Frameworks */ = {isa = PBXBuildFile; fileRef = 07BF0D630F2B70B8002FCEA7 /* QuartzCore.framework */; };
		07BF0D720F2B718F002FCEA7 /* CPGraph.h in Headers */ = {isa = PBXBuildFile; fileRef = 07BF0D700F2B718F002FCEA7 /* CPGraph.h */; settings = {ATTRIBUTES = (Public, ); }; };
		07BF0D730F2B718F002FCEA7 /* CPGraph.m in Sources */ = {isa = PBXBuildFile; fileRef = 07BF0D710F2B718F002FCEA7 /* CPGraph.m */; };
		07BF0D780F2B723A002FCEA7 /* CPPlotArea.h in Headers */ = {isa = PBXBuildFile; fileRef = 07BF0D760F2B723A002FCEA7 /* CPPlotArea.h */; settings = {ATTRIBUTES = (Public, ); }; };
		07BF0D790F2B723A002FCEA7 /* CPPlotArea.m in Sources */ = {isa = PBXBuildFile; fileRef = 07BF0D770F2B723A002FCEA7 /* CPPlotArea.m */; };
		07BF0D7C0F2B72B0002FCEA7 /* CPPlotSpace.h in Headers */ = {isa = PBXBuildFile; fileRef = 07BF0D7A0F2B72B0002FCEA7 /* CPPlotSpace.h */; settings = {ATTRIBUTES = (Public, ); }; };
		07BF0D7D0F2B72B0002FCEA7 /* CPPlotSpace.m in Sources */ = {isa = PBXBuildFile; fileRef = 07BF0D7B0F2B72B0002FCEA7 /* CPPlotSpace.m */; };
		07BF0D800F2B72F6002FCEA7 /* CPPlot.h in Headers */ = {isa = PBXBuildFile; fileRef = 07BF0D7E0F2B72F6002FCEA7 /* CPPlot.h */; settings = {ATTRIBUTES = (Public, ); }; };
		07BF0D810F2B72F6002FCEA7 /* CPPlot.m in Sources */ = {isa = PBXBuildFile; fileRef = 07BF0D7F0F2B72F6002FCEA7 /* CPPlot.m */; };
		07BF0D840F2B7340002FCEA7 /* CPAxisSet.h in Headers */ = {isa = PBXBuildFile; fileRef = 07BF0D820F2B7340002FCEA7 /* CPAxisSet.h */; settings = {ATTRIBUTES = (Public, ); }; };
		07BF0D850F2B7340002FCEA7 /* CPAxisSet.m in Sources */ = {isa = PBXBuildFile; fileRef = 07BF0D830F2B7340002FCEA7 /* CPAxisSet.m */; };
		07BF0D970F2B73CA002FCEA7 /* CPScatterPlot.h in Headers */ = {isa = PBXBuildFile; fileRef = 07BF0D950F2B73CA002FCEA7 /* CPScatterPlot.h */; settings = {ATTRIBUTES = (Public, ); }; };
		07BF0D980F2B73CA002FCEA7 /* CPScatterPlot.m in Sources */ = {isa = PBXBuildFile; fileRef = 07BF0D960F2B73CA002FCEA7 /* CPScatterPlot.m */; };
		07BF0DF30F2B7BFB002FCEA7 /* CPDefinitions.h in Headers */ = {isa = PBXBuildFile; fileRef = 07BF0DF10F2B7BFB002FCEA7 /* CPDefinitions.h */; settings = {ATTRIBUTES = (Public, ); }; };
		07BF0DF40F2B7BFB002FCEA7 /* CPDefinitions.m in Sources */ = {isa = PBXBuildFile; fileRef = 07BF0DF20F2B7BFB002FCEA7 /* CPDefinitions.m */; };
		07C4679B0FE1A24C00299939 /* CPTextStyle.h in Headers */ = {isa = PBXBuildFile; fileRef = 07C467990FE1A24C00299939 /* CPTextStyle.h */; settings = {ATTRIBUTES = (Public, ); }; };
		07C4679C0FE1A24C00299939 /* CPTextStyle.m in Sources */ = {isa = PBXBuildFile; fileRef = 07C4679A0FE1A24C00299939 /* CPTextStyle.m */; };
		07C467B80FE1A96E00299939 /* CPTextStylePlatformSpecific.h in Headers */ = {isa = PBXBuildFile; fileRef = 07C467B60FE1A96E00299939 /* CPTextStylePlatformSpecific.h */; settings = {ATTRIBUTES = (Public, ); }; };
		07C467B90FE1A96E00299939 /* CPTextStylePlatformSpecific.m in Sources */ = {isa = PBXBuildFile; fileRef = 07C467B70FE1A96E00299939 /* CPTextStylePlatformSpecific.m */; };
		07CA112F0FAC8F85000861CE /* CPGradient.h in Headers */ = {isa = PBXBuildFile; fileRef = 07CA112D0FAC8F85000861CE /* CPGradient.h */; settings = {ATTRIBUTES = (Public, ); }; };
		07CA11300FAC8F85000861CE /* CPGradient.m in Sources */ = {isa = PBXBuildFile; fileRef = 07CA112E0FAC8F85000861CE /* CPGradient.m */; };
		07FEBD6E110B801300E44D37 /* CPScatterPlotTests.m in Sources */ = {isa = PBXBuildFile; fileRef = 07FEBD61110B7E8B00E44D37 /* CPScatterPlotTests.m */; };
		32484B430F530E8B002151AD /* CPPlotRange.h in Headers */ = {isa = PBXBuildFile; fileRef = 32484B3F0F530E8B002151AD /* CPPlotRange.h */; settings = {ATTRIBUTES = (Public, ); }; };
		32484B440F530E8B002151AD /* CPPlotRange.m in Sources */ = {isa = PBXBuildFile; fileRef = 32484B400F530E8B002151AD /* CPPlotRange.m */; };
		4CD7E7E70F4B4F8200F9BCBB /* CPTextLayer.h in Headers */ = {isa = PBXBuildFile; fileRef = 4CD7E7E50F4B4F8200F9BCBB /* CPTextLayer.h */; settings = {ATTRIBUTES = (Public, ); }; };
		4CD7E7E80F4B4F8200F9BCBB /* CPTextLayer.m in Sources */ = {isa = PBXBuildFile; fileRef = 4CD7E7E60F4B4F8200F9BCBB /* CPTextLayer.m */; };
		4CD7E7EC0F4B4F9600F9BCBB /* CPLayer.h in Headers */ = {isa = PBXBuildFile; fileRef = 4CD7E7EA0F4B4F9600F9BCBB /* CPLayer.h */; settings = {ATTRIBUTES = (Public, ); }; };
		4CD7E7ED0F4B4F9600F9BCBB /* CPLayer.m in Sources */ = {isa = PBXBuildFile; fileRef = 4CD7E7EB0F4B4F9600F9BCBB /* CPLayer.m */; };
		4CD7E7F00F4B4FA700F9BCBB /* NSDecimalNumberExtensions.h in Headers */ = {isa = PBXBuildFile; fileRef = 4CD7E7EE0F4B4FA700F9BCBB /* NSDecimalNumberExtensions.h */; settings = {ATTRIBUTES = (Public, ); }; };
		4CD7E7F10F4B4FA700F9BCBB /* NSDecimalNumberExtensions.m in Sources */ = {isa = PBXBuildFile; fileRef = 4CD7E7EF0F4B4FA700F9BCBB /* NSDecimalNumberExtensions.m */; };
		8DC2EF530486A6940098B216 /* InfoPlist.strings in Resources */ = {isa = PBXBuildFile; fileRef = 089C1666FE841158C02AAC07 /* InfoPlist.strings */; };
		8DC2EF570486A6940098B216 /* Cocoa.framework in Frameworks */ = {isa = PBXBuildFile; fileRef = 1058C7B1FEA5585E11CA2CBB /* Cocoa.framework */; };
		906156BE0F375598001B75FC /* CPLineStyle.h in Headers */ = {isa = PBXBuildFile; fileRef = 906156BC0F375598001B75FC /* CPLineStyle.h */; settings = {ATTRIBUTES = (Public, ); }; };
		906156BF0F375598001B75FC /* CPLineStyle.m in Sources */ = {isa = PBXBuildFile; fileRef = 906156BD0F375598001B75FC /* CPLineStyle.m */; };
		90AF4FBA0F36D39700753D26 /* CPXYPlotSpace.m in Sources */ = {isa = PBXBuildFile; fileRef = 90AF4FB90F36D39700753D26 /* CPXYPlotSpace.m */; };
		BC55023210059F22005DF982 /* CPPlainBlackTheme.h in Headers */ = {isa = PBXBuildFile; fileRef = BC55022C10059F22005DF982 /* CPPlainBlackTheme.h */; settings = {ATTRIBUTES = (Public, ); }; };
		BC55023310059F22005DF982 /* CPPlainBlackTheme.m in Sources */ = {isa = PBXBuildFile; fileRef = BC55022D10059F22005DF982 /* CPPlainBlackTheme.m */; };
		BC55023410059F22005DF982 /* CPPlainWhiteTheme.h in Headers */ = {isa = PBXBuildFile; fileRef = BC55022E10059F22005DF982 /* CPPlainWhiteTheme.h */; settings = {ATTRIBUTES = (Public, ); }; };
		BC55023510059F22005DF982 /* CPPlainWhiteTheme.m in Sources */ = {isa = PBXBuildFile; fileRef = BC55022F10059F22005DF982 /* CPPlainWhiteTheme.m */; };
		BC55023610059F22005DF982 /* CPStocksTheme.h in Headers */ = {isa = PBXBuildFile; fileRef = BC55023010059F22005DF982 /* CPStocksTheme.h */; settings = {ATTRIBUTES = (Public, ); }; };
		BC55023710059F22005DF982 /* CPStocksTheme.m in Sources */ = {isa = PBXBuildFile; fileRef = BC55023110059F22005DF982 /* CPStocksTheme.m */; };
		BC74A33010FC402600E7E90D /* CPPieChart.h in Headers */ = {isa = PBXBuildFile; fileRef = BC74A32E10FC402600E7E90D /* CPPieChart.h */; settings = {ATTRIBUTES = (Public, ); }; };
		BC74A33110FC402600E7E90D /* CPPieChart.m in Sources */ = {isa = PBXBuildFile; fileRef = BC74A32F10FC402600E7E90D /* CPPieChart.m */; };
		BC79F1360FD1CD6600510976 /* CPLayerHostingView.h in Headers */ = {isa = PBXBuildFile; fileRef = BC79F1340FD1CD6600510976 /* CPLayerHostingView.h */; settings = {ATTRIBUTES = (Public, ); }; };
		BC79F1370FD1CD6600510976 /* CPLayerHostingView.m in Sources */ = {isa = PBXBuildFile; fileRef = BC79F1350FD1CD6600510976 /* CPLayerHostingView.m */; };
		BC89A64110239D1D009D5261 /* CorePlotProbes.d in Sources */ = {isa = PBXBuildFile; fileRef = BC89A64010239D1D009D5261 /* CorePlotProbes.d */; };
		BCFC7C3710921FDB00DAECAA /* CPAxisTitle.h in Headers */ = {isa = PBXBuildFile; fileRef = BCFC7C3510921FDB00DAECAA /* CPAxisTitle.h */; settings = {ATTRIBUTES = (Public, ); }; };
		BCFC7C3810921FDB00DAECAA /* CPAxisTitle.m in Sources */ = {isa = PBXBuildFile; fileRef = BCFC7C3610921FDB00DAECAA /* CPAxisTitle.m */; };
		C32BCF801054081C00639E25 /* CPLayoutManager.h in Headers */ = {isa = PBXBuildFile; fileRef = C32BCF7E1054081C00639E25 /* CPLayoutManager.h */; settings = {ATTRIBUTES = (Public, ); }; };
		C32BCF811054081C00639E25 /* CPLayoutManager.m in Sources */ = {isa = PBXBuildFile; fileRef = C32BCF7F1054081C00639E25 /* CPLayoutManager.m */; };
		C34260200FAE096D00072842 /* _CPFillImage.h in Headers */ = {isa = PBXBuildFile; fileRef = C34260180FAE096C00072842 /* _CPFillImage.h */; settings = {ATTRIBUTES = (Private, ); }; };
		C34260210FAE096D00072842 /* _CPFillGradient.m in Sources */ = {isa = PBXBuildFile; fileRef = C34260190FAE096C00072842 /* _CPFillGradient.m */; };
		C34260220FAE096D00072842 /* CPFill.m in Sources */ = {isa = PBXBuildFile; fileRef = C342601A0FAE096C00072842 /* CPFill.m */; };
		C34260230FAE096D00072842 /* _CPFillColor.h in Headers */ = {isa = PBXBuildFile; fileRef = C342601B0FAE096C00072842 /* _CPFillColor.h */; settings = {ATTRIBUTES = (Private, ); }; };
		C34260240FAE096D00072842 /* _CPFillColor.m in Sources */ = {isa = PBXBuildFile; fileRef = C342601C0FAE096C00072842 /* _CPFillColor.m */; };
		C34260250FAE096D00072842 /* _CPFillImage.m in Sources */ = {isa = PBXBuildFile; fileRef = C342601D0FAE096C00072842 /* _CPFillImage.m */; };
		C34260260FAE096D00072842 /* _CPFillGradient.h in Headers */ = {isa = PBXBuildFile; fileRef = C342601E0FAE096C00072842 /* _CPFillGradient.h */; settings = {ATTRIBUTES = (Private, ); }; };
		C34260270FAE096D00072842 /* CPFill.h in Headers */ = {isa = PBXBuildFile; fileRef = C342601F0FAE096C00072842 /* CPFill.h */; settings = {ATTRIBUTES = (Public, ); }; };
		C34AFE5311021C100041675A /* CPGridLines.m in Sources */ = {isa = PBXBuildFile; fileRef = C32B391710AA4C78000470D4 /* CPGridLines.m */; };
		C34AFE5411021C2B0041675A /* CPXYGridLines.m in Sources */ = {isa = PBXBuildFile; fileRef = C32B392210AA4D4C000470D4 /* CPXYGridLines.m */; };
		C34AFE5511021C470041675A /* CPPlottingArea.m in Sources */ = {isa = PBXBuildFile; fileRef = C34BF5BB10A67633007F0894 /* CPPlottingArea.m */; };
		C34AFE6B11021D010041675A /* CPPlotSymbol.h in Headers */ = {isa = PBXBuildFile; fileRef = C34AFE6911021D010041675A /* CPPlotSymbol.h */; settings = {ATTRIBUTES = (Public, ); }; };
		C34AFE6C11021D010041675A /* CPPlotSymbol.m in Sources */ = {isa = PBXBuildFile; fileRef = C34AFE6A11021D010041675A /* CPPlotSymbol.m */; };
		C34AFE7111021D880041675A /* CPAxisLabelGroup.m in Sources */ = {isa = PBXBuildFile; fileRef = C3C032C810B8DEDC003A11B6 /* CPAxisLabelGroup.m */; };
		C34AFE7211021D9A0041675A /* CPPlotFrame.m in Sources */ = {isa = PBXBuildFile; fileRef = C3F10EEE10A74BFE0061BDDA /* CPPlotFrame.m */; };
		C34AFE96110224630041675A /* CPAxisLabelGroup.h in Headers */ = {isa = PBXBuildFile; fileRef = C3C032C710B8DEDC003A11B6 /* CPAxisLabelGroup.h */; settings = {ATTRIBUTES = (Public, ); }; };
		C34AFE971102246D0041675A /* CPXYGridLines.h in Headers */ = {isa = PBXBuildFile; fileRef = C32B392110AA4D4C000470D4 /* CPXYGridLines.h */; settings = {ATTRIBUTES = (Public, ); }; };
		C34AFE98110224710041675A /* CPGridLines.h in Headers */ = {isa = PBXBuildFile; fileRef = C32B391610AA4C78000470D4 /* CPGridLines.h */; settings = {ATTRIBUTES = (Public, ); }; };
		C34AFE9A110224890041675A /* CPPlotFrame.h in Headers */ = {isa = PBXBuildFile; fileRef = C3F10EED10A74BFE0061BDDA /* CPPlotFrame.h */; settings = {ATTRIBUTES = (Public, ); }; };
		C34AFE9B1102248D0041675A /* CPPlottingArea.h in Headers */ = {isa = PBXBuildFile; fileRef = C34BF5BA10A67633007F0894 /* CPPlottingArea.h */; settings = {ATTRIBUTES = (Public, ); }; };
		C3AFC9D10FB62969005DFFDC /* CPImage.h in Headers */ = {isa = PBXBuildFile; fileRef = C3AFC9CF0FB62969005DFFDC /* CPImage.h */; settings = {ATTRIBUTES = (Public, ); }; };
		C3DA34CC107AD7710051DA02 /* CPXYTheme.m in Sources */ = {isa = PBXBuildFile; fileRef = C3DA34CA107AD7710051DA02 /* CPXYTheme.m */; };
		C3DA34CD107AD7710051DA02 /* CPXYTheme.h in Headers */ = {isa = PBXBuildFile; fileRef = C3DA34CB107AD7710051DA02 /* CPXYTheme.h */; settings = {ATTRIBUTES = (Public, ); }; };
		C3F31DE91045EB470058520A /* CPPlotGroup.m in Sources */ = {isa = PBXBuildFile; fileRef = C3F31DE71045EB470058520A /* CPPlotGroup.m */; };
		C3F31DEA1045EB470058520A /* CPPlotGroup.h in Headers */ = {isa = PBXBuildFile; fileRef = C3F31DE81045EB470058520A /* CPPlotGroup.h */; settings = {ATTRIBUTES = (Public, ); }; };
/* End PBXBuildFile section */

/* Begin PBXContainerItemProxy section */
		0730F6211094932900E95162 /* PBXContainerItemProxy */ = {
			isa = PBXContainerItemProxy;
			containerPortal = 0867D690FE84028FC02AAC07 /* Project object */;
			proxyType = 1;
			remoteGlobalIDString = 8DC2EF4F0486A6940098B216;
			remoteInfo = CorePlot;
		};
/* End PBXContainerItemProxy section */

/* Begin PBXFileReference section */
		070622300FDF1B250066A6C4 /* CPPathExtensions.h */ = {isa = PBXFileReference; fileEncoding = 4; lastKnownFileType = sourcecode.c.h; path = CPPathExtensions.h; sourceTree = "<group>"; };
		070622310FDF1B250066A6C4 /* CPPathExtensions.m */ = {isa = PBXFileReference; fileEncoding = 4; lastKnownFileType = sourcecode.c.objc; path = CPPathExtensions.m; sourceTree = "<group>"; };
		0706223A0FDF215C0066A6C4 /* CPBorderedLayer.h */ = {isa = PBXFileReference; fileEncoding = 4; lastKnownFileType = sourcecode.c.h; path = CPBorderedLayer.h; sourceTree = "<group>"; };
		0706223B0FDF215C0066A6C4 /* CPBorderedLayer.m */ = {isa = PBXFileReference; fileEncoding = 4; lastKnownFileType = sourcecode.c.objc; path = CPBorderedLayer.m; sourceTree = "<group>"; };
		070A73DA0F5D8C910014FA84 /* CPDecimalNumberValueTransformer.h */ = {isa = PBXFileReference; fileEncoding = 4; lastKnownFileType = sourcecode.c.h; name = CPDecimalNumberValueTransformer.h; path = ../MacOnly/CPDecimalNumberValueTransformer.h; sourceTree = "<group>"; };
		070A73DB0F5D8C910014FA84 /* CPDecimalNumberValueTransformer.m */ = {isa = PBXFileReference; fileEncoding = 4; lastKnownFileType = sourcecode.c.objc; name = CPDecimalNumberValueTransformer.m; path = ../MacOnly/CPDecimalNumberValueTransformer.m; sourceTree = "<group>"; };
		070CF7AE0F3CA7AB0001FFF4 /* CorePlot.h */ = {isa = PBXFileReference; fileEncoding = 4; lastKnownFileType = sourcecode.c.h; path = CorePlot.h; sourceTree = "<group>"; };
		071F3CB810FBAB5900D0A7B6 /* License.txt */ = {isa = PBXFileReference; fileEncoding = 4; lastKnownFileType = text; name = License.txt; path = ../License.txt; sourceTree = SOURCE_ROOT; };
		072B00ED0FC149D400CC8842 /* CPAnimation.h */ = {isa = PBXFileReference; fileEncoding = 4; lastKnownFileType = sourcecode.c.h; path = CPAnimation.h; sourceTree = "<group>"; };
		072B00EE0FC149D400CC8842 /* CPAnimation.m */ = {isa = PBXFileReference; fileEncoding = 4; lastKnownFileType = sourcecode.c.objc; path = CPAnimation.m; sourceTree = "<group>"; };
		072B00F40FC14A0100CC8842 /* CPAnimationTransition.h */ = {isa = PBXFileReference; fileEncoding = 4; lastKnownFileType = sourcecode.c.h; path = CPAnimationTransition.h; sourceTree = "<group>"; };
		072B00F50FC14A0100CC8842 /* CPAnimationTransition.m */ = {isa = PBXFileReference; fileEncoding = 4; lastKnownFileType = sourcecode.c.objc; path = CPAnimationTransition.m; sourceTree = "<group>"; };
		072B01040FC14E8300CC8842 /* CPAnimationKeyFrame.h */ = {isa = PBXFileReference; fileEncoding = 4; lastKnownFileType = sourcecode.c.h; path = CPAnimationKeyFrame.h; sourceTree = "<group>"; };
		072B01050FC14E8300CC8842 /* CPAnimationKeyFrame.m */ = {isa = PBXFileReference; fileEncoding = 4; lastKnownFileType = sourcecode.c.objc; path = CPAnimationKeyFrame.m; sourceTree = "<group>"; };
		0730F600109492D800E95162 /* UnitTests.octest */ = {isa = PBXFileReference; explicitFileType = wrapper.cfbundle; includeInIndex = 0; path = UnitTests.octest; sourceTree = BUILT_PRODUCTS_DIR; };
		0730F601109492D800E95162 /* UnitTests-Info.plist */ = {isa = PBXFileReference; lastKnownFileType = text.plist.xml; path = "UnitTests-Info.plist"; sourceTree = "<group>"; };
		0730F64C109494D100E95162 /* CPTestCase.h */ = {isa = PBXFileReference; fileEncoding = 4; lastKnownFileType = sourcecode.c.h; path = CPTestCase.h; sourceTree = "<group>"; };
		0730F64D109494D100E95162 /* CPTestCase.m */ = {isa = PBXFileReference; fileEncoding = 4; lastKnownFileType = sourcecode.c.objc; path = CPTestCase.m; sourceTree = "<group>"; };
		07321BBF0F37370D00F423D8 /* CPExceptions.h */ = {isa = PBXFileReference; fileEncoding = 4; lastKnownFileType = sourcecode.c.h; path = CPExceptions.h; sourceTree = "<group>"; };
		07321BC00F37370D00F423D8 /* CPExceptions.m */ = {isa = PBXFileReference; fileEncoding = 4; lastKnownFileType = sourcecode.c.objc; path = CPExceptions.m; sourceTree = "<group>"; };
		07321BC40F37382D00F423D8 /* CPUtilities.h */ = {isa = PBXFileReference; fileEncoding = 4; lastKnownFileType = sourcecode.c.h; path = CPUtilities.h; sourceTree = "<group>"; };
		07321BC50F37382D00F423D8 /* CPUtilities.m */ = {isa = PBXFileReference; fileEncoding = 4; lastKnownFileType = sourcecode.c.objc; path = CPUtilities.m; sourceTree = "<group>"; };
		073FB02E0FC991A3007A728E /* CPAxisLabel.h */ = {isa = PBXFileReference; fileEncoding = 4; lastKnownFileType = sourcecode.c.h; path = CPAxisLabel.h; sourceTree = "<group>"; };
		073FB02F0FC991A3007A728E /* CPAxisLabel.m */ = {isa = PBXFileReference; fileEncoding = 4; lastKnownFileType = sourcecode.c.objc; path = CPAxisLabel.m; sourceTree = "<group>"; };
		0772B43710E24D5C009CD04C /* CPTradingRangePlot.h */ = {isa = PBXFileReference; fileEncoding = 4; lastKnownFileType = sourcecode.c.h; path = CPTradingRangePlot.h; sourceTree = "<group>"; };
		0772B43810E24D5C009CD04C /* CPTradingRangePlot.m */ = {isa = PBXFileReference; fileEncoding = 4; lastKnownFileType = sourcecode.c.objc; path = CPTradingRangePlot.m; sourceTree = "<group>"; };
		0772C9250FE2F71600EC4C16 /* CPTheme.h */ = {isa = PBXFileReference; fileEncoding = 4; lastKnownFileType = sourcecode.c.h; path = CPTheme.h; sourceTree = "<group>"; };
		0772C9260FE2F71600EC4C16 /* CPTheme.m */ = {isa = PBXFileReference; fileEncoding = 4; lastKnownFileType = sourcecode.c.objc; path = CPTheme.m; sourceTree = "<group>"; };
		0772C92D0FE2F89000EC4C16 /* CPDarkGradientTheme.h */ = {isa = PBXFileReference; fileEncoding = 4; lastKnownFileType = sourcecode.c.h; path = CPDarkGradientTheme.h; sourceTree = "<group>"; };
		0772C92E0FE2F89000EC4C16 /* CPDarkGradientTheme.m */ = {isa = PBXFileReference; fileEncoding = 4; lastKnownFileType = sourcecode.c.objc; path = CPDarkGradientTheme.m; sourceTree = "<group>"; };
		0783DD530FBF097E006C3696 /* CPXYAxis.h */ = {isa = PBXFileReference; fileEncoding = 4; lastKnownFileType = sourcecode.c.h; path = CPXYAxis.h; sourceTree = "<group>"; };
		0783DD540FBF097E006C3696 /* CPXYAxis.m */ = {isa = PBXFileReference; fileEncoding = 4; lastKnownFileType = sourcecode.c.objc; path = CPXYAxis.m; sourceTree = "<group>"; };
		0789EF330FB9E90700C0A613 /* CPPlatformSpecificDefines.h */ = {isa = PBXFileReference; fileEncoding = 4; lastKnownFileType = sourcecode.c.h; path = CPPlatformSpecificDefines.h; sourceTree = "<group>"; };
		0789EF340FB9E90700C0A613 /* CPPlatformSpecificDefines.m */ = {isa = PBXFileReference; fileEncoding = 4; lastKnownFileType = sourcecode.c.objc; path = CPPlatformSpecificDefines.m; sourceTree = "<group>"; };
		0789EF470FB9EBD600C0A613 /* CPPlatformSpecificCategories.h */ = {isa = PBXFileReference; fileEncoding = 4; lastKnownFileType = sourcecode.c.h; path = CPPlatformSpecificCategories.h; sourceTree = "<group>"; };
		0789EF480FB9EBD600C0A613 /* CPPlatformSpecificCategories.m */ = {isa = PBXFileReference; fileEncoding = 4; lastKnownFileType = sourcecode.c.objc; path = CPPlatformSpecificCategories.m; sourceTree = "<group>"; };
		0789EF890FB9EE4700C0A613 /* CPPlatformSpecificFunctions.h */ = {isa = PBXFileReference; fileEncoding = 4; lastKnownFileType = sourcecode.c.h; path = CPPlatformSpecificFunctions.h; sourceTree = "<group>"; };
		0789EF8A0FB9EE4700C0A613 /* CPPlatformSpecificFunctions.m */ = {isa = PBXFileReference; fileEncoding = 4; lastKnownFileType = sourcecode.c.objc; path = CPPlatformSpecificFunctions.m; sourceTree = "<group>"; };
		078F42D90FACC075006E670B /* NSNumberExtensions.h */ = {isa = PBXFileReference; fileEncoding = 4; lastKnownFileType = sourcecode.c.h; path = NSNumberExtensions.h; sourceTree = "<group>"; };
		078F42DA0FACC075006E670B /* NSNumberExtensions.m */ = {isa = PBXFileReference; fileEncoding = 4; lastKnownFileType = sourcecode.c.objc; path = NSNumberExtensions.m; sourceTree = "<group>"; };
		07975C410F3B816600DE45DC /* CPXYAxisSet.h */ = {isa = PBXFileReference; fileEncoding = 4; lastKnownFileType = sourcecode.c.h; path = CPXYAxisSet.h; sourceTree = "<group>"; };
		07975C420F3B816600DE45DC /* CPXYAxisSet.m */ = {isa = PBXFileReference; fileEncoding = 4; lastKnownFileType = sourcecode.c.objc; path = CPXYAxisSet.m; sourceTree = "<group>"; };
		07975C470F3B818800DE45DC /* CPAxis.h */ = {isa = PBXFileReference; fileEncoding = 4; lastKnownFileType = sourcecode.c.h; path = CPAxis.h; sourceTree = "<group>"; };
		07975C480F3B818800DE45DC /* CPAxis.m */ = {isa = PBXFileReference; fileEncoding = 4; lastKnownFileType = sourcecode.c.objc; path = CPAxis.m; sourceTree = "<group>"; };
		07983EF40F2F9A3D008C8618 /* CPXYGraph.h */ = {isa = PBXFileReference; fileEncoding = 4; lastKnownFileType = sourcecode.c.h; path = CPXYGraph.h; sourceTree = "<group>"; };
		07983EF50F2F9A3D008C8618 /* CPXYGraph.m */ = {isa = PBXFileReference; fileEncoding = 4; lastKnownFileType = sourcecode.c.objc; path = CPXYGraph.m; sourceTree = "<group>"; };
		07983F050F2F9BA6008C8618 /* CPPolarPlotSpace.h */ = {isa = PBXFileReference; fileEncoding = 4; lastKnownFileType = sourcecode.c.h; path = CPPolarPlotSpace.h; sourceTree = "<group>"; };
		07983F060F2F9BA6008C8618 /* CPPolarPlotSpace.m */ = {isa = PBXFileReference; fileEncoding = 4; lastKnownFileType = sourcecode.c.objc; path = CPPolarPlotSpace.m; sourceTree = "<group>"; };
		0799E0930F2BB5F300790525 /* CPBarPlot.h */ = {isa = PBXFileReference; fileEncoding = 4; lastKnownFileType = sourcecode.c.h; path = CPBarPlot.h; sourceTree = "<group>"; };
		0799E0940F2BB5F300790525 /* CPBarPlot.m */ = {isa = PBXFileReference; fileEncoding = 4; lastKnownFileType = sourcecode.c.objc; path = CPBarPlot.m; sourceTree = "<group>"; };
		0799E0970F2BB6E800790525 /* CPXYPlotSpace.h */ = {isa = PBXFileReference; fileEncoding = 4; lastKnownFileType = sourcecode.c.h; path = CPXYPlotSpace.h; sourceTree = "<group>"; };
		079FC0B20FB975500037E990 /* CPColor.h */ = {isa = PBXFileReference; fileEncoding = 4; lastKnownFileType = sourcecode.c.h; path = CPColor.h; sourceTree = "<group>"; };
		079FC0B30FB975500037E990 /* CPColor.m */ = {isa = PBXFileReference; fileEncoding = 4; lastKnownFileType = sourcecode.c.objc; path = CPColor.m; sourceTree = "<group>"; };
		079FC0BB0FB9762B0037E990 /* CPColorSpace.h */ = {isa = PBXFileReference; fileEncoding = 4; lastKnownFileType = sourcecode.c.h; path = CPColorSpace.h; sourceTree = "<group>"; };
		079FC0BC0FB9762B0037E990 /* CPColorSpace.m */ = {isa = PBXFileReference; fileEncoding = 4; lastKnownFileType = sourcecode.c.objc; path = CPColorSpace.m; sourceTree = "<group>"; };
		07A2E6FA102DF47900809BC5 /* CPTimeFormatter.h */ = {isa = PBXFileReference; fileEncoding = 4; lastKnownFileType = sourcecode.c.h; path = CPTimeFormatter.h; sourceTree = "<group>"; };
		07A2E6FB102DF47900809BC5 /* CPTimeFormatter.m */ = {isa = PBXFileReference; fileEncoding = 4; lastKnownFileType = sourcecode.c.objc; path = CPTimeFormatter.m; sourceTree = "<group>"; };
		07AEF1FD10BBE1F10012BEFF /* CPResponder.h */ = {isa = PBXFileReference; fileEncoding = 4; lastKnownFileType = sourcecode.c.h; path = CPResponder.h; sourceTree = "<group>"; };
		07BF0D610F2B70B8002FCEA7 /* CoreData.framework */ = {isa = PBXFileReference; lastKnownFileType = wrapper.framework; name = CoreData.framework; path = System/Library/Frameworks/CoreData.framework; sourceTree = SDKROOT; };
		07BF0D620F2B70B8002FCEA7 /* QTKit.framework */ = {isa = PBXFileReference; lastKnownFileType = wrapper.framework; name = QTKit.framework; path = System/Library/Frameworks/QTKit.framework; sourceTree = SDKROOT; };
		07BF0D630F2B70B8002FCEA7 /* QuartzCore.framework */ = {isa = PBXFileReference; lastKnownFileType = wrapper.framework; name = QuartzCore.framework; path = System/Library/Frameworks/QuartzCore.framework; sourceTree = SDKROOT; };
		07BF0D700F2B718F002FCEA7 /* CPGraph.h */ = {isa = PBXFileReference; fileEncoding = 4; lastKnownFileType = sourcecode.c.h; path = CPGraph.h; sourceTree = "<group>"; };
		07BF0D710F2B718F002FCEA7 /* CPGraph.m */ = {isa = PBXFileReference; fileEncoding = 4; lastKnownFileType = sourcecode.c.objc; path = CPGraph.m; sourceTree = "<group>"; };
		07BF0D760F2B723A002FCEA7 /* CPPlotArea.h */ = {isa = PBXFileReference; fileEncoding = 4; lastKnownFileType = sourcecode.c.h; path = CPPlotArea.h; sourceTree = "<group>"; };
		07BF0D770F2B723A002FCEA7 /* CPPlotArea.m */ = {isa = PBXFileReference; fileEncoding = 4; lastKnownFileType = sourcecode.c.objc; path = CPPlotArea.m; sourceTree = "<group>"; };
		07BF0D7A0F2B72B0002FCEA7 /* CPPlotSpace.h */ = {isa = PBXFileReference; fileEncoding = 4; lastKnownFileType = sourcecode.c.h; path = CPPlotSpace.h; sourceTree = "<group>"; };
		07BF0D7B0F2B72B0002FCEA7 /* CPPlotSpace.m */ = {isa = PBXFileReference; fileEncoding = 4; lastKnownFileType = sourcecode.c.objc; path = CPPlotSpace.m; sourceTree = "<group>"; };
		07BF0D7E0F2B72F6002FCEA7 /* CPPlot.h */ = {isa = PBXFileReference; fileEncoding = 4; lastKnownFileType = sourcecode.c.h; path = CPPlot.h; sourceTree = "<group>"; };
		07BF0D7F0F2B72F6002FCEA7 /* CPPlot.m */ = {isa = PBXFileReference; fileEncoding = 4; lastKnownFileType = sourcecode.c.objc; path = CPPlot.m; sourceTree = "<group>"; };
		07BF0D820F2B7340002FCEA7 /* CPAxisSet.h */ = {isa = PBXFileReference; fileEncoding = 4; lastKnownFileType = sourcecode.c.h; path = CPAxisSet.h; sourceTree = "<group>"; };
		07BF0D830F2B7340002FCEA7 /* CPAxisSet.m */ = {isa = PBXFileReference; fileEncoding = 4; lastKnownFileType = sourcecode.c.objc; path = CPAxisSet.m; sourceTree = "<group>"; };
		07BF0D950F2B73CA002FCEA7 /* CPScatterPlot.h */ = {isa = PBXFileReference; fileEncoding = 4; lastKnownFileType = sourcecode.c.h; path = CPScatterPlot.h; sourceTree = "<group>"; };
		07BF0D960F2B73CA002FCEA7 /* CPScatterPlot.m */ = {isa = PBXFileReference; fileEncoding = 4; lastKnownFileType = sourcecode.c.objc; path = CPScatterPlot.m; sourceTree = "<group>"; };
		07BF0DF10F2B7BFB002FCEA7 /* CPDefinitions.h */ = {isa = PBXFileReference; fileEncoding = 4; lastKnownFileType = sourcecode.c.h; path = CPDefinitions.h; sourceTree = "<group>"; };
		07BF0DF20F2B7BFB002FCEA7 /* CPDefinitions.m */ = {isa = PBXFileReference; fileEncoding = 4; lastKnownFileType = sourcecode.c.objc; path = CPDefinitions.m; sourceTree = "<group>"; };
		07C467990FE1A24C00299939 /* CPTextStyle.h */ = {isa = PBXFileReference; fileEncoding = 4; lastKnownFileType = sourcecode.c.h; path = CPTextStyle.h; sourceTree = "<group>"; };
		07C4679A0FE1A24C00299939 /* CPTextStyle.m */ = {isa = PBXFileReference; fileEncoding = 4; lastKnownFileType = sourcecode.c.objc; path = CPTextStyle.m; sourceTree = "<group>"; };
		07C467B60FE1A96E00299939 /* CPTextStylePlatformSpecific.h */ = {isa = PBXFileReference; fileEncoding = 4; lastKnownFileType = sourcecode.c.h; name = CPTextStylePlatformSpecific.h; path = MacOnly/CPTextStylePlatformSpecific.h; sourceTree = SOURCE_ROOT; };
		07C467B70FE1A96E00299939 /* CPTextStylePlatformSpecific.m */ = {isa = PBXFileReference; fileEncoding = 4; lastKnownFileType = sourcecode.c.objc; name = CPTextStylePlatformSpecific.m; path = MacOnly/CPTextStylePlatformSpecific.m; sourceTree = SOURCE_ROOT; };
		07CA112D0FAC8F85000861CE /* CPGradient.h */ = {isa = PBXFileReference; fileEncoding = 4; lastKnownFileType = sourcecode.c.h; path = CPGradient.h; sourceTree = "<group>"; };
		07CA112E0FAC8F85000861CE /* CPGradient.m */ = {isa = PBXFileReference; fileEncoding = 4; lastKnownFileType = sourcecode.c.objc; path = CPGradient.m; sourceTree = "<group>"; };
		07FEBD60110B7E8B00E44D37 /* CPScatterPlotTests.h */ = {isa = PBXFileReference; fileEncoding = 4; lastKnownFileType = sourcecode.c.h; path = CPScatterPlotTests.h; sourceTree = "<group>"; };
		07FEBD61110B7E8B00E44D37 /* CPScatterPlotTests.m */ = {isa = PBXFileReference; fileEncoding = 4; lastKnownFileType = sourcecode.c.objc; path = CPScatterPlotTests.m; sourceTree = "<group>"; };
		0867D69BFE84028FC02AAC07 /* Foundation.framework */ = {isa = PBXFileReference; lastKnownFileType = wrapper.framework; name = Foundation.framework; path = /System/Library/Frameworks/Foundation.framework; sourceTree = "<absolute>"; };
		0867D6A5FE840307C02AAC07 /* AppKit.framework */ = {isa = PBXFileReference; lastKnownFileType = wrapper.framework; name = AppKit.framework; path = /System/Library/Frameworks/AppKit.framework; sourceTree = "<absolute>"; };
		089C1667FE841158C02AAC07 /* English */ = {isa = PBXFileReference; fileEncoding = 10; lastKnownFileType = text.plist.strings; name = English; path = English.lproj/InfoPlist.strings; sourceTree = "<group>"; };
		1058C7B1FEA5585E11CA2CBB /* Cocoa.framework */ = {isa = PBXFileReference; lastKnownFileType = wrapper.framework; name = Cocoa.framework; path = /System/Library/Frameworks/Cocoa.framework; sourceTree = "<absolute>"; };
		32484B3F0F530E8B002151AD /* CPPlotRange.h */ = {isa = PBXFileReference; fileEncoding = 4; lastKnownFileType = sourcecode.c.h; path = CPPlotRange.h; sourceTree = "<group>"; };
		32484B400F530E8B002151AD /* CPPlotRange.m */ = {isa = PBXFileReference; fileEncoding = 4; lastKnownFileType = sourcecode.c.objc; path = CPPlotRange.m; sourceTree = "<group>"; };
		32DBCF5E0370ADEE00C91783 /* CorePlot_Prefix.pch */ = {isa = PBXFileReference; fileEncoding = 4; lastKnownFileType = sourcecode.c.h; path = CorePlot_Prefix.pch; sourceTree = "<group>"; };
		4C32D37C0F43B3CD00EDFE7A /* main.m */ = {isa = PBXFileReference; fileEncoding = 4; lastKnownFileType = sourcecode.c.objc; path = main.m; sourceTree = "<group>"; };
		4C422A620FB1FCD5000CAA43 /* CPXYPlotSpaceTests.h */ = {isa = PBXFileReference; fileEncoding = 4; lastKnownFileType = sourcecode.c.h; path = CPXYPlotSpaceTests.h; sourceTree = "<group>"; };
		4C422A630FB1FCD5000CAA43 /* CPXYPlotSpaceTests.m */ = {isa = PBXFileReference; fileEncoding = 4; lastKnownFileType = sourcecode.c.objc; path = CPXYPlotSpaceTests.m; sourceTree = "<group>"; };
		4C993FF00F45EE1600DC824F /* English */ = {isa = PBXFileReference; lastKnownFileType = file.xib; name = English; path = English.lproj/MainMenu.xib; sourceTree = "<group>"; };
		4C9A745D0FB24C7200918464 /* CPDataSourceTestCase.h */ = {isa = PBXFileReference; fileEncoding = 4; lastKnownFileType = sourcecode.c.h; path = CPDataSourceTestCase.h; sourceTree = "<group>"; };
		4C9A745E0FB24C7200918464 /* CPDataSourceTestCase.m */ = {isa = PBXFileReference; fileEncoding = 4; lastKnownFileType = sourcecode.c.objc; path = CPDataSourceTestCase.m; sourceTree = "<group>"; };
		4CD23FFA0FFBE78400ADD2E2 /* CPAxisLabelTests.h */ = {isa = PBXFileReference; fileEncoding = 4; lastKnownFileType = sourcecode.c.h; path = CPAxisLabelTests.h; sourceTree = "<group>"; };
		4CD23FFB0FFBE78400ADD2E2 /* CPAxisLabelTests.m */ = {isa = PBXFileReference; fileEncoding = 4; lastKnownFileType = sourcecode.c.objc; path = CPAxisLabelTests.m; sourceTree = "<group>"; };
		4CD7E7E50F4B4F8200F9BCBB /* CPTextLayer.h */ = {isa = PBXFileReference; fileEncoding = 4; lastKnownFileType = sourcecode.c.h; path = CPTextLayer.h; sourceTree = "<group>"; };
		4CD7E7E60F4B4F8200F9BCBB /* CPTextLayer.m */ = {isa = PBXFileReference; fileEncoding = 4; lastKnownFileType = sourcecode.c.objc; path = CPTextLayer.m; sourceTree = "<group>"; };
		4CD7E7EA0F4B4F9600F9BCBB /* CPLayer.h */ = {isa = PBXFileReference; fileEncoding = 4; lastKnownFileType = sourcecode.c.h; path = CPLayer.h; sourceTree = "<group>"; };
		4CD7E7EB0F4B4F9600F9BCBB /* CPLayer.m */ = {isa = PBXFileReference; fileEncoding = 4; lastKnownFileType = sourcecode.c.objc; path = CPLayer.m; sourceTree = "<group>"; };
		4CD7E7EE0F4B4FA700F9BCBB /* NSDecimalNumberExtensions.h */ = {isa = PBXFileReference; fileEncoding = 4; lastKnownFileType = sourcecode.c.h; path = NSDecimalNumberExtensions.h; sourceTree = "<group>"; };
		4CD7E7EF0F4B4FA700F9BCBB /* NSDecimalNumberExtensions.m */ = {isa = PBXFileReference; fileEncoding = 4; lastKnownFileType = sourcecode.c.objc; path = NSDecimalNumberExtensions.m; sourceTree = "<group>"; };
		4CD7E9620F4B625900F9BCBB /* CPUtilitiesTests.h */ = {isa = PBXFileReference; fileEncoding = 4; lastKnownFileType = sourcecode.c.h; path = CPUtilitiesTests.h; sourceTree = "<group>"; };
		4CD7E9630F4B625900F9BCBB /* CPUtilitiesTests.m */ = {isa = PBXFileReference; fileEncoding = 4; lastKnownFileType = sourcecode.c.objc; path = CPUtilitiesTests.m; sourceTree = "<group>"; };
		8DC2EF5A0486A6940098B216 /* Info.plist */ = {isa = PBXFileReference; fileEncoding = 4; lastKnownFileType = text.plist.xml; path = Info.plist; sourceTree = "<group>"; };
		8DC2EF5B0486A6940098B216 /* CorePlot.framework */ = {isa = PBXFileReference; explicitFileType = wrapper.framework; includeInIndex = 0; path = CorePlot.framework; sourceTree = BUILT_PRODUCTS_DIR; };
		9021E5690FC69B2900443472 /* doxygen.config */ = {isa = PBXFileReference; fileEncoding = 4; lastKnownFileType = text; name = doxygen.config; path = ../documentation/doxygen.config; sourceTree = SOURCE_ROOT; };
		906156BC0F375598001B75FC /* CPLineStyle.h */ = {isa = PBXFileReference; fileEncoding = 4; lastKnownFileType = sourcecode.c.h; path = CPLineStyle.h; sourceTree = "<group>"; };
		906156BD0F375598001B75FC /* CPLineStyle.m */ = {isa = PBXFileReference; fileEncoding = 4; lastKnownFileType = sourcecode.c.objc; path = CPLineStyle.m; sourceTree = "<group>"; };
		90AF4FB90F36D39700753D26 /* CPXYPlotSpace.m */ = {isa = PBXFileReference; fileEncoding = 4; lastKnownFileType = sourcecode.c.objc; path = CPXYPlotSpace.m; sourceTree = "<group>"; };
		BC55022C10059F22005DF982 /* CPPlainBlackTheme.h */ = {isa = PBXFileReference; fileEncoding = 4; lastKnownFileType = sourcecode.c.h; path = CPPlainBlackTheme.h; sourceTree = "<group>"; };
		BC55022D10059F22005DF982 /* CPPlainBlackTheme.m */ = {isa = PBXFileReference; fileEncoding = 4; lastKnownFileType = sourcecode.c.objc; path = CPPlainBlackTheme.m; sourceTree = "<group>"; };
		BC55022E10059F22005DF982 /* CPPlainWhiteTheme.h */ = {isa = PBXFileReference; fileEncoding = 4; lastKnownFileType = sourcecode.c.h; path = CPPlainWhiteTheme.h; sourceTree = "<group>"; };
		BC55022F10059F22005DF982 /* CPPlainWhiteTheme.m */ = {isa = PBXFileReference; fileEncoding = 4; lastKnownFileType = sourcecode.c.objc; path = CPPlainWhiteTheme.m; sourceTree = "<group>"; };
		BC55023010059F22005DF982 /* CPStocksTheme.h */ = {isa = PBXFileReference; fileEncoding = 4; lastKnownFileType = sourcecode.c.h; path = CPStocksTheme.h; sourceTree = "<group>"; };
		BC55023110059F22005DF982 /* CPStocksTheme.m */ = {isa = PBXFileReference; fileEncoding = 4; lastKnownFileType = sourcecode.c.objc; path = CPStocksTheme.m; sourceTree = "<group>"; };
		BC74A32E10FC402600E7E90D /* CPPieChart.h */ = {isa = PBXFileReference; fileEncoding = 4; lastKnownFileType = sourcecode.c.h; path = CPPieChart.h; sourceTree = "<group>"; };
		BC74A32F10FC402600E7E90D /* CPPieChart.m */ = {isa = PBXFileReference; fileEncoding = 4; lastKnownFileType = sourcecode.c.objc; path = CPPieChart.m; sourceTree = "<group>"; };
		BC79F1340FD1CD6600510976 /* CPLayerHostingView.h */ = {isa = PBXFileReference; fileEncoding = 4; lastKnownFileType = sourcecode.c.h; path = CPLayerHostingView.h; sourceTree = "<group>"; };
		BC79F1350FD1CD6600510976 /* CPLayerHostingView.m */ = {isa = PBXFileReference; fileEncoding = 4; lastKnownFileType = sourcecode.c.objc; path = CPLayerHostingView.m; sourceTree = "<group>"; };
		BC89A64010239D1D009D5261 /* CorePlotProbes.d */ = {isa = PBXFileReference; fileEncoding = 4; lastKnownFileType = sourcecode.dtrace; name = CorePlotProbes.d; path = TestResources/CorePlotProbes.d; sourceTree = SOURCE_ROOT; };
		BCFC7C3510921FDB00DAECAA /* CPAxisTitle.h */ = {isa = PBXFileReference; fileEncoding = 4; lastKnownFileType = sourcecode.c.h; path = CPAxisTitle.h; sourceTree = "<group>"; };
		BCFC7C3610921FDB00DAECAA /* CPAxisTitle.m */ = {isa = PBXFileReference; fileEncoding = 4; lastKnownFileType = sourcecode.c.objc; path = CPAxisTitle.m; sourceTree = "<group>"; };
		C32B391610AA4C78000470D4 /* CPGridLines.h */ = {isa = PBXFileReference; fileEncoding = 4; lastKnownFileType = sourcecode.c.h; path = CPGridLines.h; sourceTree = "<group>"; };
		C32B391710AA4C78000470D4 /* CPGridLines.m */ = {isa = PBXFileReference; fileEncoding = 4; lastKnownFileType = sourcecode.c.objc; path = CPGridLines.m; sourceTree = "<group>"; };
		C32B392110AA4D4C000470D4 /* CPXYGridLines.h */ = {isa = PBXFileReference; fileEncoding = 4; lastKnownFileType = sourcecode.c.h; path = CPXYGridLines.h; sourceTree = "<group>"; };
		C32B392210AA4D4C000470D4 /* CPXYGridLines.m */ = {isa = PBXFileReference; fileEncoding = 4; lastKnownFileType = sourcecode.c.objc; path = CPXYGridLines.m; sourceTree = "<group>"; };
		C32BCF7E1054081C00639E25 /* CPLayoutManager.h */ = {isa = PBXFileReference; fileEncoding = 4; lastKnownFileType = sourcecode.c.h; path = CPLayoutManager.h; sourceTree = "<group>"; };
		C32BCF7F1054081C00639E25 /* CPLayoutManager.m */ = {isa = PBXFileReference; fileEncoding = 4; lastKnownFileType = sourcecode.c.objc; path = CPLayoutManager.m; sourceTree = "<group>"; };
		C34260180FAE096C00072842 /* _CPFillImage.h */ = {isa = PBXFileReference; fileEncoding = 4; lastKnownFileType = sourcecode.c.h; path = _CPFillImage.h; sourceTree = "<group>"; };
		C34260190FAE096C00072842 /* _CPFillGradient.m */ = {isa = PBXFileReference; fileEncoding = 4; lastKnownFileType = sourcecode.c.objc; path = _CPFillGradient.m; sourceTree = "<group>"; };
		C342601A0FAE096C00072842 /* CPFill.m */ = {isa = PBXFileReference; fileEncoding = 4; lastKnownFileType = sourcecode.c.objc; path = CPFill.m; sourceTree = "<group>"; };
		C342601B0FAE096C00072842 /* _CPFillColor.h */ = {isa = PBXFileReference; fileEncoding = 4; lastKnownFileType = sourcecode.c.h; path = _CPFillColor.h; sourceTree = "<group>"; };
		C342601C0FAE096C00072842 /* _CPFillColor.m */ = {isa = PBXFileReference; fileEncoding = 4; lastKnownFileType = sourcecode.c.objc; path = _CPFillColor.m; sourceTree = "<group>"; };
		C342601D0FAE096C00072842 /* _CPFillImage.m */ = {isa = PBXFileReference; fileEncoding = 4; lastKnownFileType = sourcecode.c.objc; path = _CPFillImage.m; sourceTree = "<group>"; };
		C342601E0FAE096C00072842 /* _CPFillGradient.h */ = {isa = PBXFileReference; fileEncoding = 4; lastKnownFileType = sourcecode.c.h; path = _CPFillGradient.h; sourceTree = "<group>"; };
		C342601F0FAE096C00072842 /* CPFill.h */ = {isa = PBXFileReference; fileEncoding = 4; lastKnownFileType = sourcecode.c.h; path = CPFill.h; sourceTree = "<group>"; };
		C34AFE6911021D010041675A /* CPPlotSymbol.h */ = {isa = PBXFileReference; fileEncoding = 4; lastKnownFileType = sourcecode.c.h; path = CPPlotSymbol.h; sourceTree = "<group>"; };
		C34AFE6A11021D010041675A /* CPPlotSymbol.m */ = {isa = PBXFileReference; fileEncoding = 4; lastKnownFileType = sourcecode.c.objc; path = CPPlotSymbol.m; sourceTree = "<group>"; };
		C34BF5BA10A67633007F0894 /* CPPlottingArea.h */ = {isa = PBXFileReference; fileEncoding = 4; lastKnownFileType = sourcecode.c.h; path = CPPlottingArea.h; sourceTree = "<group>"; };
		C34BF5BB10A67633007F0894 /* CPPlottingArea.m */ = {isa = PBXFileReference; fileEncoding = 4; lastKnownFileType = sourcecode.c.objc; path = CPPlottingArea.m; sourceTree = "<group>"; };
		C36468A80FE5533F0064B186 /* CPTextStyleTests.h */ = {isa = PBXFileReference; fileEncoding = 4; lastKnownFileType = sourcecode.c.h; path = CPTextStyleTests.h; sourceTree = "<group>"; };
		C36468A90FE5533F0064B186 /* CPTextStyleTests.m */ = {isa = PBXFileReference; fileEncoding = 4; lastKnownFileType = sourcecode.c.objc; path = CPTextStyleTests.m; sourceTree = "<group>"; };
		C3AFC9CF0FB62969005DFFDC /* CPImage.h */ = {isa = PBXFileReference; fileEncoding = 4; lastKnownFileType = sourcecode.c.h; path = CPImage.h; sourceTree = "<group>"; };
		C3AFC9D00FB62969005DFFDC /* CPImage.m */ = {isa = PBXFileReference; fileEncoding = 4; lastKnownFileType = sourcecode.c.objc; path = CPImage.m; sourceTree = "<group>"; };
		C3B235631009931400970270 /* doxygen-cocoa-tags.xml */ = {isa = PBXFileReference; fileEncoding = 4; lastKnownFileType = text.xml; name = "doxygen-cocoa-tags.xml"; path = "../documentation/doxygen-cocoa-tags.xml"; sourceTree = "<group>"; };
		C3C032C710B8DEDC003A11B6 /* CPAxisLabelGroup.h */ = {isa = PBXFileReference; fileEncoding = 4; lastKnownFileType = sourcecode.c.h; path = CPAxisLabelGroup.h; sourceTree = "<group>"; };
		C3C032C810B8DEDC003A11B6 /* CPAxisLabelGroup.m */ = {isa = PBXFileReference; fileEncoding = 4; lastKnownFileType = sourcecode.c.objc; path = CPAxisLabelGroup.m; sourceTree = "<group>"; };
		C3DA34CA107AD7710051DA02 /* CPXYTheme.m */ = {isa = PBXFileReference; fileEncoding = 4; lastKnownFileType = sourcecode.c.objc; path = CPXYTheme.m; sourceTree = "<group>"; };
		C3DA34CB107AD7710051DA02 /* CPXYTheme.h */ = {isa = PBXFileReference; fileEncoding = 4; lastKnownFileType = sourcecode.c.h; path = CPXYTheme.h; sourceTree = "<group>"; };
		C3F10EED10A74BFE0061BDDA /* CPPlotFrame.h */ = {isa = PBXFileReference; fileEncoding = 4; lastKnownFileType = sourcecode.c.h; path = CPPlotFrame.h; sourceTree = "<group>"; };
		C3F10EEE10A74BFE0061BDDA /* CPPlotFrame.m */ = {isa = PBXFileReference; fileEncoding = 4; lastKnownFileType = sourcecode.c.objc; path = CPPlotFrame.m; sourceTree = "<group>"; };
		C3F31DE71045EB470058520A /* CPPlotGroup.m */ = {isa = PBXFileReference; fileEncoding = 4; lastKnownFileType = sourcecode.c.objc; path = CPPlotGroup.m; sourceTree = "<group>"; };
		C3F31DE81045EB470058520A /* CPPlotGroup.h */ = {isa = PBXFileReference; fileEncoding = 4; lastKnownFileType = sourcecode.c.h; path = CPPlotGroup.h; sourceTree = "<group>"; };
		C3FF6EF00FFFA51D00AF0496 /* mainpage.h */ = {isa = PBXFileReference; fileEncoding = 4; lastKnownFileType = sourcecode.c.h; name = mainpage.h; path = Source/mainpage.h; sourceTree = "<group>"; };
		D2F7E79907B2D74100F64583 /* CoreData.framework */ = {isa = PBXFileReference; lastKnownFileType = wrapper.framework; name = CoreData.framework; path = /System/Library/Frameworks/CoreData.framework; sourceTree = "<absolute>"; };
		E1620CBC100F03A100A84E77 /* CPThemeTests.h */ = {isa = PBXFileReference; fileEncoding = 4; lastKnownFileType = sourcecode.c.h; path = CPThemeTests.h; sourceTree = "<group>"; };
		E1620CBD100F03A100A84E77 /* CPThemeTests.m */ = {isa = PBXFileReference; fileEncoding = 4; lastKnownFileType = sourcecode.c.objc; path = CPThemeTests.m; sourceTree = "<group>"; };
		E1FE6050100F27EF00895A91 /* CPDarkGradientThemeTests.h */ = {isa = PBXFileReference; fileEncoding = 4; lastKnownFileType = sourcecode.c.h; path = CPDarkGradientThemeTests.h; sourceTree = "<group>"; };
		E1FE6051100F27EF00895A91 /* CPDarkGradientThemeTests.m */ = {isa = PBXFileReference; fileEncoding = 4; lastKnownFileType = sourcecode.c.objc; path = CPDarkGradientThemeTests.m; sourceTree = "<group>"; };
		E1FE6119100F3FB700895A91 /* CPDerivedXYGraph.h */ = {isa = PBXFileReference; fileEncoding = 4; lastKnownFileType = sourcecode.c.h; path = CPDerivedXYGraph.h; sourceTree = "<group>"; };
		E1FE611A100F3FB700895A91 /* CPDerivedXYGraph.m */ = {isa = PBXFileReference; fileEncoding = 4; lastKnownFileType = sourcecode.c.objc; path = CPDerivedXYGraph.m; sourceTree = "<group>"; };
/* End PBXFileReference section */

/* Begin PBXFrameworksBuildPhase section */
		0730F5FD109492D800E95162 /* Frameworks */ = {
			isa = PBXFrameworksBuildPhase;
			buildActionMask = 2147483647;
			files = (
				0730F67C1094995000E95162 /* CorePlot.framework in Frameworks */,
			);
			runOnlyForDeploymentPostprocessing = 0;
		};
		8DC2EF560486A6940098B216 /* Frameworks */ = {
			isa = PBXFrameworksBuildPhase;
			buildActionMask = 2147483647;
			files = (
				8DC2EF570486A6940098B216 /* Cocoa.framework in Frameworks */,
				07BF0D640F2B70B8002FCEA7 /* CoreData.framework in Frameworks */,
				07BF0D660F2B70B8002FCEA7 /* QuartzCore.framework in Frameworks */,
			);
			runOnlyForDeploymentPostprocessing = 0;
		};
/* End PBXFrameworksBuildPhase section */

/* Begin PBXGroup section */
		034768DFFF38A50411DB9C8B /* Products */ = {
			isa = PBXGroup;
			children = (
				8DC2EF5B0486A6940098B216 /* CorePlot.framework */,
				0730F600109492D800E95162 /* UnitTests.octest */,
			);
			name = Products;
			sourceTree = "<group>";
		};
		0704A2100FB56B9400A09979 /* Fills */ = {
			isa = PBXGroup;
			children = (
				C342601F0FAE096C00072842 /* CPFill.h */,
				C342601A0FAE096C00072842 /* CPFill.m */,
				C342601B0FAE096C00072842 /* _CPFillColor.h */,
				C342601C0FAE096C00072842 /* _CPFillColor.m */,
				C342601E0FAE096C00072842 /* _CPFillGradient.h */,
				C34260190FAE096C00072842 /* _CPFillGradient.m */,
				C34260180FAE096C00072842 /* _CPFillImage.h */,
				C342601D0FAE096C00072842 /* _CPFillImage.m */,
			);
			name = Fills;
			sourceTree = "<group>";
		};
		070622650FDF29B40066A6C4 /* Layers */ = {
			isa = PBXGroup;
			children = (
				4CD7E7EA0F4B4F9600F9BCBB /* CPLayer.h */,
				4CD7E7EB0F4B4F9600F9BCBB /* CPLayer.m */,
				0706223A0FDF215C0066A6C4 /* CPBorderedLayer.h */,
				0706223B0FDF215C0066A6C4 /* CPBorderedLayer.m */,
				07AEF1FD10BBE1F10012BEFF /* CPResponder.h */,
			);
			name = Layers;
			sourceTree = "<group>";
		};
		070A73DF0F5D8D7D0014FA84 /* Value Transformers */ = {
			isa = PBXGroup;
			children = (
				070A73DA0F5D8C910014FA84 /* CPDecimalNumberValueTransformer.h */,
				070A73DB0F5D8C910014FA84 /* CPDecimalNumberValueTransformer.m */,
			);
			name = "Value Transformers";
			sourceTree = "<group>";
		};
		072B00EC0FC149C700CC8842 /* Animation */ = {
			isa = PBXGroup;
			children = (
				072B00ED0FC149D400CC8842 /* CPAnimation.h */,
				072B00EE0FC149D400CC8842 /* CPAnimation.m */,
				072B01040FC14E8300CC8842 /* CPAnimationKeyFrame.h */,
				072B01050FC14E8300CC8842 /* CPAnimationKeyFrame.m */,
				072B00F40FC14A0100CC8842 /* CPAnimationTransition.h */,
				072B00F50FC14A0100CC8842 /* CPAnimationTransition.m */,
			);
			name = Animation;
			sourceTree = "<group>";
		};
		073FB0350FC99645007A728E /* Text */ = {
			isa = PBXGroup;
			children = (
				4CD7E7E50F4B4F8200F9BCBB /* CPTextLayer.h */,
				4CD7E7E60F4B4F8200F9BCBB /* CPTextLayer.m */,
				07C467990FE1A24C00299939 /* CPTextStyle.h */,
				07C4679A0FE1A24C00299939 /* CPTextStyle.m */,
				C3A959D210116FE100BF9739 /* Mac Specific */,
				4CC9A36C0FD98AB200CFBE5E /* Tests */,
			);
			name = Text;
			sourceTree = "<group>";
		};
		076A775F0FBF0BFE003F6D97 /* Tests */ = {
			isa = PBXGroup;
			children = (
				4CD7E9620F4B625900F9BCBB /* CPUtilitiesTests.h */,
				4CD7E9630F4B625900F9BCBB /* CPUtilitiesTests.m */,
			);
			name = Tests;
			sourceTree = "<group>";
		};
		076A776C0FBF0C36003F6D97 /* Tests */ = {
			isa = PBXGroup;
			children = (
				4C422A620FB1FCD5000CAA43 /* CPXYPlotSpaceTests.h */,
				4C422A630FB1FCD5000CAA43 /* CPXYPlotSpaceTests.m */,
			);
			name = Tests;
			sourceTree = "<group>";
		};
		0772C91E0FE2F70000EC4C16 /* Themes */ = {
			isa = PBXGroup;
			children = (
				0772C9250FE2F71600EC4C16 /* CPTheme.h */,
				0772C9260FE2F71600EC4C16 /* CPTheme.m */,
				C3DA34CB107AD7710051DA02 /* CPXYTheme.h */,
				C3DA34CA107AD7710051DA02 /* CPXYTheme.m */,
				0772C92D0FE2F89000EC4C16 /* CPDarkGradientTheme.h */,
				0772C92E0FE2F89000EC4C16 /* CPDarkGradientTheme.m */,
				BC55022C10059F22005DF982 /* CPPlainBlackTheme.h */,
				BC55022D10059F22005DF982 /* CPPlainBlackTheme.m */,
				BC55022E10059F22005DF982 /* CPPlainWhiteTheme.h */,
				BC55022F10059F22005DF982 /* CPPlainWhiteTheme.m */,
				BC55023010059F22005DF982 /* CPStocksTheme.h */,
				BC55023110059F22005DF982 /* CPStocksTheme.m */,
				E1620CBB100F034700A84E77 /* Tests */,
			);
			name = Themes;
			sourceTree = "<group>";
		};
		07975C230F3B3DF200DE45DC /* Categories */ = {
			isa = PBXGroup;
			children = (
				4CD7E7EE0F4B4FA700F9BCBB /* NSDecimalNumberExtensions.h */,
				4CD7E7EF0F4B4FA700F9BCBB /* NSDecimalNumberExtensions.m */,
				078F42D90FACC075006E670B /* NSNumberExtensions.h */,
				078F42DA0FACC075006E670B /* NSNumberExtensions.m */,
			);
			name = Categories;
			sourceTree = "<group>";
		};
		07983EF20F2F9A22008C8618 /* Graphs */ = {
			isa = PBXGroup;
			children = (
				07BF0D700F2B718F002FCEA7 /* CPGraph.h */,
				07BF0D710F2B718F002FCEA7 /* CPGraph.m */,
				07983EF40F2F9A3D008C8618 /* CPXYGraph.h */,
				07983EF50F2F9A3D008C8618 /* CPXYGraph.m */,
			);
			name = Graphs;
			sourceTree = "<group>";
		};
		07A2E6F9102DF46500809BC5 /* Formatters */ = {
			isa = PBXGroup;
			children = (
				07A2E6FA102DF47900809BC5 /* CPTimeFormatter.h */,
				07A2E6FB102DF47900809BC5 /* CPTimeFormatter.m */,
			);
			name = Formatters;
			sourceTree = "<group>";
		};
		07BF0D5F0F2B6FE1002FCEA7 /* Mac Specific */ = {
			isa = PBXGroup;
			children = (
				0789EF330FB9E90700C0A613 /* CPPlatformSpecificDefines.h */,
				0789EF340FB9E90700C0A613 /* CPPlatformSpecificDefines.m */,
				0789EF470FB9EBD600C0A613 /* CPPlatformSpecificCategories.h */,
				0789EF480FB9EBD600C0A613 /* CPPlatformSpecificCategories.m */,
				0789EF890FB9EE4700C0A613 /* CPPlatformSpecificFunctions.h */,
				0789EF8A0FB9EE4700C0A613 /* CPPlatformSpecificFunctions.m */,
				BC79F1340FD1CD6600510976 /* CPLayerHostingView.h */,
				BC79F1350FD1CD6600510976 /* CPLayerHostingView.m */,
			);
			name = "Mac Specific";
			path = MacOnly;
			sourceTree = "<group>";
		};
		07BF0D600F2B6FE1002FCEA7 /* Source */ = {
			isa = PBXGroup;
			children = (
				07BF0DEE0F2B7BE6002FCEA7 /* Types and Functions */,
				070622650FDF29B40066A6C4 /* Layers */,
				C32BCF7D105407B000639E25 /* Layout */,
				073FB0350FC99645007A728E /* Text */,
				906156BA0F375558001B75FC /* Drawing */,
				070A73DF0F5D8D7D0014FA84 /* Value Transformers */,
				07A2E6F9102DF46500809BC5 /* Formatters */,
				07975C230F3B3DF200DE45DC /* Categories */,
				07983EF20F2F9A22008C8618 /* Graphs */,
				07BF0D8F0F2B739B002FCEA7 /* Plot Areas */,
				07BF0D8C0F2B737A002FCEA7 /* Spaces */,
				07BF0D890F2B736D002FCEA7 /* Plots */,
				07BF0D920F2B73AE002FCEA7 /* Axes */,
				072B00EC0FC149C700CC8842 /* Animation */,
				0772C91E0FE2F70000EC4C16 /* Themes */,
			);
			path = Source;
			sourceTree = "<group>";
		};
		07BF0D890F2B736D002FCEA7 /* Plots */ = {
			isa = PBXGroup;
			children = (
				C3F31DE81045EB470058520A /* CPPlotGroup.h */,
				C3F31DE71045EB470058520A /* CPPlotGroup.m */,
				07BF0D7E0F2B72F6002FCEA7 /* CPPlot.h */,
				07BF0D7F0F2B72F6002FCEA7 /* CPPlot.m */,
				07BF0D950F2B73CA002FCEA7 /* CPScatterPlot.h */,
				07BF0D960F2B73CA002FCEA7 /* CPScatterPlot.m */,
				0799E0930F2BB5F300790525 /* CPBarPlot.h */,
				0799E0940F2BB5F300790525 /* CPBarPlot.m */,
				0772B43710E24D5C009CD04C /* CPTradingRangePlot.h */,
				0772B43810E24D5C009CD04C /* CPTradingRangePlot.m */,
				BC74A32E10FC402600E7E90D /* CPPieChart.h */,
				BC74A32F10FC402600E7E90D /* CPPieChart.m */,
<<<<<<< HEAD
				07FEBD5F110B7E6F00E44D37 /* Tests */,
=======
				C34AFE5711021CE20041675A /* Plot Symbols */,
>>>>>>> beb9e953
			);
			name = Plots;
			sourceTree = "<group>";
		};
		07BF0D8C0F2B737A002FCEA7 /* Spaces */ = {
			isa = PBXGroup;
			children = (
				07BF0D7A0F2B72B0002FCEA7 /* CPPlotSpace.h */,
				07BF0D7B0F2B72B0002FCEA7 /* CPPlotSpace.m */,
				0799E0970F2BB6E800790525 /* CPXYPlotSpace.h */,
				90AF4FB90F36D39700753D26 /* CPXYPlotSpace.m */,
				07983F050F2F9BA6008C8618 /* CPPolarPlotSpace.h */,
				07983F060F2F9BA6008C8618 /* CPPolarPlotSpace.m */,
				076A776C0FBF0C36003F6D97 /* Tests */,
			);
			name = Spaces;
			sourceTree = "<group>";
		};
		07BF0D8F0F2B739B002FCEA7 /* Plot Areas */ = {
			isa = PBXGroup;
			children = (
				07BF0D760F2B723A002FCEA7 /* CPPlotArea.h */,
				07BF0D770F2B723A002FCEA7 /* CPPlotArea.m */,
				C3F10EED10A74BFE0061BDDA /* CPPlotFrame.h */,
				C3F10EEE10A74BFE0061BDDA /* CPPlotFrame.m */,
				C34BF5BA10A67633007F0894 /* CPPlottingArea.h */,
				C34BF5BB10A67633007F0894 /* CPPlottingArea.m */,
			);
			name = "Plot Areas";
			sourceTree = "<group>";
		};
		07BF0D920F2B73AE002FCEA7 /* Axes */ = {
			isa = PBXGroup;
			children = (
				07975C470F3B818800DE45DC /* CPAxis.h */,
				07975C480F3B818800DE45DC /* CPAxis.m */,
				07BF0D820F2B7340002FCEA7 /* CPAxisSet.h */,
				07BF0D830F2B7340002FCEA7 /* CPAxisSet.m */,
				C32B391610AA4C78000470D4 /* CPGridLines.h */,
				C32B391710AA4C78000470D4 /* CPGridLines.m */,
				C3C032C510B8DE87003A11B6 /* Labels */,
				C32B391C10AA4D1E000470D4 /* XY Axes */,
				C32B391D10AA4D31000470D4 /* Polar Axes */,
				4C7D0FB60FD5DDDA00D83C0F /* Tests */,
			);
			name = Axes;
			sourceTree = "<group>";
		};
		07BF0DEE0F2B7BE6002FCEA7 /* Types and Functions */ = {
			isa = PBXGroup;
			children = (
				07BF0DF10F2B7BFB002FCEA7 /* CPDefinitions.h */,
				07BF0DF20F2B7BFB002FCEA7 /* CPDefinitions.m */,
				07321BBF0F37370D00F423D8 /* CPExceptions.h */,
				07321BC00F37370D00F423D8 /* CPExceptions.m */,
				07321BC40F37382D00F423D8 /* CPUtilities.h */,
				07321BC50F37382D00F423D8 /* CPUtilities.m */,
				32484B3F0F530E8B002151AD /* CPPlotRange.h */,
				32484B400F530E8B002151AD /* CPPlotRange.m */,
				076A775F0FBF0BFE003F6D97 /* Tests */,
			);
			name = "Types and Functions";
			sourceTree = "<group>";
		};
		07FEBD5F110B7E6F00E44D37 /* Tests */ = {
			isa = PBXGroup;
			children = (
				07FEBD60110B7E8B00E44D37 /* CPScatterPlotTests.h */,
				07FEBD61110B7E8B00E44D37 /* CPScatterPlotTests.m */,
			);
			name = Tests;
			sourceTree = "<group>";
		};
		0867D691FE84028FC02AAC07 /* CorePlot */ = {
			isa = PBXGroup;
			children = (
				4C99408D0F45F71100DC824F /* Testing */,
				07BF0D600F2B6FE1002FCEA7 /* Source */,
				07BF0D5F0F2B6FE1002FCEA7 /* Mac Specific */,
				4C32D37A0F43B3B400EDFE7A /* Test Host */,
				9021E4920FC5C6DD00443472 /* Documentation */,
				32C88DFF0371C24200C91783 /* Other Sources */,
				089C1665FE841158C02AAC07 /* Resources */,
				0867D69AFE84028FC02AAC07 /* External Frameworks and Libraries */,
				034768DFFF38A50411DB9C8B /* Products */,
			);
			name = CorePlot;
			sourceTree = "<group>";
		};
		0867D69AFE84028FC02AAC07 /* External Frameworks and Libraries */ = {
			isa = PBXGroup;
			children = (
				1058C7B0FEA5585E11CA2CBB /* Linked Frameworks */,
				1058C7B2FEA5585E11CA2CBB /* Other Frameworks */,
			);
			name = "External Frameworks and Libraries";
			sourceTree = "<group>";
		};
		089C1665FE841158C02AAC07 /* Resources */ = {
			isa = PBXGroup;
			children = (
				071F3CB810FBAB5900D0A7B6 /* License.txt */,
				0730F601109492D800E95162 /* UnitTests-Info.plist */,
				8DC2EF5A0486A6940098B216 /* Info.plist */,
				089C1666FE841158C02AAC07 /* InfoPlist.strings */,
			);
			name = Resources;
			sourceTree = "<group>";
		};
		1058C7B0FEA5585E11CA2CBB /* Linked Frameworks */ = {
			isa = PBXGroup;
			children = (
				07BF0D610F2B70B8002FCEA7 /* CoreData.framework */,
				07BF0D620F2B70B8002FCEA7 /* QTKit.framework */,
				07BF0D630F2B70B8002FCEA7 /* QuartzCore.framework */,
				1058C7B1FEA5585E11CA2CBB /* Cocoa.framework */,
			);
			name = "Linked Frameworks";
			sourceTree = "<group>";
		};
		1058C7B2FEA5585E11CA2CBB /* Other Frameworks */ = {
			isa = PBXGroup;
			children = (
				0867D6A5FE840307C02AAC07 /* AppKit.framework */,
				D2F7E79907B2D74100F64583 /* CoreData.framework */,
				0867D69BFE84028FC02AAC07 /* Foundation.framework */,
			);
			name = "Other Frameworks";
			sourceTree = "<group>";
		};
		32C88DFF0371C24200C91783 /* Other Sources */ = {
			isa = PBXGroup;
			children = (
				32DBCF5E0370ADEE00C91783 /* CorePlot_Prefix.pch */,
				070CF7AE0F3CA7AB0001FFF4 /* CorePlot.h */,
			);
			name = "Other Sources";
			sourceTree = "<group>";
		};
		4C32D37A0F43B3B400EDFE7A /* Test Host */ = {
			isa = PBXGroup;
			children = (
				4C32D37C0F43B3CD00EDFE7A /* main.m */,
				4C993CEA0F45E78000DC824F /* Resources */,
			);
			name = "Test Host";
			sourceTree = "<group>";
		};
		4C7D0FB60FD5DDDA00D83C0F /* Tests */ = {
			isa = PBXGroup;
			children = (
				4CD23FFA0FFBE78400ADD2E2 /* CPAxisLabelTests.h */,
				4CD23FFB0FFBE78400ADD2E2 /* CPAxisLabelTests.m */,
			);
			name = Tests;
			sourceTree = "<group>";
		};
		4C993CEA0F45E78000DC824F /* Resources */ = {
			isa = PBXGroup;
			children = (
				4C993FF30F45EE2F00DC824F /* MainMenu.xib */,
			);
			name = Resources;
			sourceTree = "<group>";
		};
		4C99408D0F45F71100DC824F /* Testing */ = {
			isa = PBXGroup;
			children = (
				0730F64C109494D100E95162 /* CPTestCase.h */,
				0730F64D109494D100E95162 /* CPTestCase.m */,
				4C9A745D0FB24C7200918464 /* CPDataSourceTestCase.h */,
				4C9A745E0FB24C7200918464 /* CPDataSourceTestCase.m */,
				BC89A64010239D1D009D5261 /* CorePlotProbes.d */,
			);
			name = Testing;
			path = Source;
			sourceTree = "<group>";
		};
		4CC9A36C0FD98AB200CFBE5E /* Tests */ = {
			isa = PBXGroup;
			children = (
				C36468A80FE5533F0064B186 /* CPTextStyleTests.h */,
				C36468A90FE5533F0064B186 /* CPTextStyleTests.m */,
			);
			name = Tests;
			sourceTree = "<group>";
		};
		9021E4920FC5C6DD00443472 /* Documentation */ = {
			isa = PBXGroup;
			children = (
				9021E5690FC69B2900443472 /* doxygen.config */,
				C3FF6EF00FFFA51D00AF0496 /* mainpage.h */,
				C3B235631009931400970270 /* doxygen-cocoa-tags.xml */,
			);
			name = Documentation;
			sourceTree = "<group>";
		};
		906156BA0F375558001B75FC /* Drawing */ = {
			isa = PBXGroup;
			children = (
				079FC0B20FB975500037E990 /* CPColor.h */,
				079FC0B30FB975500037E990 /* CPColor.m */,
				079FC0BB0FB9762B0037E990 /* CPColorSpace.h */,
				079FC0BC0FB9762B0037E990 /* CPColorSpace.m */,
				07CA112D0FAC8F85000861CE /* CPGradient.h */,
				07CA112E0FAC8F85000861CE /* CPGradient.m */,
				C3AFC9CF0FB62969005DFFDC /* CPImage.h */,
				C3AFC9D00FB62969005DFFDC /* CPImage.m */,
				906156BC0F375598001B75FC /* CPLineStyle.h */,
				906156BD0F375598001B75FC /* CPLineStyle.m */,
				070622300FDF1B250066A6C4 /* CPPathExtensions.h */,
				070622310FDF1B250066A6C4 /* CPPathExtensions.m */,
				0704A2100FB56B9400A09979 /* Fills */,
			);
			name = Drawing;
			sourceTree = "<group>";
		};
		C32B391C10AA4D1E000470D4 /* XY Axes */ = {
			isa = PBXGroup;
			children = (
				0783DD530FBF097E006C3696 /* CPXYAxis.h */,
				0783DD540FBF097E006C3696 /* CPXYAxis.m */,
				07975C410F3B816600DE45DC /* CPXYAxisSet.h */,
				07975C420F3B816600DE45DC /* CPXYAxisSet.m */,
				C32B392110AA4D4C000470D4 /* CPXYGridLines.h */,
				C32B392210AA4D4C000470D4 /* CPXYGridLines.m */,
			);
			name = "XY Axes";
			sourceTree = "<group>";
		};
		C32B391D10AA4D31000470D4 /* Polar Axes */ = {
			isa = PBXGroup;
			children = (
			);
			name = "Polar Axes";
			sourceTree = "<group>";
		};
		C32BCF7D105407B000639E25 /* Layout */ = {
			isa = PBXGroup;
			children = (
				C32BCF7E1054081C00639E25 /* CPLayoutManager.h */,
				C32BCF7F1054081C00639E25 /* CPLayoutManager.m */,
			);
			name = Layout;
			sourceTree = "<group>";
		};
		C34AFE5711021CE20041675A /* Plot Symbols */ = {
			isa = PBXGroup;
			children = (
				C34AFE6911021D010041675A /* CPPlotSymbol.h */,
				C34AFE6A11021D010041675A /* CPPlotSymbol.m */,
			);
			name = "Plot Symbols";
			sourceTree = "<group>";
		};
		C3A959D210116FE100BF9739 /* Mac Specific */ = {
			isa = PBXGroup;
			children = (
				07C467B60FE1A96E00299939 /* CPTextStylePlatformSpecific.h */,
				07C467B70FE1A96E00299939 /* CPTextStylePlatformSpecific.m */,
			);
			name = "Mac Specific";
			sourceTree = "<group>";
		};
		C3C032C510B8DE87003A11B6 /* Labels */ = {
			isa = PBXGroup;
			children = (
				073FB02E0FC991A3007A728E /* CPAxisLabel.h */,
				073FB02F0FC991A3007A728E /* CPAxisLabel.m */,
				BCFC7C3510921FDB00DAECAA /* CPAxisTitle.h */,
				BCFC7C3610921FDB00DAECAA /* CPAxisTitle.m */,
				C3C032C710B8DEDC003A11B6 /* CPAxisLabelGroup.h */,
				C3C032C810B8DEDC003A11B6 /* CPAxisLabelGroup.m */,
			);
			name = Labels;
			sourceTree = "<group>";
		};
		E1620CBB100F034700A84E77 /* Tests */ = {
			isa = PBXGroup;
			children = (
				E1620CBC100F03A100A84E77 /* CPThemeTests.h */,
				E1620CBD100F03A100A84E77 /* CPThemeTests.m */,
				E1FE6050100F27EF00895A91 /* CPDarkGradientThemeTests.h */,
				E1FE6051100F27EF00895A91 /* CPDarkGradientThemeTests.m */,
				E1FE6119100F3FB700895A91 /* CPDerivedXYGraph.h */,
				E1FE611A100F3FB700895A91 /* CPDerivedXYGraph.m */,
			);
			name = Tests;
			sourceTree = "<group>";
		};
/* End PBXGroup section */

/* Begin PBXHeadersBuildPhase section */
		8DC2EF500486A6940098B216 /* Headers */ = {
			isa = PBXHeadersBuildPhase;
			buildActionMask = 2147483647;
			files = (
				070CF7B00F3CA7AB0001FFF4 /* CorePlot.h in Headers */,
				07BF0D720F2B718F002FCEA7 /* CPGraph.h in Headers */,
				07BF0D780F2B723A002FCEA7 /* CPPlotArea.h in Headers */,
				07BF0D7C0F2B72B0002FCEA7 /* CPPlotSpace.h in Headers */,
				07BF0D800F2B72F6002FCEA7 /* CPPlot.h in Headers */,
				07BF0D840F2B7340002FCEA7 /* CPAxisSet.h in Headers */,
				07BF0D970F2B73CA002FCEA7 /* CPScatterPlot.h in Headers */,
				07BF0DF30F2B7BFB002FCEA7 /* CPDefinitions.h in Headers */,
				0799E0950F2BB5F300790525 /* CPBarPlot.h in Headers */,
				BC74A33010FC402600E7E90D /* CPPieChart.h in Headers */,
				0799E0990F2BB6E800790525 /* CPXYPlotSpace.h in Headers */,
				07983EF60F2F9A3D008C8618 /* CPXYGraph.h in Headers */,
				07983F070F2F9BA6008C8618 /* CPPolarPlotSpace.h in Headers */,
				07321BC10F37370D00F423D8 /* CPExceptions.h in Headers */,
				07321BC60F37382D00F423D8 /* CPUtilities.h in Headers */,
				906156BE0F375598001B75FC /* CPLineStyle.h in Headers */,
				07975C430F3B816600DE45DC /* CPXYAxisSet.h in Headers */,
				07975C490F3B818800DE45DC /* CPAxis.h in Headers */,
				4CD7E7E70F4B4F8200F9BCBB /* CPTextLayer.h in Headers */,
				4CD7E7EC0F4B4F9600F9BCBB /* CPLayer.h in Headers */,
				4CD7E7F00F4B4FA700F9BCBB /* NSDecimalNumberExtensions.h in Headers */,
				32484B430F530E8B002151AD /* CPPlotRange.h in Headers */,
				070A73DC0F5D8C910014FA84 /* CPDecimalNumberValueTransformer.h in Headers */,
				07CA112F0FAC8F85000861CE /* CPGradient.h in Headers */,
				078F42DB0FACC075006E670B /* NSNumberExtensions.h in Headers */,
				C34260200FAE096D00072842 /* _CPFillImage.h in Headers */,
				C34260230FAE096D00072842 /* _CPFillColor.h in Headers */,
				C34260260FAE096D00072842 /* _CPFillGradient.h in Headers */,
				C34260270FAE096D00072842 /* CPFill.h in Headers */,
				C3AFC9D10FB62969005DFFDC /* CPImage.h in Headers */,
				079FC0B50FB975500037E990 /* CPColor.h in Headers */,
				079FC0BE0FB9762B0037E990 /* CPColorSpace.h in Headers */,
				0789EF370FB9E90700C0A613 /* CPPlatformSpecificDefines.h in Headers */,
				0789EF4B0FB9EBD600C0A613 /* CPPlatformSpecificCategories.h in Headers */,
				0789EF8B0FB9EE4700C0A613 /* CPPlatformSpecificFunctions.h in Headers */,
				0783DD550FBF097E006C3696 /* CPXYAxis.h in Headers */,
				072B00F20FC149D400CC8842 /* CPAnimation.h in Headers */,
				072B00F90FC14A0100CC8842 /* CPAnimationTransition.h in Headers */,
				072B01090FC14E8300CC8842 /* CPAnimationKeyFrame.h in Headers */,
				073FB0300FC991A3007A728E /* CPAxisLabel.h in Headers */,
				BCFC7C3710921FDB00DAECAA /* CPAxisTitle.h in Headers */,
				BC79F1360FD1CD6600510976 /* CPLayerHostingView.h in Headers */,
				070622320FDF1B250066A6C4 /* CPPathExtensions.h in Headers */,
				0706223C0FDF215C0066A6C4 /* CPBorderedLayer.h in Headers */,
				07C4679B0FE1A24C00299939 /* CPTextStyle.h in Headers */,
				07C467B80FE1A96E00299939 /* CPTextStylePlatformSpecific.h in Headers */,
				0772C9270FE2F71600EC4C16 /* CPTheme.h in Headers */,
				0772C92F0FE2F89000EC4C16 /* CPDarkGradientTheme.h in Headers */,
				BC55023210059F22005DF982 /* CPPlainBlackTheme.h in Headers */,
				BC55023410059F22005DF982 /* CPPlainWhiteTheme.h in Headers */,
				BC55023610059F22005DF982 /* CPStocksTheme.h in Headers */,
				07A2E6FC102DF47900809BC5 /* CPTimeFormatter.h in Headers */,
				C3F31DEA1045EB470058520A /* CPPlotGroup.h in Headers */,
				C32BCF801054081C00639E25 /* CPLayoutManager.h in Headers */,
				C3DA34CD107AD7710051DA02 /* CPXYTheme.h in Headers */,
				07AEF24910BBED050012BEFF /* CPResponder.h in Headers */,
				0772B43A10E24D5C009CD04C /* CPTradingRangePlot.h in Headers */,
				C34AFE6B11021D010041675A /* CPPlotSymbol.h in Headers */,
				C34AFE96110224630041675A /* CPAxisLabelGroup.h in Headers */,
				C34AFE971102246D0041675A /* CPXYGridLines.h in Headers */,
				C34AFE98110224710041675A /* CPGridLines.h in Headers */,
				C34AFE9A110224890041675A /* CPPlotFrame.h in Headers */,
				C34AFE9B1102248D0041675A /* CPPlottingArea.h in Headers */,
			);
			runOnlyForDeploymentPostprocessing = 0;
		};
/* End PBXHeadersBuildPhase section */

/* Begin PBXNativeTarget section */
		0730F5FF109492D800E95162 /* UnitTests */ = {
			isa = PBXNativeTarget;
			buildConfigurationList = 0730F604109492D900E95162 /* Build configuration list for PBXNativeTarget "UnitTests" */;
			buildPhases = (
				0730F5FB109492D800E95162 /* Resources */,
				0730F5FC109492D800E95162 /* Sources */,
				0730F5FD109492D800E95162 /* Frameworks */,
				0730F5FE109492D800E95162 /* ShellScript */,
			);
			buildRules = (
			);
			dependencies = (
				0730F6221094932900E95162 /* PBXTargetDependency */,
			);
			name = UnitTests;
			productName = UnitTests;
			productReference = 0730F600109492D800E95162 /* UnitTests.octest */;
			productType = "com.apple.product-type.bundle";
		};
		8DC2EF4F0486A6940098B216 /* CorePlot */ = {
			isa = PBXNativeTarget;
			buildConfigurationList = 1DEB91AD08733DA50010E9CD /* Build configuration list for PBXNativeTarget "CorePlot" */;
			buildPhases = (
				8DC2EF500486A6940098B216 /* Headers */,
				8DC2EF520486A6940098B216 /* Resources */,
				8DC2EF540486A6940098B216 /* Sources */,
				8DC2EF560486A6940098B216 /* Frameworks */,
			);
			buildRules = (
			);
			dependencies = (
			);
			name = CorePlot;
			productInstallPath = "$(HOME)/Library/Frameworks";
			productName = CorePlot;
			productReference = 8DC2EF5B0486A6940098B216 /* CorePlot.framework */;
			productType = "com.apple.product-type.framework";
		};
/* End PBXNativeTarget section */

/* Begin PBXProject section */
		0867D690FE84028FC02AAC07 /* Project object */ = {
			isa = PBXProject;
			attributes = {
				BuildIndependentTargetsInParallel = YES;
			};
			buildConfigurationList = 1DEB91B108733DA50010E9CD /* Build configuration list for PBXProject "CorePlot" */;
			compatibilityVersion = "Xcode 3.1";
			hasScannedForEncodings = 1;
			mainGroup = 0867D691FE84028FC02AAC07 /* CorePlot */;
			productRefGroup = 034768DFFF38A50411DB9C8B /* Products */;
			projectDirPath = "";
			projectRoot = "";
			targets = (
				8DC2EF4F0486A6940098B216 /* CorePlot */,
				0730F5FF109492D800E95162 /* UnitTests */,
				9021E49E0FC5C9DC00443472 /* Documentation */,
			);
		};
/* End PBXProject section */

/* Begin PBXResourcesBuildPhase section */
		0730F5FB109492D800E95162 /* Resources */ = {
			isa = PBXResourcesBuildPhase;
			buildActionMask = 2147483647;
			files = (
			);
			runOnlyForDeploymentPostprocessing = 0;
		};
		8DC2EF520486A6940098B216 /* Resources */ = {
			isa = PBXResourcesBuildPhase;
			buildActionMask = 2147483647;
			files = (
				8DC2EF530486A6940098B216 /* InfoPlist.strings in Resources */,
				071F3CB910FBAB5900D0A7B6 /* License.txt in Resources */,
			);
			runOnlyForDeploymentPostprocessing = 0;
		};
/* End PBXResourcesBuildPhase section */

/* Begin PBXShellScriptBuildPhase section */
		0730F5FE109492D800E95162 /* ShellScript */ = {
			isa = PBXShellScriptBuildPhase;
			buildActionMask = 2147483647;
			files = (
			);
			inputPaths = (
			);
			outputPaths = (
			);
			runOnlyForDeploymentPostprocessing = 0;
			shellPath = /bin/sh;
			shellScript = "# Run the unit tests in this test bundle.\n\"${SYSTEM_DEVELOPER_DIR}/Tools/RunUnitTests\"\n";
		};
		9021E49D0FC5C9DC00443472 /* ShellScript */ = {
			isa = PBXShellScriptBuildPhase;
			buildActionMask = 2147483647;
			files = (
			);
			inputPaths = (
			);
			outputPaths = (
			);
			runOnlyForDeploymentPostprocessing = 0;
			shellPath = /bin/sh;
			shellScript = "#  Build the doxygen documentation for the project and load the docset into Xcode.\n\n#  Use the following to adjust the value of the $DOXYGEN_PATH User-Defined Setting:\n#    Binary install location: /Applications/Doxygen.app/Contents/Resources/doxygen\n#    Source build install location: /usr/local/bin/doxygen\n\n#  Graphical class diagrams require Graphviz.\n#  Graphviz.app is available free online\n# http://www.graphviz.org/Download_macos.php\n\n#  If the config file doesn't exist, run 'doxygen -g $SOURCE_ROOT/doxygen.config' to \n#   a get default file.\n\nif ! [ -f \"${SOURCE_ROOT}/../documentation/doxygen.config\" ] \nthen \n  echo doxygen config file does not exist\n  ${DOXYGEN_PATH} -g \"${SOURCE_ROOT}/../documentation/doxygen.config\"\nfi\n\n#  Run doxygen on the updated config file.\n#  Note: doxygen creates a Makefile that does most of the heavy lifting.\n\n${DOXYGEN_PATH} \"${SOURCE_ROOT}/../documentation/doxygen.config\"\n\n#  make will invoke docsetutil. Take a look at the Makefile to see how this is done.\n\nmake -C \"${SOURCE_ROOT}/CorePlotDocs.docset/html\" install\n\n#  add publisher info to the docset\n\nfind \"/Users/${USER}/Library/Developer/Shared/Documentation/DocSets/com.CorePlot.Framework.docset/Contents/\" -type f -name Info.plist | xargs perl -pi -e 's/\\<\\/dict\\>/\\t\\<key\\>DocSetPublisherIdentifier\\<\\/key\\>\\n\\t\\<string\\>com.CorePlot.documentation\\<\\/string\\>\\n\\t\\<key\\>DocSetPublisherName\\<\\/key\\>\\n\\t\\<string\\>Core Plot\\<\\/string\\>\\n\\t\\<key\\>NSHumanReadableCopyright\\<\\/key\\>\\n\\t\\<string\\>Copyright © 2009 Core Plot. All rights reserved.\\<\\/string\\>\\n\\<\\/dict\\>\\n/g'\n\n#  Construct a temporary applescript file to tell Xcode to load a docset.\n\nrm -f \"${TEMP_DIR}/loadDocSet.scpt\"\n\necho \"tell application \\\"Xcode\\\"\" >> \"${TEMP_DIR}/loadDocSet.scpt\"\necho \"load documentation set with path \\\"/Users/${USER}/Library/Developer/Shared/Documentation/DocSets/\\\"\" \n     >> \"${TEMP_DIR}/loadDocSet.scpt\"\necho \"end tell\" >> \"${TEMP_DIR}/loadDocSet.scpt\"\n\n#  Run the load-docset applescript command.\n\nosascript \"${TEMP_DIR}/loadDocSet.scpt\"\n\nexit 0";
		};
/* End PBXShellScriptBuildPhase section */

/* Begin PBXSourcesBuildPhase section */
		0730F5FC109492D800E95162 /* Sources */ = {
			isa = PBXSourcesBuildPhase;
			buildActionMask = 2147483647;
			files = (
				0730F6261094936D00E95162 /* CPUtilitiesTests.m in Sources */,
				0730F6291094936D00E95162 /* CPXYPlotSpaceTests.m in Sources */,
				0730F62B1094936D00E95162 /* CPDataSourceTestCase.m in Sources */,
				0730F6391094936D00E95162 /* CPTextStyleTests.m in Sources */,
				0730F63B1094936D00E95162 /* CPAxisLabelTests.m in Sources */,
				0730F63C1094936D00E95162 /* CPThemeTests.m in Sources */,
				0730F63D1094936D00E95162 /* CPDarkGradientThemeTests.m in Sources */,
				0730F64E109494D100E95162 /* CPTestCase.m in Sources */,
				0730F6851094995F00E95162 /* CPDerivedXYGraph.m in Sources */,
				0772B43910E24D5C009CD04C /* CPTradingRangePlot.m in Sources */,
				07FEBD6E110B801300E44D37 /* CPScatterPlotTests.m in Sources */,
			);
			runOnlyForDeploymentPostprocessing = 0;
		};
		8DC2EF540486A6940098B216 /* Sources */ = {
			isa = PBXSourcesBuildPhase;
			buildActionMask = 2147483647;
			files = (
				07BF0D730F2B718F002FCEA7 /* CPGraph.m in Sources */,
				07BF0D790F2B723A002FCEA7 /* CPPlotArea.m in Sources */,
				07BF0D7D0F2B72B0002FCEA7 /* CPPlotSpace.m in Sources */,
				07BF0D810F2B72F6002FCEA7 /* CPPlot.m in Sources */,
				07BF0D850F2B7340002FCEA7 /* CPAxisSet.m in Sources */,
				07BF0D980F2B73CA002FCEA7 /* CPScatterPlot.m in Sources */,
				07BF0DF40F2B7BFB002FCEA7 /* CPDefinitions.m in Sources */,
				0799E0960F2BB5F300790525 /* CPBarPlot.m in Sources */,
				07983EF70F2F9A3D008C8618 /* CPXYGraph.m in Sources */,
				07983F080F2F9BA6008C8618 /* CPPolarPlotSpace.m in Sources */,
				90AF4FBA0F36D39700753D26 /* CPXYPlotSpace.m in Sources */,
				07321BC20F37370D00F423D8 /* CPExceptions.m in Sources */,
				07321BC70F37382D00F423D8 /* CPUtilities.m in Sources */,
				906156BF0F375598001B75FC /* CPLineStyle.m in Sources */,
				07975C440F3B816600DE45DC /* CPXYAxisSet.m in Sources */,
				07975C4A0F3B818800DE45DC /* CPAxis.m in Sources */,
				4CD7E7E80F4B4F8200F9BCBB /* CPTextLayer.m in Sources */,
				4CD7E7ED0F4B4F9600F9BCBB /* CPLayer.m in Sources */,
				4CD7E7F10F4B4FA700F9BCBB /* NSDecimalNumberExtensions.m in Sources */,
				32484B440F530E8B002151AD /* CPPlotRange.m in Sources */,
				070A73DD0F5D8C910014FA84 /* CPDecimalNumberValueTransformer.m in Sources */,
				07CA11300FAC8F85000861CE /* CPGradient.m in Sources */,
				078F42DC0FACC075006E670B /* NSNumberExtensions.m in Sources */,
				C34260210FAE096D00072842 /* _CPFillGradient.m in Sources */,
				C34260220FAE096D00072842 /* CPFill.m in Sources */,
				C34260240FAE096D00072842 /* _CPFillColor.m in Sources */,
				C34260250FAE096D00072842 /* _CPFillImage.m in Sources */,
				079FC0B60FB975500037E990 /* CPColor.m in Sources */,
				079FC0BF0FB9762B0037E990 /* CPColorSpace.m in Sources */,
				0789EF380FB9E90700C0A613 /* CPPlatformSpecificDefines.m in Sources */,
				0789EF4C0FB9EBD600C0A613 /* CPPlatformSpecificCategories.m in Sources */,
				0789EF8C0FB9EE4700C0A613 /* CPPlatformSpecificFunctions.m in Sources */,
				0783DD560FBF097E006C3696 /* CPXYAxis.m in Sources */,
				072B00F30FC149D400CC8842 /* CPAnimation.m in Sources */,
				072B00FA0FC14A0100CC8842 /* CPAnimationTransition.m in Sources */,
				072B010A0FC14E8300CC8842 /* CPAnimationKeyFrame.m in Sources */,
				073FB0310FC991A3007A728E /* CPAxisLabel.m in Sources */,
				BC79F1370FD1CD6600510976 /* CPLayerHostingView.m in Sources */,
				074E46F10FD6BF2900B18E16 /* CPImage.m in Sources */,
				070622330FDF1B250066A6C4 /* CPPathExtensions.m in Sources */,
				0706223D0FDF215C0066A6C4 /* CPBorderedLayer.m in Sources */,
				07C4679C0FE1A24C00299939 /* CPTextStyle.m in Sources */,
				07C467B90FE1A96E00299939 /* CPTextStylePlatformSpecific.m in Sources */,
				0772C9280FE2F71600EC4C16 /* CPTheme.m in Sources */,
				0772C9300FE2F89000EC4C16 /* CPDarkGradientTheme.m in Sources */,
				BC55023310059F22005DF982 /* CPPlainBlackTheme.m in Sources */,
				BC55023510059F22005DF982 /* CPPlainWhiteTheme.m in Sources */,
				BC55023710059F22005DF982 /* CPStocksTheme.m in Sources */,
				BC89A64110239D1D009D5261 /* CorePlotProbes.d in Sources */,
				07A2E6FD102DF47900809BC5 /* CPTimeFormatter.m in Sources */,
				C3F31DE91045EB470058520A /* CPPlotGroup.m in Sources */,
				C32BCF811054081C00639E25 /* CPLayoutManager.m in Sources */,
				C3DA34CC107AD7710051DA02 /* CPXYTheme.m in Sources */,
				BCFC7C3810921FDB00DAECAA /* CPAxisTitle.m in Sources */,
				0772B43B10E24D5C009CD04C /* CPTradingRangePlot.m in Sources */,
				BC74A33110FC402600E7E90D /* CPPieChart.m in Sources */,
				C34AFE5311021C100041675A /* CPGridLines.m in Sources */,
				C34AFE5411021C2B0041675A /* CPXYGridLines.m in Sources */,
				C34AFE5511021C470041675A /* CPPlottingArea.m in Sources */,
				C34AFE6C11021D010041675A /* CPPlotSymbol.m in Sources */,
				C34AFE7111021D880041675A /* CPAxisLabelGroup.m in Sources */,
				C34AFE7211021D9A0041675A /* CPPlotFrame.m in Sources */,
			);
			runOnlyForDeploymentPostprocessing = 0;
		};
/* End PBXSourcesBuildPhase section */

/* Begin PBXTargetDependency section */
		0730F6221094932900E95162 /* PBXTargetDependency */ = {
			isa = PBXTargetDependency;
			target = 8DC2EF4F0486A6940098B216 /* CorePlot */;
			targetProxy = 0730F6211094932900E95162 /* PBXContainerItemProxy */;
		};
/* End PBXTargetDependency section */

/* Begin PBXVariantGroup section */
		089C1666FE841158C02AAC07 /* InfoPlist.strings */ = {
			isa = PBXVariantGroup;
			children = (
				089C1667FE841158C02AAC07 /* English */,
			);
			name = InfoPlist.strings;
			sourceTree = "<group>";
		};
		4C993FF30F45EE2F00DC824F /* MainMenu.xib */ = {
			isa = PBXVariantGroup;
			children = (
				4C993FF00F45EE1600DC824F /* English */,
			);
			name = MainMenu.xib;
			sourceTree = "<group>";
		};
/* End PBXVariantGroup section */

/* Begin XCBuildConfiguration section */
		0730F602109492D900E95162 /* Debug */ = {
			isa = XCBuildConfiguration;
			buildSettings = {
				ALWAYS_SEARCH_USER_PATHS = NO;
				COPY_PHASE_STRIP = NO;
				FRAMEWORK_SEARCH_PATHS = "$(DEVELOPER_LIBRARY_DIR)/Frameworks";
				GCC_DYNAMIC_NO_PIC = NO;
				GCC_ENABLE_FIX_AND_CONTINUE = NO;
				GCC_ENABLE_OBJC_EXCEPTIONS = YES;
				GCC_MODEL_TUNING = G5;
				GCC_OPTIMIZATION_LEVEL = 0;
				GCC_PRECOMPILE_PREFIX_HEADER = YES;
				GCC_PREFIX_HEADER = "$(SYSTEM_LIBRARY_DIR)/Frameworks/Cocoa.framework/Headers/Cocoa.h";
				INFOPLIST_FILE = "UnitTests-Info.plist";
				INSTALL_PATH = "$(USER_LIBRARY_DIR)/Bundles";
				OTHER_LDFLAGS = (
					"-framework",
					Cocoa,
					"-framework",
					SenTestingKit,
				);
				PREBINDING = NO;
				PRODUCT_NAME = UnitTests;
				WRAPPER_EXTENSION = octest;
			};
			name = Debug;
		};
		0730F603109492D900E95162 /* Release */ = {
			isa = XCBuildConfiguration;
			buildSettings = {
				ALWAYS_SEARCH_USER_PATHS = NO;
				COPY_PHASE_STRIP = YES;
				DEBUG_INFORMATION_FORMAT = "dwarf-with-dsym";
				FRAMEWORK_SEARCH_PATHS = "$(DEVELOPER_LIBRARY_DIR)/Frameworks";
				GCC_ENABLE_FIX_AND_CONTINUE = NO;
				GCC_ENABLE_OBJC_EXCEPTIONS = YES;
				GCC_MODEL_TUNING = G5;
				GCC_PRECOMPILE_PREFIX_HEADER = YES;
				GCC_PREFIX_HEADER = "$(SYSTEM_LIBRARY_DIR)/Frameworks/Cocoa.framework/Headers/Cocoa.h";
				INFOPLIST_FILE = "UnitTests-Info.plist";
				INSTALL_PATH = "$(USER_LIBRARY_DIR)/Bundles";
				OTHER_LDFLAGS = (
					"-framework",
					Cocoa,
					"-framework",
					SenTestingKit,
				);
				PREBINDING = NO;
				PRODUCT_NAME = UnitTests;
				WRAPPER_EXTENSION = octest;
				ZERO_LINK = NO;
			};
			name = Release;
		};
		1DEB91AE08733DA50010E9CD /* Debug */ = {
			isa = XCBuildConfiguration;
			buildSettings = {
				ALWAYS_SEARCH_USER_PATHS = NO;
				COPY_PHASE_STRIP = NO;
				DYLIB_COMPATIBILITY_VERSION = 1;
				DYLIB_CURRENT_VERSION = 1;
				FRAMEWORK_SEARCH_PATHS = (
					"$(inherited)",
					"\"$(SRCROOT)/../../../../Build/LeopardOrLater-Release\"",
				);
				FRAMEWORK_VERSION = A;
				GCC_DYNAMIC_NO_PIC = NO;
				GCC_ENABLE_FIX_AND_CONTINUE = YES;
				GCC_ENABLE_OBJC_GC = supported;
				GCC_MODEL_TUNING = G5;
				GCC_OPTIMIZATION_LEVEL = 0;
				GCC_PRECOMPILE_PREFIX_HEADER = YES;
				GCC_PREFIX_HEADER = CorePlot_Prefix.pch;
				INFOPLIST_FILE = Info.plist;
				INSTALL_PATH = "@loader_path/../Frameworks";
				ONLY_ACTIVE_ARCH = YES;
				PRODUCT_NAME = CorePlot;
				WRAPPER_EXTENSION = framework;
			};
			name = Debug;
		};
		1DEB91AF08733DA50010E9CD /* Release */ = {
			isa = XCBuildConfiguration;
			buildSettings = {
				ALWAYS_SEARCH_USER_PATHS = NO;
				DEBUG_INFORMATION_FORMAT = "dwarf-with-dsym";
				DYLIB_COMPATIBILITY_VERSION = 1;
				DYLIB_CURRENT_VERSION = 1;
				FRAMEWORK_SEARCH_PATHS = (
					"$(inherited)",
					"\"$(SRCROOT)/../../../../Build/LeopardOrLater-Release\"",
				);
				FRAMEWORK_VERSION = A;
				GCC_ENABLE_OBJC_GC = supported;
				GCC_MODEL_TUNING = G5;
				GCC_PRECOMPILE_PREFIX_HEADER = YES;
				GCC_PREFIX_HEADER = CorePlot_Prefix.pch;
				INFOPLIST_FILE = Info.plist;
				INSTALL_PATH = "@loader_path/../Frameworks";
				PRODUCT_NAME = CorePlot;
				WRAPPER_EXTENSION = framework;
			};
			name = Release;
		};
		1DEB91B208733DA50010E9CD /* Debug */ = {
			isa = XCBuildConfiguration;
			buildSettings = {
				ARCHS = "$(ARCHS_STANDARD_32_64_BIT)";
				GCC_C_LANGUAGE_STANDARD = c99;
				GCC_ENABLE_OBJC_GC = supported;
				GCC_OPTIMIZATION_LEVEL = 0;
				GCC_PREPROCESSOR_DEFINITIONS = NS_BUILD_32_LIKE_64;
				GCC_TREAT_WARNINGS_AS_ERRORS = YES;
				GCC_WARN_ABOUT_RETURN_TYPE = YES;
				GCC_WARN_UNUSED_VARIABLE = YES;
				ONLY_ACTIVE_ARCH = YES;
				PREBINDING = NO;
				SDKROOT = macosx10.5;
			};
			name = Debug;
		};
		1DEB91B308733DA50010E9CD /* Release */ = {
			isa = XCBuildConfiguration;
			buildSettings = {
				ARCHS = "$(ARCHS_STANDARD_32_64_BIT)";
				GCC_C_LANGUAGE_STANDARD = c99;
				GCC_ENABLE_OBJC_GC = supported;
				GCC_TREAT_WARNINGS_AS_ERRORS = YES;
				GCC_WARN_ABOUT_RETURN_TYPE = YES;
				GCC_WARN_UNUSED_VARIABLE = YES;
				PREBINDING = NO;
				SDKROOT = macosx10.5;
			};
			name = Release;
		};
		9021E49F0FC5C9DD00443472 /* Debug */ = {
			isa = XCBuildConfiguration;
			buildSettings = {
				COPY_PHASE_STRIP = NO;
				DOXYGEN_PATH = /Applications/Doxygen.app/Contents/Resources/doxygen;
				GCC_DYNAMIC_NO_PIC = NO;
				GCC_OPTIMIZATION_LEVEL = 0;
				PRODUCT_NAME = Documentation;
			};
			name = Debug;
		};
		9021E4A00FC5C9DD00443472 /* Release */ = {
			isa = XCBuildConfiguration;
			buildSettings = {
				COPY_PHASE_STRIP = YES;
				DEBUG_INFORMATION_FORMAT = "dwarf-with-dsym";
				DOXYGEN_PATH = /Applications/Doxygen.app/Contents/Resources/doxygen;
				GCC_ENABLE_FIX_AND_CONTINUE = NO;
				PRODUCT_NAME = Documentation;
				ZERO_LINK = NO;
			};
			name = Release;
		};
/* End XCBuildConfiguration section */

/* Begin XCConfigurationList section */
		0730F604109492D900E95162 /* Build configuration list for PBXNativeTarget "UnitTests" */ = {
			isa = XCConfigurationList;
			buildConfigurations = (
				0730F602109492D900E95162 /* Debug */,
				0730F603109492D900E95162 /* Release */,
			);
			defaultConfigurationIsVisible = 0;
			defaultConfigurationName = Release;
		};
		1DEB91AD08733DA50010E9CD /* Build configuration list for PBXNativeTarget "CorePlot" */ = {
			isa = XCConfigurationList;
			buildConfigurations = (
				1DEB91AE08733DA50010E9CD /* Debug */,
				1DEB91AF08733DA50010E9CD /* Release */,
			);
			defaultConfigurationIsVisible = 0;
			defaultConfigurationName = Release;
		};
		1DEB91B108733DA50010E9CD /* Build configuration list for PBXProject "CorePlot" */ = {
			isa = XCConfigurationList;
			buildConfigurations = (
				1DEB91B208733DA50010E9CD /* Debug */,
				1DEB91B308733DA50010E9CD /* Release */,
			);
			defaultConfigurationIsVisible = 0;
			defaultConfigurationName = Release;
		};
		9021E4A10FC5C9FB00443472 /* Build configuration list for PBXAggregateTarget "Documentation" */ = {
			isa = XCConfigurationList;
			buildConfigurations = (
				9021E49F0FC5C9DD00443472 /* Debug */,
				9021E4A00FC5C9DD00443472 /* Release */,
			);
			defaultConfigurationIsVisible = 0;
			defaultConfigurationName = Release;
		};
/* End XCConfigurationList section */
	};
	rootObject = 0867D690FE84028FC02AAC07 /* Project object */;
}<|MERGE_RESOLUTION|>--- conflicted
+++ resolved
@@ -557,11 +557,8 @@
 				0772B43810E24D5C009CD04C /* CPTradingRangePlot.m */,
 				BC74A32E10FC402600E7E90D /* CPPieChart.h */,
 				BC74A32F10FC402600E7E90D /* CPPieChart.m */,
-<<<<<<< HEAD
+				C34AFE5711021CE20041675A /* Plot Symbols */,
 				07FEBD5F110B7E6F00E44D37 /* Tests */,
-=======
-				C34AFE5711021CE20041675A /* Plot Symbols */,
->>>>>>> beb9e953
 			);
 			name = Plots;
 			sourceTree = "<group>";
