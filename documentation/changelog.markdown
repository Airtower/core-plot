<<<<<<< HEAD
# Release 2.0 (TBD)

## Release Notes

To be determined.

## Details
- **New**: Added hand cursors to the Mac hosting view to indicate when user interaction is enabled and when dragging is in progress.
- **New**: Added two additional initialization methods to `CPTImage`. 
- **New**: Added a dependency on the Accelerate framework. All iOS clients must now link against this framework.
- **New**: Added support for pinch zoom gestures on the Mac.
- **Changed**: Increased the deployment target to iOS 4.3 and Mac OS X 10.6.
- **Changed**: Removed support for garbage collection.
- **Changed**: Enabled automatic reference counting (ARC) in the framework projects.
- **Changed**: Updated `CPTImage` to automatically handle switching between Retina and non-Retina displays.
- **Changed**: Miscellaneous bug fixes and cleanup.
- **Removed**: Removed the deprecated plot space methods.



# Next Release
=======
# Release 1.4 (September 28, 2013)
>>>>>>> 3691bca3

## Release Notes

This release adds a helper class that makes it easy to create a datasource to plot a mathematical function.
The function datasource can plot any c-style function that returns the value of *y* = *f*(*x*).
The release also adds new delegate methods for legends and axis labels, a new line drawing style, new axis and
data label positioning options, and support for label formatters that return styled text.

This release deprecates all plot space methods that take a c-style array of coordinate values.
They have been replaced with equivalent methods that add an additional parameter to pass
the size of the array and will be removed in a future release.

## Details
- **New**: Added properties to allow axis labels to be positioned independent of the tick direction.
- **New**: Added legend delegate methods to notify the delegate when a legend entry is selected.
- **New**: Added support for lines drawn with a gradient following the stroked path.
- **New**: Added support for axis and plot data label formatters that return styled text.
- **New**: Added a datasource class that automatically creates scatter plot data from a function.
- **New**: Added an option to turn off automatic plot data label anchor point adjustments.
- **New**: Added a count parameter to all plot space methods that take a c-style array of coordinate values and deprecated the old versions. These methods will be removed in release 2.0.
- **New**: Added axis label selection delegate methods.
- **Changed**: Updated all projects to support Xcode 5.
- **Changed**: Miscellaneous bug fixes and cleanup.



# Release 1.3 (June 30, 2013)

## Release Notes

This release adds support for styled text (via `NSAttributedString`) in all titles, labels, and text layers.
It adds support for momentum scrolling and "rubber band" snap-back when scrolling beyond
the global *x*- and *y*-ranges.

## Details
- **New**: Added support for styled text in all titles, labels, and text layers.
- **New**: Added a minor tick label shadow property to `CPTAxis`.
- **New**: Added a property to hide plot data labels.
- **New**: Added support for momentum scrolling.
- **New**: Added support for "rubber band" snap-back when scrolling reaches the global *x*- and *y*-ranges.
- **New**: Added line break mode support to `CPTTextStyle`.
- **New**: Added a maximum layer size to `CPTTextLayer`.
- **Changed**: Miscellaneous bug fixes and cleanup.



# Release 1.2 (April 6, 2013)

## Release Notes

This release adds animation support for plot ranges, decimal values, and other properties.
It also updates some of the example apps to use ARC.

## Details
- **New**: Added animation support for plot ranges, decimal values, and other properties.
- **New**: Added starting and ending anchor point properties for radial gradients.
- **Changed**: Changed the type of all axis and plot label formatters from `NSNumberFormatter` to `NSFormatter`.
- **Changed**: Updated all *CPTTestApp* example apps for Mac and iOS to use ARC.
- **Changed**: Miscellaneous bug fixes and cleanup.



# Release 1.1 (November 11, 2012)

## Release Notes

This release adds many new plot properties, delegate methods, and data bindings.

## Details
- **New**: Added Bezier curve interpolation option to `CPTScatterPlot`.
- **New**: Added printing support to the OS X hosting view.
- **New**: Added a plot data label selection delegate method.
- **New**: Added a line fill property to `CPTLineStyle`.
- **New**: Added point selection delegate methods to `CPTRangePlot` and `CPTTradingRangePlot`.
- **New**: Added an end angle property and the ability to rotate data labels relative to the pie radius to `CPTPieChart`.
- **New**: Added the `-didFinishDrawing:` delegate method to `CPTPlot`.
- **New**: Added selection delegate methods that include the event that triggered the selection to all plots.
- **New**: Added plot space convenience methods that convert global interaction coordinates obtained from an OS event to plot area drawing coordinates.
- **New**: Added the plot symbol anchor point.
- **New**: Added a corner radius property to `CPTBarPlot` that applies to the base value end of the bars.
- **New**: Added a method to `CPTBarPlot` that computes a plot range that encloses all of the bars, including the bar width and bar offset.
- **New**: Added bindings for plot data labels, bar plot fills and borders, and pie chart fills and radial offsets.
- **New**: Added bindings and data source methods for all line styles and fills in range and trading range plots.
- **New**: Added additional data source methods to all plots so each data source item can be supplied one at a time or in an array.
- **New**: Added multi-dimensional data array support to `CPTNumericData`.
- **New**: Added a new plot datasource method that returns a multi-dimensional `CPTNumericData` containing data for all plot fields.
- **Changed**: Changed the superclass of `CPTTextLayer` from `CPTLayer` to `CPTBorderedLayer`.
- **Changed**: Changed all iOS header files to "Project" visibility to prevent problems with archiving an app that uses the Core Plot static library.
- **Changed**: Significant updates to the API documentation for organization and clarity.
- **Changed**: Miscellaneous bug fixes and cleanup.



# Release 1.0 (February 20, 2012)

## Release Notes

This release contains changes that will break apps built against earlier Core Plot
versions. `CPTPlotRange` has been split into mutable and immutable variants similar to
`CPTLineStyle` and `CPTTextStyle`. This change will break existing code that changes plot
ranges; that code should be updated to use the mutable versions. The `CPTBarPlotField`
enum was changed so that the field values start at zero like all other plots. This will
affect any existing code that used hard-coded values for the fields instead of the enum
field names (`CPTBarPlotFieldBarLocation`, etc.). The `CPTNewCGColorFromNSColor()`
function was renamed to `CPTCreateCGColorFromNSColor()` to conform to Apple's memory
management naming conventions.

Core Plot now supports projects that use automatic reference counting (ARC). For
compatibility with older systems, Core Plot itself does not use ARC but its header files
and binaries can be used in applications that do.

## Details
- **New**: Added a script to automatically format the code following the coding standards using uncrustify.
- **New**: Added support for automatic reference counting (ARC).
- **New**: Added the HTML docs built with Doxygen to the source code repository so that they can be viewed online with a web browser.
- **New**: Added an `identifier` property to `CPTLayer`, replacing the one from `CPTPlot` and `CPTPlotGroup`.
- **New**: Added control chart and multi-colored bar plot examples to the Plot Gallery app.
- **New**: Added a mouse zoom user interface to the DropPlot app.
- **Changed**: Split `CPTPlotRange` into mutable and immutable variants.
- **Changed**: Changed the `CPTBarPlotField` enum values.
- **Changed**: Renamed the `CPTNewCGColorFromNSColor()` function to `CPTCreateCGColorFromNSColor()`.
- **Changed**: Updated all projects to support Xcode 4.2.
- **Changed**: Made all `CPTAxis` delegate methods optional.
- **Changed**: Added the `-[CPTAxis axis:shouldUpdateMinorAxisLabelsAtLocations:]` delegate method.
- **Changed**: Added a graph fill to the Slate theme so that all themes have explicit fills.
- **Changed**: Miscellaneous bug fixes and cleanup.
- **Removed**: Removed unused `NSException` extensions.
- **Removed**: Removed unused methods from `CPTLayer` and `CPTTextLayer`.



# Release 0.9 Beta (September 25, 2011)

## Release Notes

This release contains several changes that will break apps built against earlier Core Plot
versions. The MacOS hosting view has been renamed and many deprecated properties and
methods have been removed. The axis constraints system has been changed; the new
class-based system is easier to set up and less prone to problems than the old
struct-based system. This release also adds support for many new features including hi-dpi
displays on MacOS, @2x images on both iOS and MacOS, shadows on many plot elements, arrows
and other line caps on axis lines, and animation support for many plot properties.

## Details

- **New**: Added support for hi-dpi displays in MacOS 10.7 Lion.
- **New**: Added support for @2x images on hi-dpi displays.
- **New**: Added support for shadows.
- **New**: Added arrows and other line caps for axis lines.
- **New**: Added animation support for many plot properties.
- **New**: Added a `shape` property setter to `CPTMutableNumericData`.
- **New**: Implemented the `<NSCoding>` protocol in all Core Plot classes.
- **New**: Added several new plots to the Plot Gallery example application.
- **New**: Added some unit tests.
- **Changed**: Renamed the MacOS hosting view to `CPTGraphHostingView` to match the iOS nomenclature.
- **Changed**: Renamed the `CPTBarPlot` `barLengths` property to `barTips` to conform with the field naming convention (location, tip, and base).
- **Changed**: Changed the axis constraints mechanism--it now uses a class instead of a struct.
- **Changed**: Made plot point pixel alignment optional.
- **Changed**: Made the header files for several internal classes private.
- **Changed**: Performance enhancements in several plots and `CPTXYAxis`.
- **Changed**: Updated all projects to support Xcode 4.1.
- **Changed**: Miscellaneous bug fixes and cleanup.
- **Removed**: Removed the unused `CPTLayoutManager` protocol.
- **Removed**: Removed the unused `CPTPolarPlotSpace` class.
- **Removed**: Removed deprecated properties and methods.
- **Removed**: Removed the unused default z-position from all layers.



# Release 0.4 Alpha (July 7, 2011)

## Release Notes

This release contains several changes that will break apps built against earlier Core Plot
versions. The class prefix for all Core Plot classes and public symbols changed from
"CP" to "CPT". Also, the iOS SDK is no longer supported. iOS projects that were built
against the SDK must be updated to include the Core Plot project file or link against the
new universal static library instead. 

## Details

- **New**: Added iOS universal static library build target.
- **New**: Added graph legends.
- **New**: Implemented logarithmic plot scales.
- **New**: Added support for multi-line text in `CPTTextLayer`.
- **New**: Added a text alignment property to `CPTTextStyle`.
- **New**: Added a title rotation property to `CPTAxis`.
- **New**: Added several new plots to the Plot Gallery example application.
- **New**: Added an equal interval axis labeling policy.
- **Changed**: Changed the class prefix from "CP" to "CPT" to prevent conflicts with Apple's Core PDF framework.
- **Changed**: Updates to suppress compiler warnings when using the LLVM compiler.
- **Changed**: Miscellaneous bug fixes and cleanup.
- **Removed**: Removed the iOS SDK build and installer packaging scripts.



# Release 0.3 Alpha (May 4, 2011)

## Release Notes

This release adds a new plot type (range plots) and adds features to several other plot
types. `CPTextStyle` and `CPLineStyle` have been split into mutable and immutable
variants similar to Cocoa's string, data, and collection classes. This change will break
existing code that changes text style and line style properties; that code should be
updated to use the mutable versions.

## Details

- **New**: Added an option in `CPBarPlot` to set bar widths in data or view coordinates.
- **New**: Added the `allowPinchScaling` property to `CPGraphHostingView`.
- **New**: Added a shared cache of common values to the `NSDecimal` conversion utility functions for performance.
- **New**: Added support for variable bar plot base values, useful for making stacked plots.
- **New**: Added range plot type.
- **New**: Added minor axis tick labels.
- **New**: Added pie chart overlay fill.
- **New**: Added some unit tests.
- **Changed**: Split `CPTextStyle` and `CPLineStyle` into mutable and immutable variants.
- **Changed**: Updated all projects to support Xcode 4.
- **Changed**: Drawing performance improvements in `CPBarPlot`.
- **Changed**: Updated Doxygen configuration files and comments for Doxygen 1.7.3.
- **Changed**: Miscellaneous bug fixes and cleanup.



# Release 0.2.2 Alpha (November 10, 2010)

## Release Notes

This is a maintenance release that corrects some packaging errors in release 0.2.1.
It also adds support for missing data in all plot types.

## Details

- **New**: Added support for missing plot data points.
- **New**: Added histogram interpolation to `CPScatterPlot`.
- **New**: Added secondary scatter plot fill.
- **Changed**: Updated the release packaging scripts.
- **Changed**: Miscellaneous bug fixes and cleanup.



# Release 0.2.1 Alpha (October 20, 2010)

## Release Notes

This release adds methods to improve plot performance by only updating the parts of the
data cache that changed. It also adds support for Xcode 3.2.4 and the iOS 4.1 SDK.

## Details

- **New**: Added packaging scripts for releases.
- **New**: Added plot methods to add, remove, and reload plot data records without reloading all of the data.
- **New**: Added support for axis label alignment.
- **Changed**: Updated all projects to support Xcode 3.2.4 and the iOS 4.1 SDK.
- **Changed**: Optimized plot symbol drawing.
- **Changed**: Miscellaneous bug fixes and cleanup.
- **Removed**: Removed the Core Plot animation classes.



# Release 0.2 Alpha (September 10, 2010)

## Release Notes

This release adds data labels to all plots and adds features to scatter plots and pie charts.
It also makes substantial improvements to `CPNumericData` and modifies the plots to use it
for the internal data cache. All C++ code has been removed from Core Plot, which improves
performance and simplifies the process of linking Core Plot into other projects.

## Details

- **New**: Added plot data labels.
- **New**: Added stepped interpolation to `CPScatterPlot`.
- **New**: Added `NSDecimal` support to `CPNumericData`.
- **New**: Added `NSDecimal` utility functions for all primitive types supported by `NSNumber`.
- **New**: Added slice selection delegate method to `CPPieChart`.
- **New**: Added some unit tests.
- **Changed**: Updated the example apps to demonstrate new features.
- **Changed**: Changed the plot data cache to use `CPNumericData`.
- **Changed**: Miscellaneous bug fixes and cleanup.
- **Removed**: Removed all C++ code.



# Release 0.1 Alpha (June 20, 2010)

## Release Notes

First official release package.

## Details

- **New**: Implemented basic graph architecture, axes, and plots.
- **New**: Added several example applications.
- **New**: Added `masksToBorder` property to `CPBorderedLayer`.
- **New**: Implemented automatic and locations provided axis labeling policies.
- **New**: Added Quartz Composer plugin.
- **New**: Added documentation targets and Doxygen comments to all classes.
- **New**: Added unit tests.
- **New**: Implemented themes.<|MERGE_RESOLUTION|>--- conflicted
+++ resolved
@@ -1,4 +1,3 @@
-<<<<<<< HEAD
 # Release 2.0 (TBD)
 
 ## Release Notes
@@ -19,10 +18,7 @@
 
 
 
-# Next Release
-=======
 # Release 1.4 (September 28, 2013)
->>>>>>> 3691bca3
 
 ## Release Notes
 
